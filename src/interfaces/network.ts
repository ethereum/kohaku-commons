import { BUNDLER } from '../consts/bundlers'

export type NetworkId = string
export type ChainId = bigint
export interface Erc4337settings {
  enabled: boolean
  hasPaymaster: boolean
  hasBundlerSupport?: boolean
  bundlers?: BUNDLER[]
  defaultBundler?: BUNDLER
  // increase the bundler estimation & gas price by a percent so we get
  // "txn underpriced" errors less often
  increasePreVerGas?: number
}

interface FeeOptions {
  is1559: boolean
  minBaseFee?: bigint
  elasticityMultiplier?: bigint
  baseFeeMaxChangeDenominator?: bigint
  feeIncrease?: bigint // should we increase the relayer fee in %
  // transactions on Base get stuck on slow as we lower the baseFee a lot
  // so we make the minBaseFee the same as the last block one
  minBaseFeeEqualToLastBlock?: boolean
}

/** Current network configuration and statuses, which may change over time */
export interface NetworkInfo {
  force4337?: boolean
  chainId: bigint
  isSAEnabled: boolean
  hasSingleton: boolean
  isOptimistic: boolean
  rpcNoStateOverride: boolean
  erc4337: Erc4337settings
  areContractsDeployed: boolean
  feeOptions: FeeOptions
  platformId: string
  nativeAssetId: string
  flagged: boolean
}

export type NetworkInfoLoading<T> = {
  [K in keyof T]: T[K] | 'LOADING'
}

export interface NetworkFeature {
  id: string
  title: string
  msg?: string
  level: 'success' | 'danger' | 'warning' | 'loading' | 'initial'
}

// NetworkId is a string: this is our internal identifier for the network
// chainId is a number and is the chainID used for replay protection (EIP-155)
// we need this distinction because:
// 1) it's easier to work with the string identifier, for example if we have an object segmented by networks it's easier to debug with string IDs
// 2) multiple distinct networks may (rarely) run the same chainId
export interface Network {
  id: NetworkId
  name: string
  nativeAssetSymbol: string
<<<<<<< HEAD
  chainId: NetworkInfo['chainId']
=======
  nativeAssetName: string
  chainId: bigint
>>>>>>> bdfed327
  rpcUrls: string[]
  explorerUrl: string
  selectedRpcUrl: string
  erc4337: NetworkInfo['erc4337']
  rpcNoStateOverride: NetworkInfo['rpcNoStateOverride']
  feeOptions: NetworkInfo['feeOptions']
  isSAEnabled: NetworkInfo['isSAEnabled']
  areContractsDeployed: NetworkInfo['areContractsDeployed']
  features: NetworkFeature[]
  hasRelayer: boolean
  hasSingleton: NetworkInfo['hasSingleton']
  platformId: NetworkInfo['platformId']
  nativeAssetId: NetworkInfo['nativeAssetId']
  iconUrls?: string[]
  reestimateOn?: number
  isOptimistic?: NetworkInfo['isOptimistic']
  flagged?: NetworkInfo['flagged']
  predefined: boolean
  wrappedAddr?: string
  blockGasLimit?: bigint
  oldNativeAssetSymbols?: string[]
  disableEstimateGas?: boolean
  force4337?: NetworkInfo['force4337']
  allowForce4337?: boolean
  predefinedConfigVersion?: number;
  lastUpdated?: number;
}

export type UserNetworkPreferencesForPredefinedNetworks = Pick<
  RelayerNetwork,
  'predefinedConfigVersion'
> &
  Partial<Pick<Network, 'rpcUrls' | 'selectedRpcUrl' | 'explorerUrl' | 'iconUrls'>>

export type UserNetworkPreferencesForCustomNetworks = UserNetworkPreferencesForPredefinedNetworks &
  Partial<Pick<Network, 'chainId' | 'name' | 'nativeAssetSymbol'>>

export type UserNetworkPreferences =
  | UserNetworkPreferencesForPredefinedNetworks
  | UserNetworkPreferencesForCustomNetworks

export interface AddNetworkRequestParams {
  name: Network['name']
  rpcUrls: Network['rpcUrls']
  selectedRpcUrl: Network['selectedRpcUrl']
  chainId: Network['chainId']
  nativeAssetSymbol: Network['nativeAssetSymbol']
  nativeAssetName: Network['nativeAssetName']
  explorerUrl: Network['explorerUrl']
  iconUrls: Network['iconUrls']
}

export interface ChainlistNetwork {
  name: string
  chain: string
  icon: string
  rpc: string[]
  features: {
    name: string
  }[]
  faucets: string[]
  nativeCurrency: {
    name: string
    symbol: string
    decimals: number
  }
  infoURL: string
  shortName: string
  chainId: number
  networkId: number
  slip44: number
  ens: {
    registry: string
  }
  explorers: {
    name: string
    url: string
    standard: string
    icon?: string
  }[]
}

export type RelayerNetwork = {
  /**
   * Mechanism to merge incoming config with user storage. If versions match -
   * prioritize user changed values. If incoming config version is higher, override user config.
   */
  predefinedConfigVersion: number
  ambireId: string
  platformId: string
  name: string
  iconUrls: string[]
  explorerUrl: string
  rpcUrls: string[]
  selectedRpcUrl: string
  native: {
    symbol: string
    coingeckoId: string
    icon: string
    decimals: number
    wrapped: {
      address: string
      symbol: string
      coingeckoId: string
      icon: string
      decimals: number
    }
    oldNativeAssetSymbols?: string[]
  }
  isOptimistic: boolean
  disableEstimateGas: boolean
  feeOptions: {
    is1559: boolean
    elasticityMultiplier?: number
    baseFeeMaxChangeDenominator?: number
    feeIncrease?: number
    minBaseFee?: number
    minBaseFeeEqualToLastBlock?: boolean
  }
  smartAccounts: {
    hasRelayer: boolean
    erc4337: {
      enabled: boolean
      hasPaymaster: boolean
      hasBundlerSupport?: boolean
      bundlers?: { [bundler in BUNDLER]: string }
      defaultBundler?: BUNDLER
    }
    allowForce4337: boolean
  }
}

export type RelayerNetworkConfigResponse = { [chainId: string]: RelayerNetwork }<|MERGE_RESOLUTION|>--- conflicted
+++ resolved
@@ -60,12 +60,8 @@
   id: NetworkId
   name: string
   nativeAssetSymbol: string
-<<<<<<< HEAD
-  chainId: NetworkInfo['chainId']
-=======
   nativeAssetName: string
   chainId: bigint
->>>>>>> bdfed327
   rpcUrls: string[]
   explorerUrl: string
   selectedRpcUrl: string
