--- conflicted
+++ resolved
@@ -24,11 +24,7 @@
   hasSingleton: boolean
   isOptimistic: boolean
   rpcNoStateOverride: boolean
-<<<<<<< HEAD
-  erc4337: { enabled: boolean; hasPaymaster: boolean; hasBundlerSupport?: boolean }
-=======
   erc4337: Erc4337settings
->>>>>>> 57c37160
   areContractsDeployed: boolean
   feeOptions: { is1559: boolean }
   platformId: string
