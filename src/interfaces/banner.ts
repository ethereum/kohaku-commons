import { AccountOpAction } from './actions'
import { Network } from './network'

export type BannerType = 'error' | 'warning' | 'info' | 'info2' | 'success'
export type BannerCategory =
  | 'pending-to-be-signed-acc-op'
  | 'pending-to-be-confirmed-acc-op'
  | 'bridge-in-progress'
  | 'bridge-waiting-approval-to-resolve'
  | 'bridge-ready'
  | 'bridge-completed'
  | 'bridge-failed'
  | 'temp-seed-not-confirmed'
  | 'old-account'

export interface Banner {
  id: number | string
  accountAddr?: string
  type: BannerType
  category?: BannerCategory
  title: string
  text: string
  actions: Action[]
}

export type Action =
  | {
      label: 'Open'
      actionName: 'open-pending-dapp-requests'
    }
  | {
      label: 'Open'
      actionName: 'open-accountOp'
      meta: { actionId: AccountOpAction['id'] }
    }
  | {
      label: 'Reject'
      actionName: 'reject-accountOp'
      meta: {
        err: string
        actionId: AccountOpAction['id']
        shouldOpenNextAction: boolean
      }
    }
  | {
      label: 'Sync'
      actionName: 'sync-keys'
      meta: { email: string; keys: string[] }
    }
  | {
      label: string
      actionName: 'open-external-url'
      meta: { url: string }
    }
  | {
      label: string
      actionName: 'backup-keystore-secret'
    }
  | {
      label: 'Switch'
      actionName: 'switch-default-wallet'
      meta: {}
    }
  | {
      label: 'Select'
      actionName: 'select-rpc-url'
      meta: { network: Network }
    }
  | {
      label: 'Reject'
      actionName: 'reject-bridge'
      meta: { activeRouteId: number }
    }
  | {
      label: 'Proceed to Next Step' | 'Open'
      actionName: 'proceed-bridge'
      meta: { activeRouteId: number }
    }
  | {
      label: 'Close'
      actionName: 'close-bridge'
      meta: { activeRouteId: number }
    }
  | {
      label: 'Details'
      actionName: 'open-swap-and-bridge-tab'
    }
  | {
      label: 'Hide'
      actionName: 'hide-activity-banner'
      meta: { timestamp: number; addr: string; network: string; isHideStyle: boolean }
    }
  | {
      label: 'Check'
      actionName: 'confirm-temp-seed'
    }
  | {
<<<<<<< HEAD
      label: 'Open'
      actionName: 'open-confetti-modal'
=======
      label: 'Reload'
      actionName: 'update-extension-version'
>>>>>>> 47c08fb8
    }<|MERGE_RESOLUTION|>--- conflicted
+++ resolved
@@ -95,11 +95,10 @@
       actionName: 'confirm-temp-seed'
     }
   | {
-<<<<<<< HEAD
       label: 'Open'
       actionName: 'open-confetti-modal'
-=======
+    }
+  | {
       label: 'Reload'
       actionName: 'update-extension-version'
->>>>>>> 47c08fb8
     }