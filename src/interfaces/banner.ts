import { AccountOpAction } from './actions'

export type BannerType = 'error' | 'warning' | 'info' | 'info2' | 'success'
export type BannerCategory =
  | 'pending-to-be-signed-acc-op'
  | 'pending-to-be-confirmed-acc-op'
  | 'successful-acc-op'
  | 'failed-acc-op'
  | 'bridge-in-progress'
  | 'bridge-waiting-approval-to-resolve'
  | 'bridge-ready'
  | 'bridge-completed'
  | 'bridge-failed'
  | 'temp-seed-not-confirmed'
  | 'old-account'

export interface Banner {
  id: number | string
  type: BannerType | MarketingBannerTypes
  category?: BannerCategory
  title: string
  text?: string
  actions: Action[]
  meta?: {
    accountAddr?: string
    startTime?: number
    endTime?: number
  }
}

export type MarketingBannerTypes = 'updates' | 'rewards' | 'new' | 'vote' | 'tips' | 'alert'

export type Action =
  | {
      label: 'Open'
      actionName: 'open-pending-dapp-requests'
    }
  | {
      label: 'Open'
      actionName: 'open-accountOp'
      meta: { actionId: AccountOpAction['id'] }
    }
  | {
      label: 'Reject'
      actionName: 'reject-accountOp'
      meta: {
        err: string
        actionId: AccountOpAction['id']
        shouldOpenNextAction: boolean
      }
    }
  | {
      label: 'Sync'
      actionName: 'sync-keys'
      meta: { email: string; keys: string[] }
    }
  | {
      label: string
      actionName: 'open-external-url'
      meta: { url: string }
    }
  | {
      label: string
      actionName: 'backup-keystore-secret'
    }
  | {
      label: 'Reject'
      actionName: 'reject-bridge'
      meta: { activeRouteIds: string[] }
    }
  | {
      label: 'Proceed to Next Step' | 'Open'
      actionName: 'proceed-bridge'
      meta: { activeRouteId: string }
    }
  | {
      label: 'Close'
      actionName: 'close-bridge'
      meta: { activeRouteIds: string[]; isHideStyle: boolean }
    }
  | {
      label: 'Details'
      actionName: 'open-swap-and-bridge-tab'
    }
  | {
      label: 'Hide'
      actionName: 'hide-activity-banner'
      meta: { timestamp: number; addr: string; chainId: bigint; isHideStyle: boolean }
    }
  | {
      label: 'Open'
      actionName: 'open-first-cashback-modal'
    }
  | {
      label: 'Reload'
      actionName: 'update-extension-version'
    }
  | {
      label: 'Retry'
      actionName: 'reload-selected-account'
    }
  | {
      label: 'Dismiss'
      actionName: 'dismiss-email-vault'
    }
  | {
      label: 'Dismiss'
      actionName: 'dismiss-7702-banner'
      meta: { accountAddr: string }
    }
  | {
      label: 'View'
      actionName: 'view-bridge'
    }
  | {
<<<<<<< HEAD
      label: 'Enable all'
      actionName: 'enable-networks'
      meta: { networkChainIds: bigint[] }
    }
  | {
      label: 'Enable'
      actionName: 'enable-networks'
      meta: { networkChainIds: bigint[] }
    }
  | {
      label: 'Dismiss'
      actionName: 'dismiss-defi-positions-banner'
=======
      label: 'Open'
      actionName: 'open-link'
      meta: { url: string }
>>>>>>> 9e309015
    }<|MERGE_RESOLUTION|>--- conflicted
+++ resolved
@@ -113,7 +113,6 @@
       actionName: 'view-bridge'
     }
   | {
-<<<<<<< HEAD
       label: 'Enable all'
       actionName: 'enable-networks'
       meta: { networkChainIds: bigint[] }
@@ -126,9 +125,5 @@
   | {
       label: 'Dismiss'
       actionName: 'dismiss-defi-positions-banner'
-=======
-      label: 'Open'
-      actionName: 'open-link'
-      meta: { url: string }
->>>>>>> 9e309015
-    }+    }
+  | { label: 'Open'; actionName: 'open-link'; meta: { url: string } }