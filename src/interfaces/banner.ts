import { AccountOpAction } from 'controllers/actions/actions'

import { Network } from './network'

export type BannerType = 'error' | 'warning' | 'info' | 'info2' | 'success'
export type BannerCategory =
  | 'pending-to-be-signed-acc-op'
  | 'pending-to-be-confirmed-acc-op'
  | 'swap-and-bridge-in-progress'
  | 'swap-and-bridge-ready'
  | 'swap-and-bridge-completed'
  | 'temp-seed-not-confirmed'

export interface Banner {
  id: number | string
  accountAddr?: string
  type: BannerType
  category?: BannerCategory
  title: string
  text: string
  actions: Action[]
}

export type Action =
  | {
      label: 'Open'
      actionName: 'open-pending-dapp-requests'
    }
  | {
      label: 'Open'
      actionName: 'open-accountOp'
      meta: { actionId: AccountOpAction['id'] }
    }
  | {
      label: 'Reject'
      actionName: 'reject-accountOp'
      meta: {
        err: string
        actionId: AccountOpAction['id']
        shouldOpenNextAction: boolean
      }
    }
  | {
      label: 'Sync'
      actionName: 'sync-keys'
      meta: { email: string; keys: string[] }
    }
  | {
      label: string
      actionName: 'open-external-url'
      meta: { url: string }
    }
  | {
      label: string
      actionName: 'backup-keystore-secret'
    }
  | {
      label: 'Switch'
      actionName: 'switch-default-wallet'
      meta: {}
    }
  | {
      label: 'Select'
      actionName: 'select-rpc-url'
      meta: { network: Network }
    }
  | {
      label: 'Reject'
      actionName: 'reject-swap-and-bridge'
      meta: { activeRouteId: number }
    }
  | {
      label: 'Proceed to Next Step'
      actionName: 'proceed-swap-and-bridge'
      meta: { activeRouteId: number }
    }
  | {
      label: 'Got it'
      actionName: 'close-swap-and-bridge'
      meta: { activeRouteId: number }
    }
  | {
<<<<<<< HEAD
      label: 'Close'
      actionName: 'hide-activity-banner'
      meta: { timestamp: number; addr: string; network: string; isReject: boolean }
=======
      label: 'Check'
      actionName: 'confirm-temp-seed'
>>>>>>> 11146128
    }<|MERGE_RESOLUTION|>--- conflicted
+++ resolved
@@ -80,12 +80,11 @@
       meta: { activeRouteId: number }
     }
   | {
-<<<<<<< HEAD
       label: 'Close'
       actionName: 'hide-activity-banner'
       meta: { timestamp: number; addr: string; network: string; isReject: boolean }
-=======
+    }
+  | {
       label: 'Check'
       actionName: 'confirm-temp-seed'
->>>>>>> 11146128
     }