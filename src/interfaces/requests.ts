--- conflicted
+++ resolved
@@ -41,7 +41,15 @@
       }
     }
   | {
-<<<<<<< HEAD
+    type: 'intentRequest'
+    params: {
+      amount: string
+      recipientAddress: string
+      selectedToken: TokenResult
+      actionExecutionType: ActionExecutionType
+    }
+  }
+  | {
       type: 'privateDepositRequest'
       params: {
         actionExecutionType: ActionExecutionType
@@ -70,13 +78,5 @@
         amount: string
         recipientAddress: string
         selectedToken: TokenResult
-=======
-      type: 'intentRequest'
-      params: {
-        amount: string
-        recipientAddress: string
-        selectedToken: TokenResult
-        actionExecutionType: ActionExecutionType
->>>>>>> 86272529
       }
     }