export type AccountId = string

export interface Account {
  addr: AccountId
  label: string
  // URL (https, ipfs or nft721://contractAddr/tokenId)
  pfp: string
  // Associated keys that can control thte account
  // For EOAs thits must be set to [account.addr]
  associatedKeys: string[]
  // Creation data; `null` in case of an EOA
  creation: AccountCreation | null
}

export interface AccountCreation {
  factoryAddr: string
  bytecode: string
  salt: string
  // baseIdentityAddr is intentionally omitted because it's not used anywhere
  // and because it can be retrieved from the bytecode
}

export interface AccountOnchainState {
  accountAddr: string
  isDeployed: boolean
  // this is a number and not a bigint because of ethers (it uses number for nonces)
  nonce: number
  associatedKeysPriviliges: { [key: string]: string }
  deployError: boolean
  balance: bigint
  isEOA: boolean
<<<<<<< HEAD
  isErc4337Enabled: boolean
  isErc4337Nonce: boolean
=======
}

export type AccountStates = {
  [accountId: string]: {
    [networkId: string]: AccountOnchainState
  }
>>>>>>> db342895
}<|MERGE_RESOLUTION|>--- conflicted
+++ resolved
@@ -29,15 +29,12 @@
   deployError: boolean
   balance: bigint
   isEOA: boolean
-<<<<<<< HEAD
   isErc4337Enabled: boolean
   isErc4337Nonce: boolean
-=======
 }
 
 export type AccountStates = {
   [accountId: string]: {
     [networkId: string]: AccountOnchainState
   }
->>>>>>> db342895
 }