--- conflicted
+++ resolved
@@ -4,17 +4,9 @@
 
 import fetch from 'node-fetch'
 
-<<<<<<< HEAD
 import { ENTRY_POINT_MARKER, ERC_4337_ENTRYPOINT } from '../../consts/deploy'
-import { NetworkDescriptor } from '../../interfaces/networkDescriptor'
+import { Network } from '../../interfaces/network'
 import { BundlerEstimateResult } from '../../libs/estimate/interfaces'
-=======
-import AmbireAccountNoReverts from '../../../contracts/compiled/AmbireAccountNoRevert.json'
-import { ERC_4337_ENTRYPOINT } from '../../../dist/src/consts/deploy'
-import { ENTRY_POINT_MARKER, PROXY_NO_REVERTS } from '../../consts/deploy'
-import { Network } from '../../interfaces/network'
-import { Erc4337GasLimits } from '../../libs/estimate/interfaces'
->>>>>>> 7bcc9192
 import { Gas1559Recommendation } from '../../libs/gasPrice/gasPrice'
 import { privSlot } from '../../libs/proxyDeploy/deploy'
 import { UserOperation } from '../../libs/userOperation/types'
@@ -37,13 +29,8 @@
    * @param userOperationHash
    * @returns Receipt | null
    */
-<<<<<<< HEAD
-  async getReceipt(userOperationHash: string, network: NetworkDescriptor) {
+  async getReceipt(userOperationHash: string, network: Network) {
     const url = `https://api.pimlico.io/v2/${network.chainId}/rpc?apikey=${process.env.REACT_APP_PIMLICO_API_KEY}`
-=======
-  async getReceipt(userOperationHash: string, network: Network) {
-    const url = `https://api.pimlico.io/v1/${network.chainId}/rpc?apikey=${process.env.REACT_APP_PIMLICO_API_KEY}`
->>>>>>> 7bcc9192
     const provider = getRpcProvider([url], network.chainId)
     return provider.send('eth_getUserOperationReceipt', [userOperationHash])
   }
@@ -77,13 +64,8 @@
    */
   async pollTxnHash(
     userOperationHash: string,
-<<<<<<< HEAD
-    network: NetworkDescriptor
+    network: Network
   ): Promise<{ transactionHash: string; status: string }> {
-=======
-    network: Network
-  ): Promise<{ transactionHash: string }> {
->>>>>>> 7bcc9192
     const result = await Bundler.getStatusAndTxnId(userOperationHash, network)
 
     // if the bundler has rejected the userOp, no meaning in continuing to poll
@@ -108,13 +90,8 @@
    * @param UserOperation userOperation
    * @returns userOperationHash
    */
-<<<<<<< HEAD
-  async broadcast(userOperation: UserOperation, network: NetworkDescriptor): Promise<string> {
+  async broadcast(userOperation: UserOperation, network: Network): Promise<string> {
     const url = `https://api.pimlico.io/v2/${network.chainId}/rpc?apikey=${process.env.REACT_APP_PIMLICO_API_KEY}`
-=======
-  async broadcast(userOperation: UserOperation, network: Network): Promise<string> {
-    const url = `https://api.pimlico.io/v1/${network.chainId}/rpc?apikey=${process.env.REACT_APP_PIMLICO_API_KEY}`
->>>>>>> 7bcc9192
     const provider = getRpcProvider([url], network.chainId)
 
     return provider.send('eth_sendUserOperation', [
@@ -123,24 +100,14 @@
     ])
   }
 
-<<<<<<< HEAD
-  static async getStatusAndTxnId(userOperationHash: string, network: NetworkDescriptor) {
+  static async getStatusAndTxnId(userOperationHash: string, network: Network) {
     const url = `https://api.pimlico.io/v2/${network.chainId}/rpc?apikey=${process.env.REACT_APP_PIMLICO_API_KEY}`
-=======
-  static async getStatusAndTxnId(userOperationHash: string, network: Network) {
-    const url = `https://api.pimlico.io/v1/${network.chainId}/rpc?apikey=${process.env.REACT_APP_PIMLICO_API_KEY}`
->>>>>>> 7bcc9192
     const provider = getRpcProvider([url], network.chainId)
     return provider.send('pimlico_getUserOperationStatus', [userOperationHash])
   }
 
-<<<<<<< HEAD
-  static async getUserOpGasPrice(network: NetworkDescriptor) {
+  static async getUserOpGasPrice(network: Network) {
     const url = `https://api.pimlico.io/v2/${network.chainId}/rpc?apikey=${process.env.REACT_APP_PIMLICO_API_KEY}`
-=======
-  static async getUserOpGasPrice(network: Network) {
-    const url = `https://api.pimlico.io/v1/${network.chainId}/rpc?apikey=${process.env.REACT_APP_PIMLICO_API_KEY}`
->>>>>>> 7bcc9192
     const provider = getRpcProvider([url], network.chainId)
     return provider.send('pimlico_getUserOperationGasPrice', [])
   }
@@ -187,17 +154,12 @@
     return result.status === 200
   }
 
-<<<<<<< HEAD
   static async estimate(
     userOperation: UserOperation,
-    network: NetworkDescriptor,
+    network: Network,
     shouldStateOverride = false
   ): Promise<BundlerEstimateResult> {
     const url = `https://api.pimlico.io/v2/${network.chainId}/rpc?apikey=${process.env.REACT_APP_PIMLICO_API_KEY}`
-=======
-  static async estimate(userOperation: UserOperation, network: Network): Promise<Erc4337GasLimits> {
-    const url = `https://api.pimlico.io/v1/${network.chainId}/rpc?apikey=${process.env.REACT_APP_PIMLICO_API_KEY}`
->>>>>>> 7bcc9192
     const provider = getRpcProvider([url], network.chainId)
 
     if (shouldStateOverride) {
