/* eslint-disable class-methods-use-this */

import { BUNDLER } from '../../consts/bundlers'
import { Network } from '../../interfaces/network'
import { BaseAccount } from '../../libs/account/BaseAccount'
import { BROADCAST_OPTIONS } from '../../libs/broadcast/broadcast'
import { Bundler } from './bundler'
import { getAvailableBunlders, getDefaultBundler } from './getBundler'

export class BundlerSwitcher {
  protected network: Network

  protected bundler: Bundler

  protected usedBundlers: BUNDLER[] = []

  /**
   * This service is stateless so we're allowing a method
   * to jump in and forbid updates if the controller state forbids them
   */
  hasControllerForbiddenUpdates: Function

  constructor(
    network: Network,
    hasControllerForbiddenUpdates: Function,
    opts: { canDelegate: boolean } = { canDelegate: false }
  ) {
    this.network = network
    this.bundler = getDefaultBundler(network, opts)
    this.usedBundlers.push(this.bundler.getName())
    this.hasControllerForbiddenUpdates = hasControllerForbiddenUpdates
  }

  protected hasBundlers() {
    const bundlers = this.network.erc4337.bundlers
    return bundlers && bundlers.length > 1
  }

  getBundler(): Bundler {
    return this.bundler
  }

  canSwitch(baseAcc: BaseAccount): boolean {
    // don't switch the bundler if the account op is in a state of signing
    if (this.hasControllerForbiddenUpdates()) return false

    if (!this.hasBundlers()) return false

    const availableBundlers = getAvailableBunlders(this.network).filter((bundler) => {
      return this.usedBundlers.indexOf(bundler.getName()) === -1
    })

    if (availableBundlers.length === 0) return false

    // only pimlico can do txn type 4 and if pimlico is
    // not working, we have nothing to fallback to
    if (baseAcc.shouldSignAuthorization(BROADCAST_OPTIONS.byBundler)) return false

<<<<<<< HEAD
    return (
      !bundlerError ||
      bundlerError.cause === 'biconomy: 400' ||
      bundlerError.cause === 'pimlico: 500' ||
      bundlerError.cause === 'etherspot: 500' ||
      bundlerError.cause === 'gelato: 500'
    )
=======
    return true
>>>>>>> 45bab076
  }

  switch(): Bundler {
    if (!this.hasBundlers()) {
      throw new Error('no available bundlers to switch')
    }

    const availableBundlers = getAvailableBunlders(this.network).filter((bundler) => {
      return this.usedBundlers.indexOf(bundler.getName()) === -1
    })
    this.bundler = availableBundlers[0]
    this.usedBundlers.push(this.bundler.getName())
    return this.bundler
  }
}<|MERGE_RESOLUTION|>--- conflicted
+++ resolved
@@ -56,17 +56,7 @@
     // not working, we have nothing to fallback to
     if (baseAcc.shouldSignAuthorization(BROADCAST_OPTIONS.byBundler)) return false
 
-<<<<<<< HEAD
-    return (
-      !bundlerError ||
-      bundlerError.cause === 'biconomy: 400' ||
-      bundlerError.cause === 'pimlico: 500' ||
-      bundlerError.cause === 'etherspot: 500' ||
-      bundlerError.cause === 'gelato: 500'
-    )
-=======
     return true
->>>>>>> 45bab076
   }
 
   switch(): Bundler {
