<<<<<<< HEAD
import { BICONOMY, BUNDLER, ETHERSPOT, GELATO, PIMLICO } from '../../consts/bundlers'
=======
import { BICONOMY, BUNDLER, CANDIDE, ETHERSPOT, PIMLICO } from '../../consts/bundlers'
>>>>>>> 3dcc044a
import { Network } from '../../interfaces/network'
import { Biconomy } from './biconomy'
import { Bundler } from './bundler'
import { Candide } from './candide'
import { Etherspot } from './etherspot'
import { Gelato } from './gelato'
import { Pimlico } from './pimlico'

export function getBundlerByName(bundlerName: BUNDLER): Bundler {
  switch (bundlerName) {
    case PIMLICO:
      return new Pimlico()

    case BICONOMY:
      return new Biconomy()

    case ETHERSPOT:
      return new Etherspot()

<<<<<<< HEAD
    case GELATO:
      return new Gelato()
=======
    case CANDIDE:
      return new Candide()
>>>>>>> 3dcc044a

    default:
      throw new Error('Bundler settings error')
  }
}

/**
 * Get the default bundler for the network without any extra logic.
 * If it's set, get it. If not, use pimlico
 */
export function getDefaultBundler(
  network: Network,
  opts: { canDelegate: boolean } = { canDelegate: false }
): Bundler {
  // hardcode biconomy for Sonic as it's not supported by pimlico
  if (network.chainId === 146n) return getBundlerByName(BICONOMY)

  // use pimlico on all 7702 accounts that don't have a set delegation
  if (opts.canDelegate) return getBundlerByName(PIMLICO)

  const bundlerName = network.erc4337.defaultBundler ? network.erc4337.defaultBundler : PIMLICO
  return getBundlerByName(bundlerName)
}

/**
 * This method should be used in caution when you want to utilize all
 * available bundlers on a network as the same time to find and fix a problem
 */
export function getAvailableBunlders(network: Network): Bundler[] {
  if (!network.erc4337.bundlers) return [getDefaultBundler(network)]

  return network.erc4337.bundlers?.map((bundler) => {
    return getBundlerByName(bundler)
  })
}<|MERGE_RESOLUTION|>--- conflicted
+++ resolved
@@ -1,8 +1,5 @@
-<<<<<<< HEAD
-import { BICONOMY, BUNDLER, ETHERSPOT, GELATO, PIMLICO } from '../../consts/bundlers'
-=======
-import { BICONOMY, BUNDLER, CANDIDE, ETHERSPOT, PIMLICO } from '../../consts/bundlers'
->>>>>>> 3dcc044a
+import { BICONOMY, BUNDLER, CANDIDE, ETHERSPOT, GELATO, PIMLICO } from '../../consts/bundlers'
+
 import { Network } from '../../interfaces/network'
 import { Biconomy } from './biconomy'
 import { Bundler } from './bundler'
@@ -22,13 +19,11 @@
     case ETHERSPOT:
       return new Etherspot()
 
-<<<<<<< HEAD
     case GELATO:
       return new Gelato()
-=======
+
     case CANDIDE:
       return new Candide()
->>>>>>> 3dcc044a
 
     default:
       throw new Error('Bundler settings error')
