/* eslint-disable no-await-in-loop */
import { ethErrors } from 'eth-rpc-errors'
import { getAddress, getBigInt } from 'ethers'

import { buildSignUserRequest } from '../privacy/buildRequest'
import EmittableError from '../../classes/EmittableError'
import { Session } from '../../classes/session'
import SwapAndBridgeError from '../../classes/SwapAndBridgeError'
import { ORIGINS_WHITELISTED_TO_ALL_ACCOUNTS } from '../../consts/dappCommunication'
import { AccountId } from '../../interfaces/account'
import { Banner } from '../../interfaces/banner'
import { DappProviderRequest } from '../../interfaces/dapp'
import { Network } from '../../interfaces/network'
import { NotificationManager } from '../../interfaces/notification'
import { BuildRequest } from '../../interfaces/requests'
import {
  SwapAndBridgeActiveRoute,
  SwapAndBridgeSendTxRequest
} from '../../interfaces/swapAndBridge'
import { Calls, DappUserRequest, SignUserRequest, UserRequest } from '../../interfaces/userRequest'
import { WindowManager } from '../../interfaces/window'
import { isBasicAccount, isSmartAccount } from '../../libs/account/account'
import { getBaseAccount } from '../../libs/account/getBaseAccount'
import { Call } from '../../libs/accountOp/types'
// eslint-disable-next-line import/no-cycle
import {
  dappRequestMethodToActionKind,
  getAccountOpActionsByNetwork
} from '../../libs/actions/actions'
import { getAccountOpBanners } from '../../libs/banners/banners'
import { getAmbirePaymasterService, getPaymasterService } from '../../libs/erc7677/erc7677'
import { TokenResult } from '../../libs/portfolio'
import {
  ACCOUNT_SWITCH_USER_REQUEST,
  buildSwitchAccountUserRequest,
  makeAccountOpAction
} from '../../libs/requests/requests'
import { parse } from '../../libs/richJson/richJson'
import {
  buildSwapAndBridgeUserRequests,
  getActiveRoutesForAccount
} from '../../libs/swapAndBridge/swapAndBridge'
import {
  buildClaimWalletRequest,
  buildMintVestingRequest,
  buildTransferUserRequest,
  prepareIntentUserRequest
} from '../../libs/transfer/userRequest'
import { AccountsController } from '../accounts/accounts'
// eslint-disable-next-line import/no-cycle
import {
  AccountOpAction,
  Action,
  ActionExecutionType,
  ActionPosition,
  ActionsController
} from '../actions/actions'
import { DappsController } from '../dapps/dapps'
import EventEmitter, { Statuses } from '../eventEmitter/eventEmitter'
import { KeystoreController } from '../keystore/keystore'
import { NetworksController } from '../networks/networks'
import { ProvidersController } from '../providers/providers'
// eslint-disable-next-line import/no-cycle
import { SelectedAccountController } from '../selectedAccount/selectedAccount'
import { SignAccountOpController, SignAccountOpUpdateProps } from '../signAccountOp/signAccountOp'
import { SwapAndBridgeController, SwapAndBridgeFormStatus } from '../swapAndBridge/swapAndBridge'
import { TransactionManagerController } from '../transaction/transactionManager'
import { TransferController } from '../transfer/transfer'

const STATUS_WRAPPED_METHODS = {
  buildSwapAndBridgeUserRequest: 'INITIAL'
} as const

/**
 * The RequestsController is responsible for building different user request types and managing their associated actions (within an action window).
 * Prior to v2.66.0, all request logic resided in the MainController. To improve scalability, readability,
 * and testability, this logic was encapsulated in this dedicated controller.
 */
export class RequestsController extends EventEmitter {
  #relayerUrl: string

  #accounts: AccountsController

  #networks: NetworksController

  #providers: ProvidersController

  #selectedAccount: SelectedAccountController

  #keystore: KeystoreController

  #dapps: DappsController

  #transfer: TransferController

  #swapAndBridge: SwapAndBridgeController

  #transactionManager?: TransactionManagerController

  #getSignAccountOp: () => SignAccountOpController | null

  #updateSignAccountOp: (props: SignAccountOpUpdateProps) => void

  #destroySignAccountOp: () => void

  #updateSelectedAccountPortfolio: (networks?: Network[]) => Promise<void>

  #addTokensToBeLearned: (tokenAddresses: string[], chainId: bigint) => void

  #guardHWSigning: (throwRpcError: boolean) => Promise<boolean>

  userRequests: UserRequest[] = []

  userRequestsWaitingAccountSwitch: UserRequest[] = []

  actions: ActionsController

  statuses: Statuses<keyof typeof STATUS_WRAPPED_METHODS> = STATUS_WRAPPED_METHODS

  // Holds the initial load promise, so that one can wait until it completes
  initialLoadPromise: Promise<void>

  constructor({
    relayerUrl,
    accounts,
    networks,
    providers,
    selectedAccount,
    keystore,
    dapps,
    transfer,
    swapAndBridge,
    transactionManager,
    windowManager,
    notificationManager,
    getSignAccountOp,
    updateSignAccountOp,
    destroySignAccountOp,
    updateSelectedAccountPortfolio,
    addTokensToBeLearned,
    guardHWSigning
  }: {
    relayerUrl: string
    accounts: AccountsController
    networks: NetworksController
    providers: ProvidersController
    selectedAccount: SelectedAccountController
    keystore: KeystoreController
    dapps: DappsController
    transfer: TransferController
    swapAndBridge: SwapAndBridgeController
    transactionManager?: TransactionManagerController
    windowManager: WindowManager
    notificationManager: NotificationManager
    getSignAccountOp: () => SignAccountOpController | null
    updateSignAccountOp: (props: SignAccountOpUpdateProps) => void
    destroySignAccountOp: () => void
    updateSelectedAccountPortfolio: (networks?: Network[]) => Promise<void>
    addTokensToBeLearned: (tokenAddresses: string[], chainId: bigint) => void
    guardHWSigning: (throwRpcError: boolean) => Promise<boolean>
  }) {
    super()

    this.#relayerUrl = relayerUrl
    this.#accounts = accounts
    this.#networks = networks
    this.#providers = providers
    this.#selectedAccount = selectedAccount
    this.#keystore = keystore
    this.#dapps = dapps
    this.#transfer = transfer
    this.#swapAndBridge = swapAndBridge
    this.#transactionManager = transactionManager

    this.#getSignAccountOp = getSignAccountOp
    this.#updateSignAccountOp = updateSignAccountOp
    this.#destroySignAccountOp = destroySignAccountOp
    this.#updateSelectedAccountPortfolio = updateSelectedAccountPortfolio
    this.#addTokensToBeLearned = addTokensToBeLearned
    this.#guardHWSigning = guardHWSigning

    this.actions = new ActionsController({
      selectedAccount: this.#selectedAccount,
      windowManager,
      notificationManager,
      onActionWindowClose: async () => {
        // eslint-disable-next-line no-restricted-syntax
        for (const r of this.userRequests) {
          if (r.action.kind === 'walletAddEthereumChain') {
            const chainId = r.action.params?.[0]?.chainId
            // eslint-disable-next-line no-continue
            if (!chainId) continue

            const network = this.#networks.networks.find((n) => n.chainId === BigInt(chainId))
            if (network && !network.disabled) {
              await this.resolveUserRequest(null, r.id)
            }
          }
        }

        const userRequestsToRejectOnWindowClose = this.userRequests.filter(
          (r) => r.action.kind !== 'calls'
        )
        await this.rejectUserRequests(
          ethErrors.provider.userRejectedRequest().message,
          userRequestsToRejectOnWindowClose.map((r) => r.id),
          // If the user closes a window and non-calls user requests exist,
          // the window will reopen with the next request.
          // For example: if the user has both a sign message and sign account op request,
          // closing the window will reject the sign message request but immediately
          // reopen the window for the sign account op request.
          { shouldOpenNextRequest: false }
        )

        this.userRequestsWaitingAccountSwitch = []
        this.emitUpdate()
      }
    })

    this.actions.onUpdate(() => this.emitUpdate(), 'requests-on-update-listener')
    this.initialLoadPromise = this.#load()
  }

  async #load() {
    await this.#networks.initialLoadPromise
    await this.#providers.initialLoadPromise
    await this.#accounts.initialLoadPromise
    await this.#selectedAccount.initialLoadPromise
    await this.#keystore.initialLoadPromise
    await this.#dapps.initialLoadPromise
  }

  async addUserRequests(
    reqs: UserRequest[],
    {
      actionPosition = 'last',
      actionExecutionType = 'open-action-window',
      allowAccountSwitch = false,
      skipFocus = false
    }: {
      actionPosition?: ActionPosition
      actionExecutionType?: ActionExecutionType
      allowAccountSwitch?: boolean
      skipFocus?: boolean
    } = {}
  ) {
    await this.initialLoadPromise
    const shouldSkipAddUserRequest = await this.#guardHWSigning(false)

    if (shouldSkipAddUserRequest) return

    const actionsToAdd: Action[] = []
    const baseWindowId = reqs.find((r) => r.session.windowId)?.session?.windowId

    // eslint-disable-next-line no-restricted-syntax
    for (const req of reqs) {
      if (
        allowAccountSwitch &&
        req.meta.isSignAction &&
        req.meta.accountAddr !== this.#selectedAccount.account?.addr
      ) {
        await this.#addSwitchAccountUserRequest(req)
        return
      }

      if (req.action.kind === 'calls') {
        ;(req.action as Calls).calls.forEach((_, i) => {
          ;(req.action as Calls).calls[i].id = `${req.id}-${i}`
        })
      }
      if (actionPosition === 'first') {
        this.userRequests.unshift(req)
      } else {
        this.userRequests.push(req)
      }

      const { id, action, meta } = req
      if (action.kind === 'calls') {
        const account = this.#accounts.accounts.find((x) => x.addr === meta.accountAddr)!
        const accountState = await this.#accounts.getOrFetchAccountOnChainState(
          meta.accountAddr,
          meta.chainId
        )
        const network = this.#networks.networks.find((n) => n.chainId === meta.chainId)!

        const accountOpAction = makeAccountOpAction({
          account,
          chainId: meta.chainId,
          nonce: accountState.nonce,
          userRequests: this.userRequests,
          actionsQueue: this.actions.actionsQueue
        })

        actionsToAdd.push(accountOpAction)

        const signAccountOp = this.#getSignAccountOp()
        if (signAccountOp) {
          if (signAccountOp.fromActionId === accountOpAction.id) {
            this.#updateSignAccountOp({ calls: accountOpAction.accountOp.calls })
          }
        } else {
          // Even without an initialized SignAccountOpController or Screen, we should still update the portfolio and run the simulation.
          // It's necessary to continue operating with the token `amountPostSimulation` amount.
          this.#updateSelectedAccountPortfolio(network ? [network] : undefined)
        }
      } else {
        let actionType: 'dappRequest' | 'benzin' | 'signMessage' | 'switchAccount' = 'dappRequest'

        if (req.action.kind === 'typedMessage' || req.action.kind === 'message') {
          actionType = 'signMessage'

          if (this.actions.visibleActionsQueue.find((a) => a.type === 'signMessage')) {
            const msgReq = this.userRequests.find((uReq) => uReq.id === id)
            if (!msgReq) return
            msgReq.dappPromise?.reject(
              ethErrors.provider.custom({
                code: 1001,
                message:
                  'Rejected: Please complete your pending message request before initiating a new one.'
              })
            )
            this.userRequests.splice(this.userRequests.indexOf(msgReq), 1)
            return
          }
        }
        if (req.action.kind === 'benzin') actionType = 'benzin'
        if (req.action.kind === 'switchAccount') actionType = 'switchAccount'
        if (req.action.kind === 'authorization-7702') actionType = 'signMessage'

        actionsToAdd.push({
          id,
          type: actionType,
          userRequest: req as UserRequest as never
        })
      }
    }

    if (actionsToAdd.length)
      await this.actions.addOrUpdateActions(actionsToAdd, {
        position: actionPosition,
        executionType: actionExecutionType,
        skipFocus,
        baseWindowId
      })

    this.emitUpdate()
  }

  async removeUserRequests(
    ids: UserRequest['id'][],
    options?: {
      shouldRemoveSwapAndBridgeRoute?: boolean
      shouldUpdateAccount?: boolean
      shouldOpenNextRequest?: boolean
    }
  ) {
    const {
      shouldRemoveSwapAndBridgeRoute = true,
      shouldUpdateAccount = true,
      shouldOpenNextRequest = true
    } = options || {}

    const actionsToAddOrUpdate: Action[] = []
    const userRequestsToAdd: UserRequest[] = []
    const actionsToRemove: string[] = []

    ids.forEach((id) => {
      const req = this.userRequests.find((uReq) => uReq.id === id)

      if (!req) return

      // remove from the request queue
      this.userRequests.splice(this.userRequests.indexOf(req), 1)

      // update the pending stuff to be signed
      const { action, meta } = req
      if (action.kind === 'calls') {
        const network = this.#networks.networks.find((net) => net.chainId === meta.chainId)!
        const account = this.#accounts.accounts.find((x) => x.addr === meta.accountAddr)
        if (!account)
          throw new Error(
            `batchCallsFromUserRequests: tried to run for non-existent account ${meta.accountAddr}`
          )

        const accountOpIndex = this.actions.actionsQueue.findIndex(
          (a) => a.type === 'accountOp' && a.id === `${meta.accountAddr}-${meta.chainId}`
        )
        const accountOpAction = this.actions.actionsQueue[accountOpIndex] as
          | AccountOpAction
          | undefined
        // accountOp has just been rejected or broadcasted
        if (!accountOpAction) {
          if (shouldUpdateAccount)
            this.#updateSelectedAccountPortfolio(network ? [network] : undefined)

          if (this.#swapAndBridge.activeRoutes.length && shouldRemoveSwapAndBridgeRoute) {
            this.#swapAndBridge.removeActiveRoute(meta.activeRouteId)
          }
          return
        }

        accountOpAction.accountOp.calls = this.#batchCallsFromUserRequests(
          meta.accountAddr,
          meta.chainId
        )
        const signAccountOp = this.#getSignAccountOp()

        if (accountOpAction.accountOp.calls.length) {
          actionsToAddOrUpdate.push(accountOpAction)

          if (signAccountOp && signAccountOp.fromActionId === accountOpAction.id) {
            this.#updateSignAccountOp({ calls: accountOpAction.accountOp.calls })
          }
        } else {
          if (signAccountOp && signAccountOp.fromActionId === accountOpAction.id) {
            this.#destroySignAccountOp()
          }
          actionsToRemove.push(`${meta.accountAddr}-${meta.chainId}`)
          if (shouldUpdateAccount)
            this.#updateSelectedAccountPortfolio(network ? [network] : undefined)
        }
        if (this.#swapAndBridge.activeRoutes.length && shouldRemoveSwapAndBridgeRoute) {
          this.#swapAndBridge.removeActiveRoute(meta.activeRouteId)
        }
      } else if (id === ACCOUNT_SWITCH_USER_REQUEST) {
        const requestsToAddOrRemove = this.userRequestsWaitingAccountSwitch.filter(
          (r) => r.meta.accountAddr === this.#selectedAccount.account!.addr
        )
        const isSelectedAccountSwitched =
          this.#selectedAccount.account?.addr === (action as any).params!.switchToAccountAddr

        if (!isSelectedAccountSwitched) {
          actionsToRemove.push(id)
        } else {
          requestsToAddOrRemove.forEach((r) => {
            this.userRequestsWaitingAccountSwitch.splice(this.userRequests.indexOf(r), 1)
            userRequestsToAdd.push(r)
          })
        }
      } else {
        actionsToRemove.push(id as string)
      }
    })

    if (actionsToRemove.length) {
      await this.actions.removeActions(actionsToRemove, shouldOpenNextRequest)
    }
    if (userRequestsToAdd.length) {
      await this.addUserRequests(userRequestsToAdd, { skipFocus: true })
    }
    if (actionsToAddOrUpdate.length) {
      await this.actions.addOrUpdateActions(actionsToAddOrUpdate, {
        skipFocus: true
      })
    }

    this.emitUpdate()
  }

  async resolveUserRequest(data: any, requestId: UserRequest['id']) {
    const userRequest = this.userRequests.find((r) => r.id === requestId)
    if (!userRequest) return // TODO: emit error

    userRequest.dappPromise?.resolve(data)
    // These requests are transitionary initiated internally (not dApp requests) that block dApp requests
    // before being resolved. The timeout prevents the action-window from closing before the actual dApp request arrives
    if (['unlock', 'dappConnect'].includes(userRequest.action.kind)) {
      setTimeout(async () => {
        await this.removeUserRequests([requestId])
        this.emitUpdate()
      }, 300)
    } else {
      await this.removeUserRequests([requestId])
      this.emitUpdate()
    }
  }

  async rejectUserRequests(
    err: string,
    requestIds: UserRequest['id'][],
    options?: {
      shouldRemoveSwapAndBridgeRoute?: boolean
      shouldOpenNextRequest?: boolean
    }
  ) {
    const userRequestsToRemove: string[] = []

    requestIds.forEach((requestId) => {
      const userRequest = this.userRequests.find((r) => r.id === requestId)
      if (!userRequest) return

      // if the userRequest that is about to be removed is an approval request
      // find and remove the associated pending transaction request if there is any
      // this is valid scenario for a swap & bridge txs with a BA
      if (userRequest.action.kind === 'calls') {
        const acc = this.#accounts.accounts.find((a) => a.addr === userRequest.meta.accountAddr)!

        if (
          isBasicAccount(acc, this.#accounts.accountStates[acc.addr][userRequest.meta.chainId]) &&
          userRequest.meta.isSwapAndBridgeCall
        ) {
          userRequestsToRemove.push(
            userRequest.meta.activeRouteId,
            `${userRequest.meta.activeRouteId}-approval`,
            `${userRequest.meta.activeRouteId}-revoke-approval`
          )
        }
      }

      userRequest.dappPromise?.reject(ethErrors.provider.userRejectedRequest<any>(err))
    })

    await this.removeUserRequests([...userRequestsToRemove, ...requestIds], options)
  }

  async build({ type, params }: BuildRequest) {
    await this.initialLoadPromise

    if (type === 'dappRequest') {
      await this.#buildUserRequestFromDAppRequest(params.request, params.dappPromise)
    }

    if (type === 'transferRequest') {
      await this.#buildTransferUserRequest(params)
    }

    if (type === 'swapAndBridgeRequest') {
      await this.#buildSwapAndBridgeUserRequest(params)
    }

    if (type === 'claimWalletRequest') {
      await this.#buildClaimWalletUserRequest(params)
    }

    if (type === 'mintVestingRequest') {
      await this.#buildMintVestingUserRequest(params)
    }

<<<<<<< HEAD
    if (type === 'privateDepositRequest') {
      await this.#buildPrivateDepositUserRequest(params)
    }

    if (type === 'privateSendRequest') {
      await this.#buildPrivateSendUserRequest(params)
    }

    if (type === 'privateRagequitRequest') {
      await this.#buildPrivateRagequitUserRequest(params)
    }
  }

  async #buildPrivateDepositUserRequest({
    txList,
    actionExecutionType = 'open-action-window'
  }: any) {
    await this.initialLoadPromise
    if (!this.#selectedAccount.account) return

    const baseAcc = getBaseAccount(
      this.#selectedAccount.account,
      await this.#accounts.getOrFetchAccountOnChainState(
        this.#selectedAccount.account.addr,
        11155111n
      ),
      this.#keystore.getAccountKeys(this.#selectedAccount.account),
      this.#networks.networks.find((net) => net.chainId === 11155111n)!
    )
    const userRequest = buildSignUserRequest({
      txList,
      accountAddr: this.#selectedAccount.account.addr,
      chainId: 11155111n,
      paymasterService: getAmbirePaymasterService(baseAcc, this.#relayerUrl)
    })

    if (!userRequest) {
      this.emitError({
        level: 'major',
        message: 'Unexpected error while building private deposit request',
        error: new Error(
          'buildPrivateDepositUserRequest: bad parameters passed to buildPrivateDepositUserRequest'
        )
      })
      return
    }

    await this.addUserRequests([userRequest], {
      actionPosition: 'last',
      actionExecutionType
    })
  }

  async #buildPrivateSendUserRequest(params: any) {
    // eslint-disable-next-line
    console.log('buildPrivateSendUserRequest', params)
    await this.initialLoadPromise
    throw new Error('Not implemented')
  }

  async #buildPrivateRagequitUserRequest(params: any) {
    // eslint-disable-next-line
    console.log('buildPrivateRagequitUserRequest', params)
    await this.initialLoadPromise
    throw new Error('Not implemented')
=======
    if (type === 'intentRequest') {
      await this.#buildIntentUserRequest(params)
    }
>>>>>>> 86272529
  }

  async #buildUserRequestFromDAppRequest(
    request: DappProviderRequest,
    dappPromise: {
      session: DappProviderRequest['session']
      resolve: (data: any) => void
      reject: (data: any) => void
    }
  ) {
    await this.initialLoadPromise
    await this.#guardHWSigning(true)

    let userRequest = null
    let actionPosition: ActionPosition = 'last'
    const kind = dappRequestMethodToActionKind(request.method)
    const dapp = this.#dapps.getDapp(request.session.id)

    if (kind === 'calls') {
      if (!this.#selectedAccount.account) throw ethErrors.rpc.internal()
      const network = this.#networks.networks.find(
        (n) => Number(n.chainId) === Number(dapp?.chainId)
      )
      if (!network) {
        throw ethErrors.provider.chainDisconnected('Transaction failed - unknown network')
      }

      const baseAcc = getBaseAccount(
        this.#selectedAccount.account,
        await this.#accounts.getOrFetchAccountOnChainState(
          this.#selectedAccount.account.addr,
          network.chainId
        ),
        this.#keystore.getAccountKeys(this.#selectedAccount.account),
        network
      )

      const isWalletSendCalls = !!request.params[0].calls
      const accountAddr = getAddress(request.params[0].from)

      if (isWalletSendCalls && !request.params[0].calls.length)
        throw ethErrors.provider.unsupportedMethod({
          message: 'Request rejected - empty calls array not allowed!'
        })

      const calls: Calls['calls'] = isWalletSendCalls
        ? request.params[0].calls
        : [request.params[0]]
      const paymasterService =
        isWalletSendCalls && !!request.params[0].capabilities?.paymasterService
          ? getPaymasterService(network.chainId, request.params[0].capabilities)
          : getAmbirePaymasterService(baseAcc, this.#relayerUrl)

      const atomicRequired = isWalletSendCalls && !!request.params[0].atomicRequired
      if (isWalletSendCalls && atomicRequired && baseAcc.getAtomicStatus() === 'unsupported') {
        throw ethErrors.provider.custom({
          code: 5700,
          message: 'Transaction failed - atomicity is not supported for this account'
        })
      }

      const walletSendCallsVersion = isWalletSendCalls
        ? request.params[0].version ?? '1.0.0'
        : undefined

      userRequest = {
        id: new Date().getTime(),
        action: {
          kind,
          calls: calls.map((call) => ({
            to: call.to,
            data: call.data || '0x',
            value: call.value ? getBigInt(call.value) : 0n
          }))
        },
        session: new Session({ windowId: request.session.windowId }),
        meta: {
          dapp,
          isSignAction: true,
          isWalletSendCalls,
          walletSendCallsVersion,
          accountAddr,
          chainId: network.chainId,
          paymasterService
        },
        dappPromise
      } as SignUserRequest
    } else if (kind === 'message') {
      if (!this.#selectedAccount.account) throw ethErrors.rpc.internal()

      const msg = request.params
      if (!msg) {
        throw ethErrors.rpc.invalidRequest('No msg request to sign')
      }
      const msgAddress = getAddress(msg?.[1])

      const network = this.#networks.networks.find(
        (n) => Number(n.chainId) === Number(dapp?.chainId)
      )

      if (!network) {
        throw ethErrors.provider.chainDisconnected('Transaction failed - unknown network')
      }

      userRequest = {
        id: new Date().getTime(),
        action: {
          kind: 'message',
          message: msg[0]
        },
        session: request.session,
        meta: {
          isSignAction: true,
          accountAddr: msgAddress,
          chainId: network.chainId
        },
        dappPromise
      } as SignUserRequest
    } else if (kind === 'typedMessage') {
      if (!this.#selectedAccount.account) throw ethErrors.rpc.internal()

      const msg = request.params
      if (!msg) {
        throw ethErrors.rpc.invalidRequest('No msg request to sign')
      }
      const msgAddress = getAddress(msg?.[0])

      const network = this.#networks.networks.find(
        (n) => Number(n.chainId) === Number(dapp?.chainId)
      )

      if (!network) {
        throw ethErrors.provider.chainDisconnected('Transaction failed - unknown network')
      }

      let typedData = msg?.[1]

      try {
        typedData = parse(typedData)
      } catch (error) {
        throw ethErrors.rpc.invalidRequest('Invalid typedData provided')
      }

      if (
        !typedData?.types ||
        !typedData?.domain ||
        !typedData?.message ||
        !typedData?.primaryType
      ) {
        throw ethErrors.rpc.methodNotSupported(
          'Invalid typedData format - only typedData v4 is supported'
        )
      }

      if (
        msgAddress === this.#selectedAccount.account.addr &&
        (typedData.primaryType === 'AmbireOperation' || !!typedData.types.AmbireOperation)
      ) {
        throw ethErrors.rpc.methodNotSupported('Signing an AmbireOperation is not allowed')
      }

      userRequest = {
        id: new Date().getTime(),
        action: {
          kind: 'typedMessage',
          types: typedData.types,
          domain: typedData.domain,
          message: typedData.message,
          primaryType: typedData.primaryType
        },
        session: request.session,
        meta: {
          isSignAction: true,
          accountAddr: msgAddress,
          chainId: network.chainId
        },
        dappPromise
      } as SignUserRequest
    } else {
      userRequest = {
        id: new Date().getTime(),
        session: request.session,
        action: { kind, params: request.params },
        meta: { isSignAction: false },
        dappPromise
      } as DappUserRequest
    }

    if (userRequest.action.kind !== 'calls') {
      const otherUserRequestFromSameDapp = this.userRequests.find(
        (r) => r.dappPromise?.session?.origin === dappPromise?.session?.origin
      )

      if (!otherUserRequestFromSameDapp && !!dappPromise?.session?.origin) {
        actionPosition = 'first'
      }
    }

    if (!userRequest) return

    const isASignOperationRequestedForAnotherAccount =
      userRequest.meta.isSignAction &&
      userRequest.meta.accountAddr !== this.#selectedAccount.account?.addr

    // We can simply add the user request if it's not a sign operation
    // for another account
    if (!isASignOperationRequestedForAnotherAccount) {
      await this.addUserRequests([userRequest], {
        actionPosition,
        actionExecutionType:
          actionPosition === 'first' || isSmartAccount(this.#selectedAccount.account)
            ? 'open-action-window'
            : 'queue-but-open-action-window'
      })
      return
    }

    const accountError = this.#getUserRequestAccountError(
      dappPromise.session.origin,
      userRequest.meta.accountAddr
    )

    if (accountError) {
      dappPromise.reject(ethErrors.provider.userRejectedRequest(accountError))
      return
    }

    await this.#addSwitchAccountUserRequest(userRequest)
  }

  async #buildIntentUserRequest({
    amount,
    recipientAddress,
    selectedToken,
    actionExecutionType = 'open-action-window'
  }: {
    amount: string
    recipientAddress: string
    selectedToken: TokenResult
    actionExecutionType: ActionExecutionType
  }) {
    await this.initialLoadPromise
    if (!this.#selectedAccount.account) return

    if (!this.#transactionManager) {
      this.emitError({
        error: new Error('Error: TransactionManagerController feature is not enabled'),
        message: 'This feature is currently disabled',
        level: 'major'
      })
      return
    }

    const baseAcc = getBaseAccount(
      this.#selectedAccount.account,
      await this.#accounts.getOrFetchAccountOnChainState(
        this.#selectedAccount.account.addr,
        selectedToken.chainId
      ),
      this.#keystore.getAccountKeys(this.#selectedAccount.account),
      this.#networks.networks.find((net) => net.chainId === selectedToken.chainId)!
    )

    const userRequests = prepareIntentUserRequest({
      selectedAccount: this.#selectedAccount.account.addr,
      selectedToken,
      recipientAddress,
      paymasterService: getAmbirePaymasterService(baseAcc, this.#relayerUrl),
      transactions: this.#transactionManager.intent?.transactions
    })

    if (!userRequests.length) {
      this.emitError({
        level: 'major',
        message: 'Unexpected error while building intent request',
        error: new Error(
          'buildUserRequestFromIntentRequest: bad parameters passed to buildIntentUserRequest'
        )
      })
      return
    }

    await this.addUserRequests(userRequests, { actionExecutionType, actionPosition: 'last' })
  }

  async #buildTransferUserRequest({
    amount,
    recipientAddress,
    selectedToken,
    actionExecutionType = 'open-action-window',
    windowId
  }: {
    amount: string
    recipientAddress: string
    selectedToken: TokenResult
    // eslint-disable-next-line default-param-last
    actionExecutionType: ActionExecutionType
    windowId?: number
  }) {
    await this.initialLoadPromise
    if (!this.#selectedAccount.account) return

    const baseAcc = getBaseAccount(
      this.#selectedAccount.account,
      await this.#accounts.getOrFetchAccountOnChainState(
        this.#selectedAccount.account.addr,
        selectedToken.chainId
      ),
      this.#keystore.getAccountKeys(this.#selectedAccount.account),
      this.#networks.networks.find((net) => net.chainId === selectedToken.chainId)!
    )
    const userRequest = buildTransferUserRequest({
      selectedAccount: this.#selectedAccount.account.addr,
      amount,
      selectedToken,
      recipientAddress,
      paymasterService: getAmbirePaymasterService(baseAcc, this.#relayerUrl),
      windowId
    })

    if (!userRequest) {
      this.emitError({
        level: 'major',
        message: 'Unexpected error while building transfer request',
        error: new Error(
          'buildUserRequestFromTransferRequest: bad parameters passed to buildTransferUserRequest'
        )
      })
      return
    }

    await this.addUserRequests([userRequest], {
      actionPosition: 'last',
      actionExecutionType
    })

    // reset the transfer form after adding a req
    this.#transfer.resetForm()
  }

  async #buildSwapAndBridgeUserRequest({
    openActionWindow,
    activeRouteId,
    windowId
  }: {
    openActionWindow: boolean
    activeRouteId?: SwapAndBridgeActiveRoute['activeRouteId']
    windowId?: number
  }) {
    await this.withStatus(
      'buildSwapAndBridgeUserRequest',
      async () => {
        if (!this.#selectedAccount.account) return
        let transaction: SwapAndBridgeSendTxRequest | null | undefined = null

        const activeRoute = this.#swapAndBridge.activeRoutes.find(
          (r) => r.activeRouteId === activeRouteId
        )

        // learn the receiving token
        if (this.#swapAndBridge.toSelectedToken && this.#swapAndBridge.toChainId) {
          this.#addTokensToBeLearned(
            [this.#swapAndBridge.toSelectedToken.address],
            BigInt(this.#swapAndBridge.toChainId)
          )
        }

        if (this.#swapAndBridge.signAccountOpController?.accountOp.meta?.swapTxn) {
          transaction = this.#swapAndBridge.signAccountOpController?.accountOp.meta?.swapTxn
        }

        if (activeRoute) {
          await this.removeUserRequests([activeRoute.activeRouteId], {
            shouldRemoveSwapAndBridgeRoute: false,
            shouldOpenNextRequest: false
          })
          this.#swapAndBridge.updateActiveRoute(activeRoute.activeRouteId, { error: undefined })

          transaction = await this.#swapAndBridge.getNextRouteUserTx({
            activeRouteId: activeRoute.activeRouteId,
            activeRoute
          })

          if (transaction) {
            const network = this.#networks.networks.find(
              (n) => Number(n.chainId) === transaction!.chainId
            )!
            if (
              isBasicAccount(
                this.#selectedAccount.account,
                await this.#accounts.getOrFetchAccountOnChainState(
                  this.#selectedAccount.account.addr,
                  network.chainId
                )
              )
            ) {
              await this.removeUserRequests(
                [
                  `${activeRoute.activeRouteId}-approval`,
                  `${activeRoute.activeRouteId}-revoke-approval`
                ],
                {
                  shouldRemoveSwapAndBridgeRoute: false,
                  shouldOpenNextRequest: false
                }
              )
            }
          }
        }

        if (!this.#selectedAccount.account || !transaction) {
          const errorDetails = `missing ${
            this.#selectedAccount.account ? 'selected account' : 'transaction'
          } info`
          const error = new SwapAndBridgeError(
            `Something went wrong when preparing your request. Please try again later or contact Ambire support. Error details: <${errorDetails}>`
          )
          throw new EmittableError({ message: error.message, level: 'major', error })
        }

        const network = this.#networks.networks.find(
          (n) => Number(n.chainId) === transaction!.chainId
        )!

        // TODO: Consider refining the error handling in here, because this
        // swallows errors and doesn't provide any feedback to the user.
        const accountState = await this.#accounts.getOrFetchAccountOnChainState(
          this.#selectedAccount.account.addr,
          network.chainId
        )
        const baseAcc = getBaseAccount(
          this.#selectedAccount.account,
          accountState,
          this.#keystore.getAccountKeys(this.#selectedAccount.account),
          network
        )
        const swapAndBridgeUserRequests = await buildSwapAndBridgeUserRequests(
          transaction,
          network.chainId,
          this.#selectedAccount.account,
          this.#providers.providers[network.chainId.toString()],
          accountState,
          getAmbirePaymasterService(baseAcc, this.#relayerUrl),
          windowId
        )
        await this.addUserRequests(swapAndBridgeUserRequests, {
          actionPosition: 'last',
          actionExecutionType: openActionWindow ? 'open-action-window' : 'queue'
        })

        if (this.#swapAndBridge.formStatus === SwapAndBridgeFormStatus.ReadyToSubmit) {
          await this.#swapAndBridge.addActiveRoute({
            activeRouteId: transaction.activeRouteId,
            userTxIndex: transaction.userTxIndex
          })
        }

        if (activeRouteId) {
          this.#swapAndBridge.updateActiveRoute(
            activeRouteId,
            {
              userTxIndex: transaction.userTxIndex,
              userTxHash: null
            },
            true
          )
        }

        this.#swapAndBridge.resetForm()
      },
      true
    )
  }

  async #buildClaimWalletUserRequest({
    token,
    windowId
  }: {
    token: TokenResult
    windowId?: number
  }) {
    if (!this.#selectedAccount.account) return

    const claimableRewardsData =
      this.#selectedAccount.portfolio.latest.rewards?.result?.claimableRewardsData

    if (!claimableRewardsData) return

    const userRequest: UserRequest = buildClaimWalletRequest({
      selectedAccount: this.#selectedAccount.account.addr,
      selectedToken: token,
      claimableRewardsData,
      windowId
    })

    await this.addUserRequests([userRequest])
  }

  async #buildMintVestingUserRequest({
    token,
    windowId
  }: {
    token: TokenResult
    windowId?: number
  }) {
    if (!this.#selectedAccount.account) return

    const addrVestingData = this.#selectedAccount.portfolio.latest.rewards?.result?.addrVestingData

    if (!addrVestingData) return
    const userRequest: UserRequest = buildMintVestingRequest({
      selectedAccount: this.#selectedAccount.account.addr,
      selectedToken: token,
      addrVestingData,
      windowId
    })

    await this.addUserRequests([userRequest])
  }

  #batchCallsFromUserRequests(accountAddr: AccountId, chainId: bigint): Call[] {
    // Note: we use reduce instead of filter/map so that the compiler can deduce that we're checking .kind
    return (this.userRequests.filter((r) => r.action.kind === 'calls') as SignUserRequest[]).reduce(
      (uCalls: Call[], req) => {
        if (req.meta.chainId === chainId && req.meta.accountAddr === accountAddr) {
          const { calls } = req.action as Calls
          calls.map((call) => uCalls.push({ ...call, fromUserRequestId: req.id }))
        }
        return uCalls
      },
      []
    )
  }

  #getUserRequestAccountError(dappOrigin: string, fromAccountAddr: string): string | null {
    if (ORIGINS_WHITELISTED_TO_ALL_ACCOUNTS.includes(dappOrigin)) {
      const isAddressInAccounts = this.#accounts.accounts.some((a) => a.addr === fromAccountAddr)

      if (isAddressInAccounts) return null

      return 'The dApp is trying to sign using an address that is not imported in the extension.'
    }
    const isAddressSelected = this.#selectedAccount.account?.addr === fromAccountAddr

    if (isAddressSelected) return null

    return 'The dApp is trying to sign using an address that is not selected in the extension.'
  }

  async #addSwitchAccountUserRequest(req: UserRequest) {
    this.userRequestsWaitingAccountSwitch.push(req)
    await this.addUserRequests(
      [
        buildSwitchAccountUserRequest({
          nextUserRequest: req,
          selectedAccountAddr: req.meta.accountAddr,
          session: req.session || new Session(),
          dappPromise: req.dappPromise
        })
      ],
      {
        actionPosition: 'last',
        actionExecutionType: 'open-action-window'
      }
    )
  }

  // ! IMPORTANT !
  // Banners that depend on async data from sub-controllers should be implemented
  // in the sub-controllers themselves. This is because updates in the sub-controllers
  // will not trigger emitUpdate in the MainController, therefore the banners will
  // remain the same until a subsequent update in the MainController.
  get banners(): Banner[] {
    if (!this.#selectedAccount.account || !this.#networks.isInitialized) return []

    const activeSwapAndBridgeRoutesForSelectedAccount = getActiveRoutesForAccount(
      this.#selectedAccount.account.addr,
      this.#swapAndBridge.activeRoutes
    )
    const swapAndBridgeRoutesPendingSignature = activeSwapAndBridgeRoutesForSelectedAccount.filter(
      (r) => r.routeStatus === 'ready'
    )

    return getAccountOpBanners({
      accountOpActionsByNetwork: getAccountOpActionsByNetwork(
        this.#selectedAccount.account.addr,
        this.actions.actionsQueue
      ),
      selectedAccount: this.#selectedAccount.account.addr,
      accounts: this.#accounts.accounts,
      networks: this.#networks.networks,
      swapAndBridgeRoutesPendingSignature
    })
  }

  toJSON() {
    return {
      ...this,
      ...super.toJSON(),
      banners: this.banners
    }
  }
}<|MERGE_RESOLUTION|>--- conflicted
+++ resolved
@@ -536,7 +536,10 @@
       await this.#buildMintVestingUserRequest(params)
     }
 
-<<<<<<< HEAD
+    if (type === 'intentRequest') {
+      await this.#buildIntentUserRequest(params)
+    }
+
     if (type === 'privateDepositRequest') {
       await this.#buildPrivateDepositUserRequest(params)
     }
@@ -602,11 +605,6 @@
     console.log('buildPrivateRagequitUserRequest', params)
     await this.initialLoadPromise
     throw new Error('Not implemented')
-=======
-    if (type === 'intentRequest') {
-      await this.#buildIntentUserRequest(params)
-    }
->>>>>>> 86272529
   }
 
   async #buildUserRequestFromDAppRequest(
