--- conflicted
+++ resolved
@@ -10,9 +10,9 @@
   publicKeyByPrivateKey
 } from 'eth-crypto'
 import { concat, getBytes, hexlify, keccak256, Mnemonic, toUtf8Bytes, Wallet } from 'ethers'
+import { Account } from 'interfaces/account'
 import scrypt from 'scrypt-js'
 
-import { Account } from 'interfaces/account'
 import EmittableError from '../../classes/EmittableError'
 import { DERIVATION_OPTIONS, HD_PATH_TEMPLATE_TYPE } from '../../consts/derivation'
 import { Banner } from '../../interfaces/banner'
@@ -32,19 +32,8 @@
 import { WindowManager } from '../../interfaces/window'
 import { AccountOp } from '../../libs/accountOp/accountOp'
 import { EntropyGenerator } from '../../libs/entropyGenerator/entropyGenerator'
-<<<<<<< HEAD
 import { getDefaultKeyLabel } from '../../libs/keys/keys'
-=======
-import {
-  getDefaultKeyLabel,
-  getShouldMigrateKeyMetaNullToKeyMetaCreatedAt,
-  getShouldMigrateKeystoreSeedsWithoutHdPath,
-  migrateKeyMetaNullToKeyMetaCreatedAt,
-  migrateKeyPreferencesToKeystoreKeys,
-  migrateKeystoreSeedsWithoutHdPathTemplate
-} from '../../libs/keys/keys'
 import shortenAddress from '../../utils/shortenAddress'
->>>>>>> af0bad96
 import EventEmitter, { Statuses } from '../eventEmitter/eventEmitter'
 import { StorageController } from '../storage/storage'
 
