--- conflicted
+++ resolved
@@ -285,7 +285,6 @@
       throw new Error('settings: addCustomNetwork chain already added')
     }
 
-<<<<<<< HEAD
     const {
       isSAEnabled,
       isOptimistic,
@@ -311,35 +310,6 @@
       platformId,
       nativeAssetId,
       flagged
-=======
-    try {
-      const {
-        isSAEnabled,
-        isOptimistic,
-        rpcNoStateOverride,
-        hasDebugTraceCall,
-        erc4337,
-        areContractsDeployed,
-        feeOptions,
-        platformId,
-        nativeAssetId
-      } = await getNetworkInfo(customNetwork.rpcUrl, customNetwork.chainId)
-
-      this.#networkPreferences[customNetworkId] = {
-        ...customNetwork,
-        ...erc4337,
-        ...feeOptions,
-        isSAEnabled,
-        areContractsDeployed,
-        isOptimistic,
-        rpcNoStateOverride,
-        hasDebugTraceCall,
-        platformId,
-        nativeAssetId
-      }
-    } catch (e: any) {
-      throw new Error('settings: failed to detect network')
->>>>>>> 730a1464
     }
 
     await this.#storePreferences()
