/* eslint-disable @typescript-eslint/no-floating-promises */

import { describe, expect, test } from '@jest/globals'

import { produceMemoryStore } from '../../../test/helpers'
import { networks } from '../../consts/networks'
import { NetworkInfo } from '../../interfaces/networkDescriptor'
import { CustomNetwork } from '../../interfaces/settings'
import { SettingsController } from './settings'

describe('Settings Controller', () => {
  let settingsController: SettingsController
  beforeEach(() => {
    settingsController = new SettingsController(produceMemoryStore())
  })

  test('should throw if adding an account preference is requested with invalid address', (done) => {
    let emitCounter = 0
    settingsController.onError(() => {
      emitCounter++

      if (emitCounter === 1) {
        const errors = settingsController.emittedErrors
        expect(errors.length).toEqual(1)
        done()
      }
    })

    settingsController.addAccountPreferences({
      '0x-invalid-address': { label: 'test', pfp: 'whatever' }
    })
  })

  test('should add account preferences', (done) => {
    const validAddress = '0xd8dA6BF26964aF9D7eEd9e03E53415D37aA96045'
    const preferences = { label: 'Ivo', pfp: 'racing_car' }

    let emitCounter = 0
    settingsController.onUpdate(() => {
      emitCounter++

      if (emitCounter === 1) {
        // Cast to AccountPreferences, because TS doesn't know that we just added a preference
        expect(settingsController.accountPreferences[validAddress]).toEqual(preferences)
        done()
      }
    })

    settingsController.addAccountPreferences({ [validAddress]: preferences })
  })

  test('should selectively update only the preferences provided, if one already exists', (done) => {
    const validAddress = '0xd8dA6BF26964aF9D7eEd9e03E53415D37aA96045'
    const preferences = { label: 'Dancho', pfp: 'puzel' }
    const preferencesWithLabelUpdateOnly = { label: 'Kalo' }

    let emitCounter = 0
    settingsController.onUpdate(() => {
      emitCounter++

      if (emitCounter === 2) {
        // Cast to AccountPreferences, because TS doesn't know that we just added a preference
        expect(settingsController.accountPreferences[validAddress].label).toEqual(
          preferencesWithLabelUpdateOnly.label
        )
        expect(settingsController.accountPreferences[validAddress].pfp).toEqual(preferences.pfp)
        done()
      }
    })

    settingsController.addAccountPreferences({ [validAddress]: preferences })
    // @ts-ignore TypeScript complains, but that's okay, because we're testing
    settingsController.addAccountPreferences({ [validAddress]: preferencesWithLabelUpdateOnly })
  })

  test('should remove address preference', (done) => {
    const validAddress = '0xd8dA6BF26964aF9D7eEd9e03E53415D37aA96045'
    const preferences = { label: 'Ivo', pfp: 'racing_car' }

    let emitCounter = 0
    settingsController.onUpdate(() => {
      emitCounter++

      if (emitCounter === 1) {
        settingsController.removeAccountPreferences([validAddress])
      }

      if (emitCounter === 2) {
        // Cast to AccountPreferences, because TS doesn't know that we just added a preference
        expect(settingsController.accountPreferences[validAddress]).toBeUndefined()
        done()
      }
    })

    settingsController.addAccountPreferences({ [validAddress]: preferences })
  })

  test('should throw if adding a key preference is requested with invalid address', (done) => {
    let emitCounter = 0
    settingsController.onError(() => {
      emitCounter++

      if (emitCounter === 1) {
        expect(settingsController.emittedErrors.length).toEqual(1)
        done()
      }
    })

    settingsController.addKeyPreferences([
      { addr: '0x-invalid-address', type: 'internal', label: 'test' }
    ])
  })

  test('should add key preferences', (done) => {
    const validRandomAddress1 = '0xd8dA6BF26964aF9D7eEd9e03E53415D37aA96045'
    const validRandomAddress2 = '0xb14c95D1844D5d8B00166e46338F5Fc9546DF9D5'
    const preference1 = { addr: validRandomAddress1, type: 'internal', label: "Kalo's mini key" }
    const preference2 = { addr: validRandomAddress2, type: 'ledger', label: "Kalo's large key" }

    let emitCounter = 0
    settingsController.onUpdate(() => {
      emitCounter++

      if (emitCounter === 1) {
        expect(settingsController.keyPreferences).toContainEqual(preference1)
        expect(settingsController.keyPreferences).toContainEqual(preference2)
        done()
      }
    })

    settingsController.addKeyPreferences([preference1, preference2])
  })

  test('should remove key preference', (done) => {
    const validAddress = '0xd8dA6BF26964aF9D7eEd9e03E53415D37aA96045'
    const preference = { addr: validAddress, type: 'internal', label: 'Narnia key' }

    let emitCounter = 0
    settingsController.onUpdate(() => {
      emitCounter++

      if (emitCounter === 1) {
        settingsController.removeKeyPreferences([preference])
      }

      if (emitCounter === 2) {
        expect(settingsController.keyPreferences).not.toContainEqual(preference)
        done()
      }
    })

    settingsController.addKeyPreferences([preference])
  })

  test('should update network preferences', (done) => {
    const preferences = {
      rpcUrls: ['https://eth-mainnet.alchemyapi.io/v2/123abc123abc123abc123abc123abcde'],
      explorerUrl: 'https://etherscan.io/custom'
    }

    let emitCounter = 0
    settingsController.onUpdate(() => {
      emitCounter++

      if (emitCounter === 1) {
        const modifiedNetwork = settingsController.networks.find(({ id }) => id === 'ethereum')
        expect(modifiedNetwork?.explorerUrl).toEqual('https://etherscan.io/custom')
        expect(modifiedNetwork?.rpcUrls).toEqual([
          'https://eth-mainnet.alchemyapi.io/v2/123abc123abc123abc123abc123abcde'
        ])
        settingsController.providers.ethereum.destroy()
        done()
      }
    })

    settingsController.updateNetworkPreferences(preferences, 'ethereum')
  })

  test('should reset network preferences', (done) => {
    const ethereumStatic = networks.find(({ id }) => id === 'ethereum')
    const modifiedNetwork = settingsController.networks.find(({ id }) => id === 'ethereum')

    let emitCounter = 0
    settingsController.onUpdate(() => {
      emitCounter++

      if (emitCounter === 1) {
        settingsController.resetNetworkPreference('rpcUrls', 'ethereum')
      }
      if (emitCounter === 3) {
        expect(modifiedNetwork?.rpcUrls).toEqual(ethereumStatic?.rpcUrls)
        expect(modifiedNetwork?.explorerUrl).toEqual('https://etherscan.io/custom') // Should remain the same
      }
      done()
    })

    settingsController.updateNetworkPreferences(
      {
        rpcUrls: ['https://eth-mainnet.alchemyapi.io/v2/123abc123abc123abc123abc123abcde'],
        explorerUrl: 'https://etherscan.io/custom'
      },
      'ethereum'
    )
  })

  test('should check if network features get displayed correctly for ethereum', (done) => {
    let checks = 0
    settingsController.onUpdate(() => {
      if (checks === 1) {
        checks++
        const eth = settingsController.networks.find((net) => net.id === 'ethereum')!
        expect(eth.areContractsDeployed).toBe(true)
        done()
      }

      if (checks === 0) {
        checks++
        const eth = settingsController.networks.find((net) => net.id === 'ethereum')!
        expect(eth.areContractsDeployed).toBe(false)
        settingsController.setContractsDeployedToTrueIfDeployed(eth)
      }
    })

    const eth = settingsController.networks.find((net) => net.id === 'ethereum')!
    expect(eth?.features.length).toBe(3)

    const saSupport = eth?.features.find((feat) => feat.id === 'saSupport')!
    expect(saSupport).not.toBe(null)
    expect(saSupport).not.toBe(undefined)
    expect(saSupport!.level).toBe('success')
    expect(saSupport!.title).toBe("Ambire's smart wallets")

    const simulation = eth?.features.find((feat) => feat.id === 'simulation')
    expect(simulation).not.toBe(null)
    expect(simulation).not.toBe(undefined)
    expect(simulation!.level).toBe('success')

    const prices = eth?.features.find((feat) => feat.id === 'prices')
    expect(prices).not.toBe(null)
    expect(prices).not.toBe(undefined)
    expect(prices!.level).toBe('success')

    // set first to false so we could test setContractsDeployedToTrueIfDeployed
    settingsController.updateNetworkPreferences({ areContractsDeployed: false }, 'ethereum')
  })

  test('should add the mantle network as a custom network', (done) => {
    let checks = 0
    let mantleNetwork: null | CustomNetwork = null
    settingsController.onUpdate(() => {
      if (checks === 0) {
        expect(settingsController.networkToAddOrUpdate?.chainId).toBe(5000n)
        const networkInfoLoading = settingsController.networkToAddOrUpdate?.info
        if (!networkInfoLoading) return

        let isLoading = false
        // eslint-disable-next-line no-restricted-syntax
        for (const [, value] of Object.entries(networkInfoLoading)) {
          if (value === 'LOADING') {
            isLoading = true
            break
          }
        }

        if (isLoading) return
        const mantleNetworkInfo: NetworkInfo = networkInfoLoading as NetworkInfo

        // mantle has the entry point uploaded
        expect(mantleNetworkInfo?.erc4337.enabled).toBe(true)
        expect(mantleNetworkInfo?.erc4337.hasPaymaster).toBe(false)

        // has smart accounts
        expect(mantleNetworkInfo?.isSAEnabled).toBe(true)

        // contracts are deployed
        expect(mantleNetworkInfo?.areContractsDeployed).toBe(true)

        // is not 1559
        expect(mantleNetworkInfo?.feeOptions!.is1559).toBe(true)

        // mantle is optimistic
        expect(mantleNetworkInfo?.isOptimistic).toBe(true)

        // coingecko
        expect(mantleNetworkInfo?.platformId).toBe('mantle')
        expect(mantleNetworkInfo?.nativeAssetId).toBe('mantle')

        // simulation is somewhat supported
        expect(mantleNetworkInfo?.rpcNoStateOverride).toBe(false)
        expect(mantleNetworkInfo?.hasDebugTraceCall).toBe(false)

        mantleNetwork = {
          name: 'Mantle',
<<<<<<< HEAD
          rpcUrls: settingsController.networkToAddOrUpdate?.rpcUrls!,
          chainId: settingsController.networkToAddOrUpdate?.chainId!,
=======
          rpcUrl: settingsController.networkToAddOrUpdate?.rpcUrl!,
>>>>>>> 2801c11a
          nativeAssetSymbol: 'MNT',
          explorerUrl: 'https://explorer.mantle.xyz/',
          ...mantleNetworkInfo,
          feeOptions: mantleNetworkInfo.feeOptions ?? {
            is1559: false
          }
        } as CustomNetwork

        checks++
        settingsController.addCustomNetwork(mantleNetwork)
      }

      if (checks === 1) {
        const noUpdate = settingsController.networkToAddOrUpdate
        if (noUpdate !== null) return

        checks++
        const mantle = settingsController.networks.find((net) => net.id === 'mantle')
        expect(mantle).not.toBe(null)
        expect(mantle).not.toBe(undefined)

        // contracts are not deployed
        const saSupport = mantle?.features.find((feat) => feat.id === 'saSupport')
        expect(saSupport).not.toBe(null)
        expect(saSupport).not.toBe(undefined)
        expect(saSupport!.level).toBe('warning')
        expect(saSupport!.title).toBe("Ambire's smart wallets via ERC-4337 Account Abstraction")

        // somewhat simulation
        const simulation = mantle?.features.find((feat) => feat.id === 'simulation')
        expect(simulation).not.toBe(null)
        expect(simulation).not.toBe(undefined)
        expect(simulation!.level).toBe('warning')

        // has token prices
        const prices = mantle?.features.find((feat) => feat.id === 'prices')
        expect(prices).not.toBe(null)
        expect(prices).not.toBe(undefined)
        expect(prices!.level).toBe('success')

        settingsController.updateNetworkPreferences({ areContractsDeployed: true }, 'mantle')
      }

      // test to see if updateNetworkPreferences is working
      if (checks === 2) {
        checks++
        const mantle = settingsController.networks.find((net) => net.id === 'mantle')
        expect(mantle?.areContractsDeployed).toBe(true)
        done()
      }
    })

    // TODO: errors
    // let errorEmits = 0
    // settingsController.onError(() => {
    //   console.log(settingsController.emittedErrors)
    //   if (errorEmits === 0) {
    //     const errors = settingsController.emittedErrors
    //     expect(errors.length).toEqual(1)
    //     expect(errors[0].message).toEqual(
    //       'Failed to detect network, perhaps an RPC issue. Please change the RPC and try again'
    //     )
    //   }
    //   if (errorEmits === 1) {
    //     const errors = settingsController.emittedErrors
    //     expect(errors.length).toEqual(2)
    //     expect(errors[1].message).toEqual(
    //       'Failed to detect network, perhaps an RPC issue. Please change the RPC and try again'
    //     )
    //   }
    //   errorEmits++
    //   if (errorEmits === 3) {
    //     done()
    //   }
    // })

    settingsController.setNetworkToAddOrUpdate({
      rpcUrls: ['https://rpc.mantle.xyz'],
      chainId: 5000n
    })
  })

  // TODO: Refactor Fantom test as well
  // test('should add the fantom network as a custom network', (done) => {
  //   let updateEmits = 0
  //   settingsController.onUpdate(() => {
  //     if (updateEmits === 0) {
  //       updateEmits++
  //       return
  //     }

  //     if (updateEmits === 1) {
  //       updateEmits++
  //       const fantomNetwork = settingsController.networks.find(({ id }) => id === 'fantom')
  //       expect(fantomNetwork).not.toBe(undefined)
  //       expect(fantomNetwork).not.toBe(null)
  //       expect(fantomNetwork?.chainId).toBe(250n)
  //       expect(fantomNetwork?.name).toBe('Fantom')
  //       expect(fantomNetwork?.id).toBe('fantom')
  //       expect(fantomNetwork?.nativeAssetSymbol).toBe('FTM')

  //       // fantom does not have the entry point
  //       expect(fantomNetwork?.erc4337?.enabled).toBe(false)
  //       expect(fantomNetwork?.erc4337?.hasPaymaster).toBe(false)

  //       // ...nor does it have the singleton
  //       expect(fantomNetwork?.isSAEnabled).toBe(true)

  //       // so contracts are not deployed
  //       expect(fantomNetwork?.areContractsDeployed).toBe(false)

  //       // it is 1559
  //       expect(fantomNetwork?.feeOptions.is1559).toBe(true)

  //       // it is not optimistic
  //       expect(fantomNetwork?.isOptimistic).toBe(false)

  //       // simulation is somewhat supported
  //       expect(fantomNetwork?.rpcNoStateOverride).toBe(false)
  //       expect(fantomNetwork?.hasDebugTraceCall).toBe(false)

  //       // coingecko
  //       expect(fantomNetwork?.platformId).toBe('fantom')
  //       expect(fantomNetwork?.nativeAssetId).toBe('fantom')

  //       // contracts are not deployed
  //       const saSupport = fantomNetwork?.features.find((feat) => feat.id === 'saSupport')
  //       expect(saSupport).not.toBe(null)
  //       expect(saSupport).not.toBe(undefined)
  //       expect(saSupport!.level).toBe('warning')

  //       // no fee tokens
  //       const noFeeTokens = fantomNetwork?.features.find((feat) => feat.id === 'feeTokens')
  //       expect(noFeeTokens).not.toBe(null)
  //       expect(noFeeTokens).not.toBe(undefined)
  //       expect(noFeeTokens!.level).toBe('warning')

  //       // somewhat simulation
  //       const simulation = fantomNetwork?.features.find((feat) => feat.id === 'simulation')
  //       expect(simulation).not.toBe(null)
  //       expect(simulation).not.toBe(undefined)
  //       expect(simulation!.level).toBe('warning')
  //     }

  //     done()
  //   })

  //   settingsController.addCustomNetwork({
  //     name: 'Fantom',
  //     chainId: 250n,
  //     explorerUrl: 'https://ftmscan.com/',
  //     nativeAssetSymbol: 'FTM',
  //     rpcUrls: ['https://fantom-pokt.nodies.app']
  //   })
  // })
})<|MERGE_RESOLUTION|>--- conflicted
+++ resolved
@@ -291,12 +291,7 @@
 
         mantleNetwork = {
           name: 'Mantle',
-<<<<<<< HEAD
           rpcUrls: settingsController.networkToAddOrUpdate?.rpcUrls!,
-          chainId: settingsController.networkToAddOrUpdate?.chainId!,
-=======
-          rpcUrl: settingsController.networkToAddOrUpdate?.rpcUrl!,
->>>>>>> 2801c11a
           nativeAssetSymbol: 'MNT',
           explorerUrl: 'https://explorer.mantle.xyz/',
           ...mantleNetworkInfo,
