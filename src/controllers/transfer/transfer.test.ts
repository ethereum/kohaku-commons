<<<<<<< HEAD
import { AddressBookController } from 'controllers/addressBook/addressBook'
import { JsonRpcProvider } from 'ethers'
=======
>>>>>>> 6013e87f
import fetch from 'node-fetch'

import { expect } from '@jest/globals'

import { produceMemoryStore } from '../../../test/helpers'
import { FEE_COLLECTOR } from '../../consts/addresses'
import humanizerInfo from '../../consts/humanizer/humanizerInfo.json'
import { networks } from '../../consts/networks'
import { HumanizerMeta } from '../../libs/humanizer/interfaces'
import { Portfolio } from '../../libs/portfolio'
import { getRpcProvider } from '../../services/provider'
import { SettingsController } from '../settings/settings'
import { TransferController } from './transfer'

const ethereum = networks.find((x) => x.id === 'ethereum')
const polygon = networks.find((x) => x.id === 'polygon')

if (!ethereum || !polygon) throw new Error('Failed to find ethereum in networks')

const provider = getRpcProvider(ethereum.rpcUrls, ethereum.chainId)
const polygonProvider = getRpcProvider(polygon.rpcUrls, polygon.chainId)
const PLACEHOLDER_RECIPIENT = '0xC2E6dFcc2C6722866aD65F211D5757e1D2879337'
const PLACEHOLDER_RECIPIENT_LOWERCASE = PLACEHOLDER_RECIPIENT.toLowerCase()
const PLACEHOLDER_SELECTED_ACCOUNT = '0xc4A6bB5139123bD6ba0CF387828a9A3a73EF8D1e'
const XWALLET_ADDRESS = '0x47Cd7E91C3CBaAF266369fe8518345fc4FC12935'

const addressBook = {
  contacts: []
}
const ethPortfolio = new Portfolio(fetch, provider, ethereum)
const polygonPortfolio = new Portfolio(fetch, polygonProvider, polygon)

let transferController: TransferController
let errorCount = 0
const settingsController = new SettingsController(produceMemoryStore())
const providers = Object.fromEntries(
  networks.map((network) => [network.id, getRpcProvider(network.rpcUrls, network.chainId)])
)
settingsController.providers = providers

const getTokens = async () => {
  const ethAccPortfolio = await ethPortfolio.get(PLACEHOLDER_SELECTED_ACCOUNT)
  const polygonAccPortfolio = await polygonPortfolio.get(PLACEHOLDER_SELECTED_ACCOUNT)

  return [...ethAccPortfolio.tokens, ...polygonAccPortfolio.tokens]
}

describe('Transfer Controller', () => {
  test('should emit not initialized error', () => {
    transferController = new TransferController(
      settingsController,
      addressBook as unknown as AddressBookController
    )

    transferController.buildUserRequest()
    errorCount++

    expect(transferController.emittedErrors.length).toBe(errorCount)
  })
  test("shouldn't build userRequest when tokens.length === 0", () => {
    transferController.update({
      selectedAccount: PLACEHOLDER_SELECTED_ACCOUNT,
      tokens: [],
      humanizerInfo: humanizerInfo as HumanizerMeta
    })

    transferController.buildUserRequest()

    expect(transferController.userRequest).toBe(null)
  })
  test('should initialize', async () => {
    const tokens = await getTokens()
    transferController = new TransferController(
      settingsController,
      addressBook as unknown as AddressBookController
    )
    await transferController.update({
      selectedAccount: PLACEHOLDER_SELECTED_ACCOUNT,
      tokens,
      humanizerInfo: humanizerInfo as HumanizerMeta
    })
    expect(transferController.isInitialized).toBe(true)
  })
  test('should set address state', () => {
    transferController.update({
      addressState: {
        fieldValue: PLACEHOLDER_RECIPIENT,
        ensAddress: '',
        udAddress: '',
        isDomainResolving: false
      }
    })
    expect(transferController.addressState.fieldValue).toBe(PLACEHOLDER_RECIPIENT)
  })
  test('should set recipient address unknown', () => {
    expect(transferController.isRecipientAddressUnknown).toBe(true)
  })
  test('should flag recipient address as a smart contract', async () => {
    transferController.update({
      addressState: {
        fieldValue: XWALLET_ADDRESS,
        ensAddress: '',
        udAddress: '',
        isDomainResolving: false
      }
    })
    expect(transferController.isRecipientHumanizerKnownTokenOrSmartContract).toBe(true)
  })
  test('should show SW warning', async () => {
    const tokens = await getTokens()
    const maticOnPolygon = tokens.find(
      (t) => t.address === '0x0000000000000000000000000000000000000000' && t.networkId === 'polygon'
    )

    transferController.update({ selectedToken: maticOnPolygon })
    expect(transferController.isSWWarningVisible).toBe(true)
  })
  test('should change selected token', async () => {
    const tokens = await getTokens()
    const xwalletOnEthereum = tokens.find(
      (t) => t.address === XWALLET_ADDRESS && t.networkId === 'ethereum'
    )
    transferController.update({ selectedToken: xwalletOnEthereum })

    expect(transferController.selectedToken?.address).toBe(XWALLET_ADDRESS)
    expect(transferController.selectedToken?.networkId).toBe('ethereum')
  })

  test('should set amount', () => {
    transferController.update({
      amount: '1'
    })
    expect(transferController.amount).toBe('1')
  })
  test('should set sw warning agreed', () => {
    transferController.update({
      isSWWarningAgreed: true
    })
    expect(transferController.isSWWarningAgreed).toBe(true)
  })
  test('should set validation form messages', async () => {
    transferController.update({
      addressState: {
        fieldValue: PLACEHOLDER_RECIPIENT,
        ensAddress: '',
        udAddress: '',
        isDomainResolving: false
      }
    })

    expect(transferController.validationFormMsgs.amount.success).toBe(true)
    expect(transferController.validationFormMsgs.recipientAddress.success).toBe(false)

    // Recipient address
    transferController.update({
      isRecipientAddressUnknownAgreed: true
    })
    expect(transferController.validationFormMsgs.recipientAddress.success).toBe(true)
    // Amount
    transferController.update({
      amount: '0'
    })

    expect(transferController.validationFormMsgs.amount.success).toBe(false)

    transferController.update({
      amount: transferController.maxAmount
    })
    transferController.update({
      amount: String(Number(transferController.amount) + 1)
    })

    expect(transferController.validationFormMsgs.amount.success).toBe(false)

    // Reset
    transferController.update({
      amount: transferController.maxAmount
    })
  })
  test('should build user request with non-native token transfer', async () => {
    await transferController.buildUserRequest()

    expect(transferController.userRequest?.accountAddr).toBe(PLACEHOLDER_SELECTED_ACCOUNT)
    expect(transferController.userRequest?.action.kind).toBe('call')

    // Fixes TS errors
    if (transferController.userRequest?.action.kind !== 'call') return

    // To be the selected token's address. @TODO: Is this correct?
    expect(transferController.userRequest?.action.to).toBe(XWALLET_ADDRESS)
    // Because we are not transferring the native token
    expect(transferController.userRequest?.action.value).toBe(0n)
  })
  test('should build user request with native token transfer', async () => {
    const tokens = await getTokens()
    const nativeToken = tokens.find(
      (t) =>
        t.address === '0x0000000000000000000000000000000000000000' && t.networkId === 'ethereum'
    )

    transferController.update({ selectedToken: nativeToken })
    transferController.update({
      amount: '1'
    })
    await transferController.buildUserRequest()

    expect(transferController.userRequest?.accountAddr).toBe(PLACEHOLDER_SELECTED_ACCOUNT)
    expect(transferController.userRequest?.action.kind).toBe('call')

    // Fixes TS errors
    if (transferController.userRequest?.action.kind !== 'call') return

    expect(transferController.userRequest?.action.to.toLowerCase()).toBe(
      PLACEHOLDER_RECIPIENT_LOWERCASE
    )
    expect(transferController.userRequest?.action.value).toBe(1000000000000000000n)
  })

  test('should detect that the recipient is the fee collector', async () => {
    transferController.update({
      addressState: {
        fieldValue: FEE_COLLECTOR,
        ensAddress: '',
        udAddress: '',
        isDomainResolving: false
      }
    })
    expect(transferController.isRecipientHumanizerKnownTokenOrSmartContract).toBeFalsy()
    expect(transferController.isRecipientAddressUnknown).toBeFalsy()
  })

  const checkResetForm = () => {
    expect(transferController.amount).toBe('')
    expect(transferController.maxAmount).toBe('0')
    expect(transferController.recipientAddress).toBe('')
    expect(transferController.selectedToken).toBe(null)
    expect(transferController.isRecipientAddressUnknown).toBe(false)
    expect(transferController.addressState).toEqual({
      fieldValue: '',
      ensAddress: '',
      udAddress: '',
      isDomainResolving: false
    })
    expect(transferController.userRequest).toBe(null)
    expect(transferController.isRecipientAddressUnknownAgreed).toBe(false)
    expect(transferController.isRecipientHumanizerKnownTokenOrSmartContract).toBe(false)
    expect(transferController.isSWWarningVisible).toBe(false)
    expect(transferController.isSWWarningAgreed).toBe(false)
  }

  test('should reset form', () => {
    transferController.resetForm()

    checkResetForm()
  })

  test('should reset all state', () => {
    transferController.reset()

    checkResetForm()
    expect(transferController.tokens.length).toBe(0)
  })

  test('should toJSON()', () => {
    const json = transferController.toJSON()
    expect(json).toBeDefined()
  })
})<|MERGE_RESOLUTION|>--- conflicted
+++ resolved
@@ -1,8 +1,4 @@
-<<<<<<< HEAD
-import { AddressBookController } from 'controllers/addressBook/addressBook'
-import { JsonRpcProvider } from 'ethers'
-=======
->>>>>>> 6013e87f
+// @ts-expect-error
 import fetch from 'node-fetch'
 
 import { expect } from '@jest/globals'
@@ -14,6 +10,7 @@
 import { HumanizerMeta } from '../../libs/humanizer/interfaces'
 import { Portfolio } from '../../libs/portfolio'
 import { getRpcProvider } from '../../services/provider'
+import { AddressBookController } from '../addressBook/addressBook'
 import { SettingsController } from '../settings/settings'
 import { TransferController } from './transfer'
 
