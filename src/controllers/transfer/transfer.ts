--- conflicted
+++ resolved
@@ -2,24 +2,17 @@
 
 import { FEE_COLLECTOR } from '../../consts/addresses'
 import { AddressState } from '../../interfaces/domains'
-<<<<<<< HEAD
-=======
-import { Network } from '../../interfaces/network'
-import { SelectedAccountPortfolio } from '../../interfaces/selectedAccount'
->>>>>>> eab7592b
 import { Storage } from '../../interfaces/storage'
 import { TransferUpdate } from '../../interfaces/transfer'
 import { isSmartAccount } from '../../libs/account/account'
 import { HumanizerMeta } from '../../libs/humanizer/interfaces'
 import { TokenResult } from '../../libs/portfolio'
 import { getTokenAmount } from '../../libs/portfolio/helpers'
-import { stringify } from '../../libs/richJson/richJson'
 import { getSanitizedAmount } from '../../libs/transfer/amount'
 import { validateSendTransferAddress, validateSendTransferAmount } from '../../services/validations'
 import { convertTokenPriceToBigInt } from '../../utils/numbers/formatters'
 import { AddressBookController } from '../addressBook/addressBook'
 import EventEmitter from '../eventEmitter/eventEmitter'
-<<<<<<< HEAD
 import { SelectedAccountController } from '../selectedAccount/selectedAccount'
 import { SignAccountOpController } from '../signAccountOp/signAccountOp'
 import { randomId } from '../../libs/humanizer/utils'
@@ -32,8 +25,6 @@
 import { SignUserRequest } from '../../interfaces/userRequest'
 import { buildTransferUserRequest } from '../../libs/transfer/userRequest'
 import { Call } from '../../libs/accountOp/types'
-=======
->>>>>>> eab7592b
 
 const CONVERSION_PRECISION = 16
 const CONVERSION_PRECISION_POW = BigInt(10 ** CONVERSION_PRECISION)
@@ -336,32 +327,11 @@
     if (humanizerInfo) {
       this.#humanizerInfo = humanizerInfo
     }
-<<<<<<< HEAD
-=======
-    if (networks) {
-      this.#networks = networks
-    }
-    if (contacts) {
-      this.#addressBookContacts = contacts
-
-      if (this.isInitialized) {
-        this.checkIsRecipientAddressUnknown()
-      }
-    }
-    if (selectedAccountData) {
-      if (hasAccountChanged) {
-        this.#setAmount('')
-        this.selectedToken = null
-        this.addressState = { ...DEFAULT_ADDRESS_STATE }
-      }
-      this.#selectedAccountData = selectedAccountData
-    }
 
     if (amountFieldMode) {
       this.amountFieldMode = amountFieldMode
     }
 
->>>>>>> eab7592b
     if (selectedToken) {
       this.selectedToken = selectedToken
     }
