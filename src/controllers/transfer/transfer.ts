--- conflicted
+++ resolved
@@ -5,12 +5,7 @@
 import { FEE_COLLECTOR } from '../../consts/addresses'
 import { AddressState } from '../../interfaces/domains'
 import { TransferUpdate } from '../../interfaces/transfer'
-<<<<<<< HEAD
-import { UserRequest } from '../../interfaces/userRequest'
-=======
 import { SignUserRequest } from '../../interfaces/userRequest'
-import { HumanizerMeta } from '../../libs/humanizer/interfaces'
->>>>>>> 9133c14c
 import { TokenResult } from '../../libs/portfolio'
 import { getTokenAmount } from '../../libs/portfolio/helpers'
 import EventEmitter from '../eventEmitter/eventEmitter'
@@ -38,13 +33,7 @@
 
   isRecipientAddressUnknownAgreed = false
 
-<<<<<<< HEAD
-  userRequest: UserRequest | null = null
-=======
-  isRecipientHumanizerKnownTokenOrSmartContract = false
-
   userRequest: SignUserRequest | null = null
->>>>>>> 9133c14c
 
   #selectedTokenNetworkData: {
     id: string
