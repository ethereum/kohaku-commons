/* eslint-disable @typescript-eslint/no-floating-promises */

import { DappUserRequest, SignUserRequest, UserRequest } from '../../interfaces/userRequest'
import { WindowManager } from '../../interfaces/window'
import { AccountOp } from '../../libs/accountOp/accountOp'
import { getDappActionRequestsBanners } from '../../libs/banners/banners'
import EventEmitter from '../eventEmitter/eventEmitter'

export type AccountOpAction = {
<<<<<<< HEAD
  id: UserRequest['id']
=======
  id: SignUserRequest['id']
>>>>>>> 6b529341
  type: 'accountOp'
  accountOp: AccountOp
}

export type SignMessageAction = {
  id: SignUserRequest['id']
  type: 'signMessage'
  userRequest: SignUserRequest
}

export type BenzinAction = {
  id: UserRequest['id']
  type: 'benzin'
  userRequest: SignUserRequest
}

export type DappRequestAction = {
  id: UserRequest['id']
  type: 'dappRequest'
  userRequest: DappUserRequest
}

export type Action = AccountOpAction | SignMessageAction | BenzinAction | DappRequestAction

/**
 * The ActionsController is responsible for storing the converted userRequests
 * from the MainController into actions. After adding an action an action-window will be opened with the first action form actionsQueue
 * For most userRequests, there is a corresponding action in the actionsQueue
 * containing the details of the userRequest needed for displaying it to the user.
 * However, some userRequests can be batched together, resulting in a single action created for multiple requests.
 *
 * After being opened, the action-window will remain visible to the user until all actions are resolved or rejected,
 * or until the user forcefully closes the window using the system close icon (X).
 * All pending/unresolved actions can be accessed later from the banners on the Dashboard screen.
 */
export class ActionsController extends EventEmitter {
  #selectedAccount: string | null

  #windowManager: WindowManager

  actionWindowId: number | null = null

  actionsQueue: Action[] = []

  currentAction: Action | null = null

  #onActionWindowClose: () => void

  get visibleActionsQueue(): Action[] {
    return (
      this.actionsQueue.map((a) => {
        if (a.type === 'accountOp') {
          return a.accountOp.accountAddr === this.#selectedAccount ? a : undefined
        }
        if (a.type === 'signMessage') {
          return a.userRequest.meta.accountAddr === this.#selectedAccount ? a : undefined
        }
        if (a.type === 'benzin') {
          return a.userRequest.meta.accountAddr === this.#selectedAccount ? a : undefined
        }

        return a
      }) as (Action | undefined)[]
    ).filter(Boolean) as Action[]
  }

  constructor({
    selectedAccount,
    windowManager,
    onActionWindowClose
  }: {
    selectedAccount: string | null
    windowManager: WindowManager
    onActionWindowClose: () => void
  }) {
    super()

    this.#selectedAccount = selectedAccount
    this.#windowManager = windowManager
    this.#onActionWindowClose = onActionWindowClose

    this.#windowManager.event.on('windowRemoved', (winId: number) => {
      if (winId === this.actionWindowId) {
        this.#onActionWindowClose()
        this.actionWindowId = null
        this.currentAction = null

        this.actionsQueue = this.actionsQueue.filter((a) => !['benzin'].includes(a.type))
        this.emitUpdate()
      }
    })
  }

  update({ selectedAccount }: { selectedAccount?: string | null }) {
    if (selectedAccount) this.#selectedAccount = selectedAccount

    this.emitUpdate()
  }

  addOrUpdateAction(newAction: Action, withPriority?: boolean) {
    const actionIndex = this.actionsQueue.findIndex((a) => a.id === newAction.id)
    if (actionIndex !== -1) {
      this.actionsQueue[actionIndex] = newAction
      const currentAction = withPriority
        ? this.visibleActionsQueue[0] || null
        : this.currentAction || this.visibleActionsQueue[0] || null
      this.#setCurrentAction(currentAction)
      return
    }

    if (withPriority) {
      this.actionsQueue.unshift(newAction)
    } else {
      this.actionsQueue.push(newAction)
      if (this.actionWindowId && newAction.type !== 'benzin') {
        this.#windowManager.sendWindowToastMessage('A new action request was added to the queue.', {
          type: 'success'
        })
      }
    }
    const currentAction = withPriority
      ? this.visibleActionsQueue[0] || null
      : this.currentAction || this.visibleActionsQueue[0] || null
    this.#setCurrentAction(currentAction)
  }

  removeAction(actionId: Action['id']) {
    this.actionsQueue = this.actionsQueue.filter((a) => a.id !== actionId)
    this.#setCurrentAction(this.visibleActionsQueue[0] || null)
  }

  #setCurrentAction(nextAction: Action | null) {
    if (nextAction && nextAction.id === this.currentAction?.id) {
      this.openActionWindow()
      this.emitUpdate()
      return
    }

    this.currentAction = nextAction

    if (!this.currentAction) {
      !!this.actionWindowId && this.#windowManager.remove(this.actionWindowId)
    } else {
      this.openActionWindow()
    }

    this.emitUpdate()
  }

  setCurrentActionById(actionId: Action['id']) {
    const action = this.visibleActionsQueue.find((a) => a.id === actionId)

    if (!action) return

    this.#setCurrentAction(action)
  }

  setCurrentActionByIndex(actionIndex: number) {
    const action = this.visibleActionsQueue[actionIndex]

    if (!action) return

    this.#setCurrentAction(action)
  }

  openActionWindow() {
    if (this.actionWindowId !== null) {
      this.focusActionWindow()
    } else {
      this.#windowManager.open().then((winId) => {
        this.actionWindowId = winId!
        this.emitUpdate()
      })
    }
  }

  focusActionWindow = () => {
    if (!this.visibleActionsQueue.length || !this.currentAction || !this.actionWindowId) return
    this.#windowManager.focus(this.actionWindowId)
  }

  get banners() {
    return getDappActionRequestsBanners(this.visibleActionsQueue)
  }

  toJSON() {
    return {
      ...this,
      ...super.toJSON(),
      visibleActionsQueue: this.visibleActionsQueue,
      banners: this.banners
    }
  }
}<|MERGE_RESOLUTION|>--- conflicted
+++ resolved
@@ -7,11 +7,7 @@
 import EventEmitter from '../eventEmitter/eventEmitter'
 
 export type AccountOpAction = {
-<<<<<<< HEAD
-  id: UserRequest['id']
-=======
   id: SignUserRequest['id']
->>>>>>> 6b529341
   type: 'accountOp'
   accountOp: AccountOp
 }
