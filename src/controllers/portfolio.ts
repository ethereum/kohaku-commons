import { Portfolio, GetOptions } from '../libs/portfolio/portfolio'
import { Hints, PortfolioGetResult } from '../libs/portfolio/interfaces'
import { Storage } from '../interfaces/storage'
import { NetworkDescriptor, NetworkId } from '../interfaces/networkDescriptor'
import { Account, AccountId } from '../interfaces/account'
import { AccountOp } from '../libs/accountOp/accountOp'

import fetch from 'node-fetch'
import { JsonRpcProvider } from 'ethers'

<<<<<<< HEAD
type AccountId = string

type AccountState = {
  // network id
  [key: string]:
    | {
        isReady: boolean
        isLoading: boolean
        criticalError?: Error
        errors?: Error[]
        result?: PortfolioGetResult
        // already simulated AccountOp
        accountOps?: AccountOp[]
      }
    | undefined
}
// account => network => PortfolioGetResult, extra fields
type PortfolioControllerState = {
  // account id
  [key: string]: AccountState
}
=======
// @TODO fix the any
type PortfolioState = Map<AccountId, Map<NetworkId, any>>
>>>>>>> 2cbc6faa

export class PortfolioController {
  latest: PortfolioControllerState
  pending: PortfolioControllerState
  private portfolioLibs: Map<string, Portfolio>
  private storage: any
  private minUpdateInterval: number = 20000 // 20 seconds

  constructor(storage: Storage) {
    this.latest = {}
    this.pending = {}
    this.portfolioLibs = new Map()
    this.storage = storage
  }
  // NOTE: we always pass in all `accounts` and `networks` to ensure that the user of this
  // controller doesn't have to update this controller every time that those are updated

  // The recommended behavior of the application that this API encourages is:
  // 1) when the user selects an account, update it's portfolio on all networks (latest state only) by calling updateSelectedAccount
  // 2) every time the user has a change in their pending (to be signed or to be mined) bundle(s) on a
  // certain network, call updateSelectedAccount again with those bundles; it will update the portfolio balance
  // on each network where there are bundles, and it will update both `latest` and `pending` states on said networks
  // it will also use a high `priceRecency` to make sure we don't lose time in updating prices (since we care about running the simulations)

  // the purpose of this function is to call it when an account is selected or the queue of accountOps changes
  async updateSelectedAccount(
    accounts: Account[],
    networks: NetworkDescriptor[],
    accountId: AccountId,
    // account => network => AccountOp[]
    accountOps?: { [key: string]: { [key: string]: AccountOp[] } },
    opts?: {
      forceUpdate: boolean
    }
  ) {
    // Load storage cached hints
    const storagePreviousHints = await this.storage.get('previousHints', {})

    const selectedAccount = accounts.find((x) => x.addr === accountId)
    if (!selectedAccount) throw new Error('selected account does not exist')

    if (!this.latest[accountId]) this.latest[accountId] = {}
    if (!this.pending[accountId]) this.pending[accountId] = {}

    const accountState = this.latest[accountId]
    for (const networkId of Object.keys(accountState)) {
      if (!networks.find((x) => x.id === networkId)) delete accountState[networkId]
    }

    const pendingState = this.pending[accountId]
    for (const networkId of Object.keys(pendingState)) {
      if (!networks.find((x) => x.id === networkId)) delete pendingState[networkId]
    }

    const updatePortfolioState = async (
      accountState: AccountState,
      network: NetworkDescriptor,
      portfolioLib: Portfolio,
      portfolioProps: Partial<GetOptions>,
      forceUpdate: boolean,
      onSuccess?: (results: PortfolioGetResult) => void
    ): Promise<void> => {
      if (!accountState[network.id]) accountState[network.id] = { isReady: false, isLoading: false }

      const state = accountState[network.id]!

      // When the portfolio was called lastly
      const lastUpdateStartedAt = state.result?.updateStarted
      if (
        lastUpdateStartedAt &&
        Date.now() - lastUpdateStartedAt <= this.minUpdateInterval &&
        !forceUpdate
      )
        return

      // Only one loading at a time, ensure there are no race conditions
      if (state.isLoading && !forceUpdate) return

      state.isLoading = true

      try {
        const result = await portfolioLib.get(accountId, {
          priceRecency: 60000,
          priceCache: state.result?.priceCache,
          ...portfolioProps
        })

        accountState[network.id] = { isReady: true, isLoading: false, result }

        if (!result.error && onSuccess) {
          onSuccess(result)
        }
      } catch (e) {
        state.isLoading = false
        if (!state.isReady) state.criticalError = e
        else state.errors = [e]
      }
    }

    await Promise.all(
      networks.map(async (network) => {
        const key = `${network.id}:${accountId}`
        if (!this.portfolioLibs.has(key)) {
          const provider = new JsonRpcProvider(network.rpcUrl)
          this.portfolioLibs.set(key, new Portfolio(fetch, provider, network))
        }
        const portfolioLib = this.portfolioLibs.get(key)!

        const currentAccountOps = accountOps?.[accountId]?.[network.id]
        const simulatedAccountOps = pendingState[network.id]?.accountOps

        const forceUpdate =
          opts?.forceUpdate ||
          stringifyWithBigInt(currentAccountOps) !== stringifyWithBigInt(simulatedAccountOps)

        await Promise.all([
          // Latest state update
          (async () => {
            await updatePortfolioState(
              accountState,
              network,
              portfolioLib,
              {
                blockTag: 'latest',
                previousHints: storagePreviousHints[key]
              },
              forceUpdate,
              async (results) => {
                // Persist previousHints in the disk storage for further requests
                storagePreviousHints[key] = getHintsWithBalance(results)
                await this.storage.set('previousHints', storagePreviousHints)
              }
            )
          })(),
          // Pending state update
          (async () => {
            // We are updating the pending state, only if AccountOps are changed or the application logic requests a force update
            if (!forceUpdate) return

            await updatePortfolioState(
              pendingState,
              network,
              portfolioLib,
              {
                blockTag: 'pending',
                previousHints: storagePreviousHints[key],
                ...(currentAccountOps && {
                  simulation: {
                    account: selectedAccount,
                    accountOps: currentAccountOps
                  }
                })
              },
              forceUpdate,
              async () => {
                pendingState[network.id]!.accountOps = currentAccountOps
              }
            )
          })()
        ])
      })
    )

    // console.log({ latest: this.latest, pending: this.pending })
  }
}

// By default, JSON.stringify doesn't stringifies BigInt.
// Because of this, we are adding support for BigInt values with this utility function.
// @TODO: move this into utils
function stringifyWithBigInt(value: any): string {
  return JSON.stringify(value, (key, value) =>
    typeof value === 'bigint' ? value.toString() : value
  )
}

// We already know that `results.tokens` and `result.collections` tokens have a balance (this is handled by the portfolio lib).
// Based on that, we can easily find out which hint tokens also have a balance.
function getHintsWithBalance(result: PortfolioGetResult): {
  erc20s: Hints['erc20s']
  erc721s: Hints['erc721s']
} {
  const erc20s = result.tokens.map((token) => token.address)

  const erc721s = Object.fromEntries(
    result.collections.map((collection) => [
      collection.address,
      result.hints.erc721s[collection.address]
    ])
  )

  return {
    erc20s,
    erc721s
  }
<<<<<<< HEAD
}

// @TODO: move this into utils
export function produceMemoryStore(): Storage {
  const storage = new Map()
  return {
    get: (key, defaultValue): any => {
      const serialized = storage.get(key)
      return Promise.resolve(serialized ? JSON.parse(serialized) : defaultValue)
    },
    set: (key, value) => {
      storage.set(key, JSON.stringify(value))
      return Promise.resolve(null)
    }
  }
=======
>>>>>>> 2cbc6faa
}<|MERGE_RESOLUTION|>--- conflicted
+++ resolved
@@ -1,15 +1,12 @@
 import { Portfolio, GetOptions } from '../libs/portfolio/portfolio'
 import { Hints, PortfolioGetResult } from '../libs/portfolio/interfaces'
 import { Storage } from '../interfaces/storage'
-import { NetworkDescriptor, NetworkId } from '../interfaces/networkDescriptor'
+import { NetworkDescriptor } from '../interfaces/networkDescriptor'
 import { Account, AccountId } from '../interfaces/account'
 import { AccountOp } from '../libs/accountOp/accountOp'
 
 import fetch from 'node-fetch'
 import { JsonRpcProvider } from 'ethers'
-
-<<<<<<< HEAD
-type AccountId = string
 
 type AccountState = {
   // network id
@@ -30,10 +27,6 @@
   // account id
   [key: string]: AccountState
 }
-=======
-// @TODO fix the any
-type PortfolioState = Map<AccountId, Map<NetworkId, any>>
->>>>>>> 2cbc6faa
 
 export class PortfolioController {
   latest: PortfolioControllerState
@@ -229,7 +222,6 @@
     erc20s,
     erc721s
   }
-<<<<<<< HEAD
 }
 
 // @TODO: move this into utils
@@ -245,6 +237,4 @@
       return Promise.resolve(null)
     }
   }
-=======
->>>>>>> 2cbc6faa
 }