--- conflicted
+++ resolved
@@ -171,33 +171,11 @@
     })
 
     const signerAddr = '0xB674F3fd5F43464dB0448a57529eAF37F04cceA5'
-<<<<<<< HEAD
-    const priv = {
-      addr: signerAddr,
-      hash: ' 0x0000000000000000000000000000000000000000000000000000000000000001'
-    }
-=======
     const priv = { addr: signerAddr, hash: ethers.toBeHex(1, 32) }
->>>>>>> e9af5e6c
     const bytecode = await getBytecode([priv])
 
     // Same mechanism to generating this one as used for the
     // `accountNotDeployed` in accountState.test.ts
-<<<<<<< HEAD
-    const accountPendingCreation: Account = {
-      addr: getAmbireAccountAddress(AMBIRE_ACCOUNT_FACTORY, bytecode),
-      label: 'test account',
-      pfp: 'pfp',
-      associatedKeys: [signerAddr],
-      privileges: [
-        [signerAddr, ' 0x0000000000000000000000000000000000000000000000000000000000000001']
-      ],
-      creation: {
-        factoryAddr: AMBIRE_ACCOUNT_FACTORY,
-        bytecode,
-        salt: ethers.toBeHex(0, 32)
-      }
-=======
     const accountPendingCreation = {
       account: {
         addr: getAmbireAccountAddress(AMBIRE_ACCOUNT_FACTORY, bytecode),
@@ -206,13 +184,13 @@
           factoryAddr: AMBIRE_ACCOUNT_FACTORY,
           bytecode,
           salt: ethers.toBeHex(0, 32)
-        }
+        },
+        initialPrivileges:[],
       },
       accountKeyAddr: signerAddr,
       slot: 1,
       index: 0,
       isLinked: false
->>>>>>> e9af5e6c
     }
 
     const addAccounts = () => {
