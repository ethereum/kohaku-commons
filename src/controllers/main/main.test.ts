<<<<<<< HEAD
=======
import { describe, test } from '@jest/globals'
>>>>>>> e46ac7ec
import fetch from 'node-fetch'

import { describe, expect, test } from '@jest/globals'

import { Storage } from '../../interfaces/storage'
import { UserRequest } from '../../interfaces/userRequest'
import { MainController } from './main'
<<<<<<< HEAD

export function produceMemoryStore(): Storage {
  const storage = new Map()
  return {
    get: (key, defaultValue): any => {
      const serialized = storage.get(key)
      return Promise.resolve(serialized ? JSON.parse(serialized) : defaultValue)
    },
    set: (key, value) => {
      storage.set(key, JSON.stringify(value))
      return Promise.resolve(null)
    }
  }
}
=======
import { produceMemoryStore } from '../../../test/helpers'
>>>>>>> e46ac7ec

describe('Main Controller ', () => {
  const accounts = [
    {
      addr: '0xa07D75aacEFd11b425AF7181958F0F85c312f143',
      label: '',
      pfp: '',
      associatedKeys: ['0xd6e371526cdaeE04cd8AF225D42e37Bc14688D9E'],
      creation: {
        factoryAddr: '0xBf07a0Df119Ca234634588fbDb5625594E2a5BCA',
        bytecode:
          '0x7f28d4ea8f825adb036e9b306b2269570e63d2aa5bd10751437d98ed83551ba1cd7fa57498058891e98f45f8abb85dafbcd30f3d8b3ab586dfae2e0228bbb1de7018553d602d80604d3d3981f3363d3d373d3d3d363d732a2b85eb1054d6f0c6c2e37da05ed3e5fea684ef5af43d82803e903d91602b57fd5bf3',
        salt: '0x0000000000000000000000000000000000000000000000000000000000000001'
      }
    },
    {
      addr: '0x6C0937c7a04487573673a47F22E4Af9e96b91ecd',
      label: '',
      pfp: '',
      associatedKeys: ['0xfF3f6D14DF43c112aB98834Ee1F82083E07c26BF'],
      creation: {
        factoryAddr: '0xBf07a0Df119Ca234634588fbDb5625594E2a5BCA',
        bytecode:
          '0x7f1e7646e4695bead8bb0596679b0caf3a7ff6c4e04d2ad79103c8fa61fb6337f47fa57498058891e98f45f8abb85dafbcd30f3d8b3ab586dfae2e0228bbb1de7018553d602d80604d3d3981f3363d3d373d3d3d363d732a2b85eb1054d6f0c6c2e37da05ed3e5fea684ef5af43d82803e903d91602b57fd5bf3',
        salt: '0x0000000000000000000000000000000000000000000000000000000000000001'
      }
    },
    {
      addr: '0x77777777789A8BBEE6C64381e5E89E501fb0e4c8',
      label: '',
      pfp: '',
      associatedKeys: [],
      creation: {
        factoryAddr: '0xBf07a0Df119Ca234634588fbDb5625594E2a5BCA',
        bytecode:
          '0x7f00000000000000000000000000000000000000000000000000000000000000017f02c94ba85f2ea274a3869293a0a9bf447d073c83c617963b0be7c862ec2ee44e553d602d80604d3d3981f3363d3d373d3d3d363d732a2b85eb1054d6f0c6c2e37da05ed3e5fea684ef5af43d82803e903d91602b57fd5bf3',
        salt: '0x2ee01d932ede47b0b2fb1b6af48868de9f86bfc9a5be2f0b42c0111cf261d04c'
      }
    }
  ]

  const storage = produceMemoryStore()
  const relayerUrl = 'https://staging-relayer.ambire.com'
  const email = 'emil@ambire.com'
  storage.set('accounts', accounts)
  let controller: MainController
  test('Init controller', async () => {
    controller = new MainController(storage, fetch, relayerUrl)
    await new Promise((resolve) => controller.onUpdate(() => resolve(null)))
    // console.dir(controller.accountStates, { depth: null })
    // @TODO
    // expect(states).to
  })

  test('Add a user request', async () => {
    const req: UserRequest = {
      id: 0n,
      // @TODO: more elegant way of setting this?
      added: BigInt(Date.now()),
      accountAddr: '0x77777777789A8BBEE6C64381e5E89E501fb0e4c8',
      networkId: 'ethereum',
      forceNonce: null,
      action: {
        kind: 'call',
        to: '0xA0b86991c6218b36c1d19D4a2e9Eb0cE3606eB48',
        value: BigInt(0),
        data: '0xa9059cbb000000000000000000000000e5a4dad2ea987215460379ab285df87136e83bea00000000000000000000000000000000000000000000000000000000005040aa'
      }
    }
    await controller.addUserRequest(req)
    // console.dir(controller.accountOpsToBeSigned, { depth: null })
    // @TODO test if nonce is correctly set
  })

  test('login with emailVault', async () => {
    controller.emailVault.login(email)
    await new Promise((resolve) => controller.emailVault.onUpdate(() => resolve(null)))
    // console.log(controller.emailVault.emailVaultStates)
  })

  test('beckup keyStore secret emailVault', async () => {
    // console.log(
    //   JSON.stringify(controller.emailVault.emailVaultStates[email].availableSecrets, null, 2)
    // )
    controller.emailVault.backupRecoveryKeyStoreSecret(email)
    await new Promise((resolve) => controller.emailVault.onUpdate(() => resolve(null)))
    // console.log(
    //   JSON.stringify(controller.emailVault.emailVaultStates[email].availableSecrets, null, 2)
    // )
  })

  test('unlock keyStore with recovery secret emailVault', async () => {
    async function wait(ms: number) {
      return new Promise((resolve) => setTimeout(() => resolve(null), ms))
    }
    // controller.lock()
    controller.emailVault.recoverKeyStore(email)
    // console.log('isUnlock ==>', controller.isUnlock())
    await new Promise((resolve) => controller.emailVault.onUpdate(() => resolve(null)))
    await wait(10000)
    // console.log('isUnlock ==>', controller.isUnlock())
  })

  test('should add smart accounts', (done) => {
    controller = new MainController(storage, fetch, relayerUrl)

    const accountPendingCreation = {
      addr: '0x043d40D94c42Ba245d71C4ee68083e1a65c04777',
      label: '',
      pfp: '',
      associatedKeys: ['0xa07D75aacEFd11b425AF7181958F0F85c312f143'],
      creation: {
        factoryAddr: '0xF9c2504741f0116f7aff6015b6E210058A8Ac1e4',
        bytecode:
          '0x7f28d4ea8f825adb036e9b306b2269570e63d2aa5bd10751437d98ed83551ba1cd7fa57498058891e98f45f8abb85dafbcd30f3d8b3ab586dfae2e0228bbb1de7018553d602d80604d3d3981f3363d3d373d3d3d363d732a2b85eb1054d6f0c6c2e37da05ed3e5fea684ef5af43d82803e903d91602b57fd5bf3',
        salt: '0x0000000000000000000000000000000000000000000000000000000000000001'
      }
    }

    let emitCounter = 0
    controller.onUpdate(() => {
      emitCounter++

      if (emitCounter === 1 && controller.isReady) {
        controller.accountAdder.addAccounts([accountPendingCreation]).catch(console.error)
      }

      if (emitCounter === 2) {
        expect(controller.accounts).toContainEqual(accountPendingCreation)
        done()
      }
    })
  })
})<|MERGE_RESOLUTION|>--- conflicted
+++ resolved
@@ -1,32 +1,10 @@
-<<<<<<< HEAD
-=======
-import { describe, test } from '@jest/globals'
->>>>>>> e46ac7ec
 import fetch from 'node-fetch'
 
 import { describe, expect, test } from '@jest/globals'
 
-import { Storage } from '../../interfaces/storage'
+import { produceMemoryStore } from '../../../test/helpers'
 import { UserRequest } from '../../interfaces/userRequest'
 import { MainController } from './main'
-<<<<<<< HEAD
-
-export function produceMemoryStore(): Storage {
-  const storage = new Map()
-  return {
-    get: (key, defaultValue): any => {
-      const serialized = storage.get(key)
-      return Promise.resolve(serialized ? JSON.parse(serialized) : defaultValue)
-    },
-    set: (key, value) => {
-      storage.set(key, JSON.stringify(value))
-      return Promise.resolve(null)
-    }
-  }
-}
-=======
-import { produceMemoryStore } from '../../../test/helpers'
->>>>>>> e46ac7ec
 
 describe('Main Controller ', () => {
   const accounts = [
