/* eslint-disable @typescript-eslint/brace-style */
import { ethErrors } from 'eth-rpc-errors'
import { getAddress, getBigInt } from 'ethers'

import humanizerInfo from '../../consts/humanizer/humanizerInfo.json'
import AmbireAccount7702 from '../../../contracts/compiled/AmbireAccount7702.json'
import EmittableError from '../../classes/EmittableError'
import SwapAndBridgeError from '../../classes/SwapAndBridgeError'
import { ORIGINS_WHITELISTED_TO_ALL_ACCOUNTS } from '../../consts/dappCommunication'
import { AMBIRE_ACCOUNT_FACTORY, SINGLETON } from '../../consts/deploy'
import {
  BIP44_LEDGER_DERIVATION_TEMPLATE,
  BIP44_STANDARD_DERIVATION_TEMPLATE
} from '../../consts/derivation'
import { Account, AccountId, AccountOnchainState } from '../../interfaces/account'
import { Banner } from '../../interfaces/banner'
import { DappProviderRequest } from '../../interfaces/dapp'
import { Fetch } from '../../interfaces/fetch'
import { Hex } from '../../interfaces/hex'
import { ExternalSignerControllers, Key, KeystoreSignerType } from '../../interfaces/keystore'
import { AddNetworkRequestParams, Network } from '../../interfaces/network'
import { NotificationManager } from '../../interfaces/notification'
import { RPCProvider } from '../../interfaces/provider'
/* eslint-disable @typescript-eslint/no-floating-promises */
import { TraceCallDiscoveryStatus } from '../../interfaces/signAccountOp'
import { Storage } from '../../interfaces/storage'
import {
  SwapAndBridgeActiveRoute,
  SwapAndBridgeSendTxRequest
} from '../../interfaces/swapAndBridge'
import { Calls, DappUserRequest, SignUserRequest, UserRequest } from '../../interfaces/userRequest'
import { WindowManager } from '../../interfaces/window'
import {
  getDefaultSelectedAccount,
  isBasicAccount,
  isSmartAccount
} from '../../libs/account/account'
import { getBaseAccount } from '../../libs/account/getBaseAccount'
import { AccountOp, getSignableCalls } from '../../libs/accountOp/accountOp'
import {
  AccountOpIdentifiedBy,
  getDappIdentifier,
  SubmittedAccountOp
} from '../../libs/accountOp/submittedAccountOp'
import { AccountOpStatus, Call } from '../../libs/accountOp/types'
import {
  dappRequestMethodToActionKind,
  getAccountOpActionsByNetwork,
  getAccountOpFromAction
} from '../../libs/actions/actions'
import { getAccountOpBanners } from '../../libs/banners/banners'
import { BROADCAST_OPTIONS, buildRawTransaction } from '../../libs/broadcast/broadcast'
import { getAmbirePaymasterService, getPaymasterService } from '../../libs/erc7677/erc7677'
import { getHumanReadableBroadcastError } from '../../libs/errorHumanizer'
import { insufficientPaymasterFunds } from '../../libs/errorHumanizer/errors'
import {
  ACCOUNT_SWITCH_USER_REQUEST,
  buildSwitchAccountUserRequest,
  getAccountOpsForSimulation,
  makeAccountOpAction
} from '../../libs/main/main'
import { relayerAdditionalNetworks } from '../../libs/networks/networks'
import { TokenResult } from '../../libs/portfolio/interfaces'
import { relayerCall } from '../../libs/relayerCall/relayerCall'
import { parse } from '../../libs/richJson/richJson'
import { isNetworkReady } from '../../libs/selectedAccount/selectedAccount'
import {
  buildSwapAndBridgeUserRequests,
  getActiveRoutesForAccount
} from '../../libs/swapAndBridge/swapAndBridge'
import { debugTraceCall } from '../../libs/tracer/debugTraceCall'
import {
  buildClaimWalletRequest,
  buildMintVestingRequest,
  buildTransferUserRequest
} from '../../libs/transfer/userRequest'
/* eslint-disable no-underscore-dangle */
import { LiFiAPI } from '../../services/lifi/api'
import { paymasterFactory } from '../../services/paymaster'
import { failedPaymasters } from '../../services/paymaster/FailedPaymasters'
import shortenAddress from '../../utils/shortenAddress'
/* eslint-disable no-await-in-loop */
import { generateUuid } from '../../utils/uuid'
import wait from '../../utils/wait'
import { AccountPickerController } from '../accountPicker/accountPicker'
import { AccountsController } from '../accounts/accounts'
import {
  AccountOpAction,
  ActionExecutionType,
  ActionPosition,
  ActionsController
} from '../actions/actions'
import { ActivityController } from '../activity/activity'
import { AddressBookController } from '../addressBook/addressBook'
import { DappsController } from '../dapps/dapps'
import { DefiPositionsController } from '../defiPositions/defiPositions'
import { DomainsController } from '../domains/domains'
import { EmailVaultController } from '../emailVault/emailVault'
import { EstimationStatus } from '../estimation/types'
import EventEmitter, { ErrorRef, Statuses } from '../eventEmitter/eventEmitter'
import { FeatureFlagsController } from '../featureFlags/featureFlags'
import { InviteController } from '../invite/invite'
import { KeystoreController } from '../keystore/keystore'
import { NetworksController } from '../networks/networks'
import { PhishingController } from '../phishing/phishing'
import { PortfolioController } from '../portfolio/portfolio'
import { ProvidersController } from '../providers/providers'
import { SelectedAccountController } from '../selectedAccount/selectedAccount'
import {
  SIGN_ACCOUNT_OP_MAIN,
  SIGN_ACCOUNT_OP_SWAP,
  SIGN_ACCOUNT_OP_TRANSFER,
  SignAccountOpType
} from '../signAccountOp/helper'
import { SignAccountOpController, SigningStatus } from '../signAccountOp/signAccountOp'
import { SignMessageController } from '../signMessage/signMessage'
import { StorageController } from '../storage/storage'
import { SwapAndBridgeController, SwapAndBridgeFormStatus } from '../swapAndBridge/swapAndBridge'
import { TransferController } from '../transfer/transfer'
import { HumanizerMeta } from '../../libs/humanizer/interfaces'

const STATUS_WRAPPED_METHODS = {
  removeAccount: 'INITIAL',
  handleAccountPickerInitLedger: 'INITIAL',
  handleAccountPickerInitTrezor: 'INITIAL',
  handleAccountPickerInitLattice: 'INITIAL',
  importSmartAccountFromDefaultSeed: 'INITIAL',
  buildSwapAndBridgeUserRequest: 'INITIAL',
  selectAccount: 'INITIAL',
  signAndBroadcastAccountOp: 'INITIAL'
} as const

type CustomStatuses = {
  signAndBroadcastAccountOp: 'INITIAL' | 'SIGNING' | 'BROADCASTING' | 'SUCCESS' | 'ERROR'
}

export class MainController extends EventEmitter {
  #storageAPI: Storage

  storage: StorageController

  fetch: Fetch

  // Holds the initial load promise, so that one can wait until it completes
  #initialLoadPromise: Promise<void>

  callRelayer: Function

  isReady: boolean = false

  featureFlags: FeatureFlagsController

  invite: InviteController

  keystore: KeystoreController

  /**
   * Hardware wallets (usually) need an additional (external signer) controller,
   * that is app-specific (web, mobile) and is used to interact with the device.
   * (example: LedgerController, TrezorController, LatticeController)
   */
  #externalSignerControllers: ExternalSignerControllers = {}

  // Subcontrollers
  networks: NetworksController

  providers: ProvidersController

  accountPicker: AccountPickerController

  portfolio: PortfolioController

  defiPositions: DefiPositionsController

  dapps: DappsController

  phishing: PhishingController

  actions: ActionsController

  // Public sub-structures
  // @TODO emailVaults
  emailVault: EmailVaultController

  signMessage: SignMessageController

  swapAndBridge: SwapAndBridgeController

  transfer: TransferController

  signAccountOp: SignAccountOpController | null = null

  signAccOpInitError: string | null = null

  activity: ActivityController

  addressBook: AddressBookController

  domains: DomainsController

  accounts: AccountsController

  selectedAccount: SelectedAccountController

  userRequests: UserRequest[] = []

  userRequestWaitingAccountSwitch: UserRequest[] = []

  accountOpsToBeConfirmed: { [key: string]: { [key: string]: AccountOp } } = {}

  // TODO: Temporary solution to expose the fee payer key during Account Op broadcast.
  feePayerKey: Key | null = null

  lastUpdate: Date = new Date()

  isOffline: boolean = false

  statuses: Statuses<keyof typeof STATUS_WRAPPED_METHODS> & CustomStatuses = STATUS_WRAPPED_METHODS

  #windowManager: WindowManager

  #notificationManager: NotificationManager

  #signAccountOpSigningPromise?: Promise<AccountOp | void | null>

  #traceCallTimeoutId: ReturnType<typeof setTimeout> | null = null

  /**
   * Tracks broadcast request IDs to abort stale requests.
   * Prevents rejected hardware wallet signatures from affecting new requests
   * when a user closes an action window and starts a new one.
   */
  #signAndBroadcastCallId: string | null = null

  #relayerUrl: string

  constructor({
    storageAPI,
    fetch,
    relayerUrl,
    velcroUrl,
    swapApiKey,
    keystoreSigners,
    externalSignerControllers,
    windowManager,
    notificationManager
  }: {
    storageAPI: Storage
    fetch: Fetch
    relayerUrl: string
    velcroUrl: string
    swapApiKey?: string
    keystoreSigners: Partial<{ [key in Key['type']]: KeystoreSignerType }>
    externalSignerControllers: ExternalSignerControllers
    windowManager: WindowManager
    notificationManager: NotificationManager
  }) {
    super()
    this.#storageAPI = storageAPI
    this.fetch = fetch
    this.#windowManager = windowManager
    this.#notificationManager = notificationManager

    this.storage = new StorageController(this.#storageAPI)
    this.invite = new InviteController({ relayerUrl, fetch, storage: this.storage })
    this.keystore = new KeystoreController(this.storage, keystoreSigners, windowManager)
    this.#externalSignerControllers = externalSignerControllers
    this.networks = new NetworksController(
      this.storage,
      this.fetch,
      relayerUrl,
      async (network: Network) => {
        if (network.disabled) {
          await this.removeNetworkData(network.chainId)
          return
        }
        this.providers.setProvider(network)
        await this.reloadSelectedAccount({ chainId: network.chainId })
      },
      (chainId: bigint) => {
        this.providers.removeProvider(chainId)
      }
    )
    this.featureFlags = new FeatureFlagsController(this.networks)
    this.providers = new ProvidersController(this.networks)
    this.accounts = new AccountsController(
      this.storage,
      this.providers,
      this.networks,
      async (accounts) => {
        const defaultSelectedAccount = getDefaultSelectedAccount(accounts)
        if (defaultSelectedAccount) {
          await this.#selectAccount(defaultSelectedAccount.addr)
        }
      },
      this.providers.updateProviderIsWorking.bind(this.providers),
      this.#updateIsOffline.bind(this)
    )
    this.selectedAccount = new SelectedAccountController({
      storage: this.storage,
      accounts: this.accounts
    })
    this.portfolio = new PortfolioController(
      this.storage,
      this.fetch,
      this.providers,
      this.networks,
      this.accounts,
      this.keystore,
      relayerUrl,
      velcroUrl
    )
    this.defiPositions = new DefiPositionsController({
      fetch: this.fetch,
      storage: this.storage,
      selectedAccount: this.selectedAccount,
      networks: this.networks,
      providers: this.providers
    })
    this.emailVault = new EmailVaultController(this.storage, this.fetch, relayerUrl, this.keystore)
    this.#relayerUrl = relayerUrl
    this.accountPicker = new AccountPickerController({
      accounts: this.accounts,
      keystore: this.keystore,
      networks: this.networks,
      providers: this.providers,
      externalSignerControllers: this.#externalSignerControllers,
      relayerUrl,
      fetch: this.fetch,
      /**
       * callback that gets triggered as a finalization step of adding new
       * accounts via the AccountPickerController.
       *
       * VIEW-ONLY ACCOUNTS: In case of changes in this method, make sure these
       * changes are reflected for view-only accounts as well. Because the
       * view-only accounts import flow bypasses the AccountPicker, this method
       * won't click for them. Their on add success flow continues in the
       * MAIN_CONTROLLER_ADD_VIEW_ONLY_ACCOUNTS action case.
       */
      onAddAccountsSuccessCallback: this.#onAccountPickerSuccess.bind(this)
    })
    this.addressBook = new AddressBookController(this.storage, this.accounts, this.selectedAccount)
    this.signMessage = new SignMessageController(
      this.keystore,
      this.providers,
      this.networks,
      this.accounts,
      this.#externalSignerControllers,
      this.invite,
      () => {
        if (this.signMessage.signingKeyType === 'trezor') {
          this.#handleTrezorCleanup()
        }
      }
    )
    this.phishing = new PhishingController({
      fetch: this.fetch,
      storage: this.storage,
      windowManager: this.#windowManager
    })
    // const socketAPI = new SocketAPI({ apiKey: swapApiKey, fetch: this.fetch })
    const lifiAPI = new LiFiAPI({ apiKey: swapApiKey, fetch: this.fetch })
    this.dapps = new DappsController(this.storage)
    this.actions = new ActionsController({
      selectedAccount: this.selectedAccount,
      windowManager,
      notificationManager,
      onActionWindowClose: () => {
        const userRequestsToRejectOnWindowClose = this.userRequests.filter(
          (r) => r.action.kind !== 'calls'
        )
        userRequestsToRejectOnWindowClose.forEach((r) =>
          this.rejectUserRequest(ethErrors.provider.userRejectedRequest().message, r.id)
        )

        this.userRequestWaitingAccountSwitch = []
        this.emitUpdate()
      }
    })
    this.selectedAccount.initControllers({
      portfolio: this.portfolio,
      defiPositions: this.defiPositions,
      actions: this.actions,
      networks: this.networks,
      providers: this.providers
    })

    this.callRelayer = relayerCall.bind({ url: relayerUrl, fetch: this.fetch })
    this.activity = new ActivityController(
      this.storage,
      this.fetch,
      this.callRelayer,
      this.accounts,
      this.selectedAccount,
      this.providers,
      this.networks,
      async (network: Network) => {
        await this.setContractsDeployedToTrueIfDeployed(network)
      }
    )
    this.swapAndBridge = new SwapAndBridgeController({
      accounts: this.accounts,
      keystore: this.keystore,
      portfolio: this.portfolio,
      externalSignerControllers: this.#externalSignerControllers,
      providers: this.providers,
      selectedAccount: this.selectedAccount,
      networks: this.networks,
      activity: this.activity,
      invite: this.invite,
      // TODO: This doesn't work, because the invite controller is not yet loaded at this stage
      // serviceProviderAPI: this.invite.isOG ? lifiAPI : socketAPI,
      serviceProviderAPI: lifiAPI,
      storage: this.storage,
      actions: this.actions,
      relayerUrl,
      portfolioUpdate: () => {
        this.updateSelectedAccountPortfolio(true)
      },
      userRequests: this.userRequests,
      isMainSignAccountOpThrowingAnEstimationError: (
        fromChainId: number | null,
        toChainId: number | null
      ) => {
        return (
          this.signAccountOp &&
          fromChainId &&
          toChainId &&
          this.signAccountOp.estimation.status === EstimationStatus.Error &&
          this.signAccountOp.accountOp.chainId === BigInt(fromChainId) &&
          fromChainId === toChainId
        )
      }
    })
    this.transfer = new TransferController(
      this.#storageAPI, // TODO: consider using this.#storage
      humanizerInfo as HumanizerMeta,
      this.selectedAccount,
      this.networks,
      this.addressBook,
      this.accounts,
      this.keystore,
      this.portfolio,
      this.#externalSignerControllers,
      this.providers
    )
    this.domains = new DomainsController(this.providers.providers)

    this.#initialLoadPromise = this.#load()
    paymasterFactory.init(relayerUrl, fetch, (e: ErrorRef) => {
      if (!this.signAccountOp) return
      this.emitError(e)
    })

    this.keystore.onUpdate(() => {
      if (this.keystore.statuses.unlockWithSecret === 'SUCCESS') {
        this.storage.associateAccountKeysWithLegacySavedSeedMigration(
          new AccountPickerController({
            accounts: this.accounts,
            keystore: this.keystore,
            networks: this.networks,
            providers: this.providers,
            externalSignerControllers: this.#externalSignerControllers,
            relayerUrl,
            fetch: this.fetch,
            onAddAccountsSuccessCallback: async () => {}
          }),
          this.keystore,
          async () => {
            await this.keystore.updateKeystoreKeys()
          }
        )
      }
    })
  }

  /**
   * - Updates the selected account's account state, portfolio and defi positions
   * - Calls batchReverseLookup for all accounts
   *
   * It's not a problem to call it many times consecutively as all methods have internal
   * caching mechanisms to prevent unnecessary calls.
   */
  onPopupOpen() {
    const FIVE_MINUTES = 1000 * 60 * 5
    const selectedAccountAddr = this.selectedAccount.account?.addr
    this.domains.batchReverseLookup(this.accounts.accounts.map((a) => a.addr))
    if (!this.activity.broadcastedButNotConfirmed.length) {
      // Update defi positions together with the portfolio for simplicity
      this.defiPositions.updatePositions({ maxDataAgeMs: FIVE_MINUTES })
      this.updateSelectedAccountPortfolio(undefined, undefined, FIVE_MINUTES)
    }

    if (selectedAccountAddr && !this.accounts.areAccountStatesLoading)
      this.accounts.updateAccountState(selectedAccountAddr)
  }

  async #load(): Promise<void> {
    this.isReady = false
    // #load is called in the constructor which is synchronous
    // we await (1 ms/next tick) for the constructor to extend the EventEmitter class
    // and then we call it's methods
    await wait(1)
    this.emitUpdate()
    await this.networks.initialLoadPromise
    await this.providers.initialLoadPromise
    await this.accounts.initialLoadPromise
    await this.selectedAccount.initialLoadPromise

    this.defiPositions.updatePositions()
    this.updateSelectedAccountPortfolio()
    this.domains.batchReverseLookup(this.accounts.accounts.map((a) => a.addr))

    this.isReady = true
    this.emitUpdate()
  }

  lock() {
    this.keystore.lock()
    this.emailVault.cleanMagicAndSessionKeys()
    this.selectedAccount.setDashboardNetworkFilter(null)
  }

  async selectAccount(toAccountAddr: string) {
    await this.withStatus('selectAccount', async () => this.#selectAccount(toAccountAddr), true)
  }

  async #selectAccount(toAccountAddr: string | null) {
    await this.#initialLoadPromise
    if (!toAccountAddr) {
      await this.selectedAccount.setAccount(null)

      this.emitUpdate()
      return
    }

    const accountToSelect = this.accounts.accounts.find((acc) => acc.addr === toAccountAddr)
    if (!accountToSelect) {
      console.error(`Account with address ${toAccountAddr} does not exist`)
      return
    }

    this.isOffline = false
    // call closeActionWindow while still on the currently selected account to allow proper
    // state cleanup of the controllers like actionsCtrl, signAccountOpCtrl, signMessageCtrl...
    if (this.actions?.currentAction?.type !== 'switchAccount') {
      this.actions.closeActionWindow()
    }
    const swapAndBridgeSigningAction = this.actions.visibleActionsQueue.find(
      ({ type }) => type === 'swapAndBridge'
    )
    if (swapAndBridgeSigningAction) {
      this.actions.removeAction(swapAndBridgeSigningAction.id)
    }
    this.selectedAccount.setAccount(accountToSelect)
    this.swapAndBridge.reset()
    this.transfer.resetForm()
    await this.dapps.broadcastDappSessionEvent('accountsChanged', [toAccountAddr])
    // forceEmitUpdate to update the getters in the FE state of the ctrl
    await this.forceEmitUpdate()
    await this.actions.forceEmitUpdate()
    await this.addressBook.forceEmitUpdate()
    // Don't await these as they are not critical for the account selection
    // and if the user decides to quickly change to another account withStatus
    // will block the UI until these are resolved.
    this.reloadSelectedAccount({ forceUpdate: false })
    this.emitUpdate()
  }

  async #onAccountPickerSuccess() {
    // Add accounts first, because some of the next steps have validation
    // if accounts exists.
    if (this.accountPicker.readyToRemoveAccounts) {
      // eslint-disable-next-line no-restricted-syntax
      for (const acc of this.accountPicker.readyToRemoveAccounts) {
        await this.#removeAccount(acc.addr)
      }
    }

    await this.accounts.addAccounts(this.accountPicker.readyToAddAccounts)

    if (this.keystore.isKeyIteratorInitializedWithTempSeed(this.accountPicker.keyIterator)) {
      await this.keystore.persistTempSeed()
    }

    const storedSeed = await this.keystore.getKeystoreSeed(this.accountPicker.keyIterator)

    if (storedSeed) {
      this.keystore.updateSeed({
        id: storedSeed.id,
        hdPathTemplate: this.accountPicker.hdPathTemplate
      })

      this.accountPicker.readyToAddKeys.internal = this.accountPicker.readyToAddKeys.internal.map(
        (key) => ({ ...key, meta: { ...key.meta, fromSeedId: storedSeed.id } })
      )
    }
    // Then add keys, because some of the next steps could have validation
    // if keys exists. Should be separate (not combined in Promise.all,
    // since firing multiple keystore actions is not possible
    // (the #wrapKeystoreAction listens for the first one to finish and
    // skips the parallel one, if one is requested).
    await this.keystore.addKeys(this.accountPicker.readyToAddKeys.internal)
    await this.keystore.addKeysExternallyStored(this.accountPicker.readyToAddKeys.external)
  }

  initSignAccOp(actionId: AccountOpAction['id']): null | void {
    const accountOp = getAccountOpFromAction(actionId, this.actions.actionsQueue)
    if (!accountOp) {
      this.signAccOpInitError =
        'We cannot initiate the signing process because no transaction has been found for the specified account and network.'
      return null
    }

    const network = this.networks.networks.find((n) => n.chainId === accountOp.chainId)

    if (
      !this.selectedAccount.account ||
      this.selectedAccount.account.addr !== accountOp.accountAddr
    ) {
      this.signAccOpInitError =
        'Attempting to initialize an accountOp for an account other than the currently selected one.'
      return null
    }

    if (!network) {
      this.signAccOpInitError =
        'We cannot initiate the signing process as we are unable to locate the specified network.'
      return null
    }

    // on init, set the accountOp nonce to the latest one we know
    // it could happen that the user inits a userRequest with an old
    // accountState and therefore caching the old nonce in the accountOp.
    // we make sure the latest nonce is set when initing signAccountOp
    const state =
      this.accounts.accountStates?.[accountOp.accountAddr]?.[accountOp.chainId.toString()]
    if (state) accountOp.nonce = state.nonce

    this.signAccOpInitError = null

    // if there's no signAccountOp OR
    // there is but there's a new actionId requested, rebuild it
    if (!this.signAccountOp || this.signAccountOp.fromActionId !== actionId) {
      this.destroySignAccOp()
      this.signAccountOp = new SignAccountOpController(
        this.accounts,
        this.networks,
        this.keystore,
        this.portfolio,
        this.#externalSignerControllers,
        this.selectedAccount.account,
        network,
        this.providers.providers[network.chainId.toString()],
        actionId,
        accountOp,
        () => {
          return this.isSignRequestStillActive
        },
        true,
        (ctrl: SignAccountOpController) => {
          this.traceCall(ctrl)
        }
      )
    }

    this.emitUpdate()
  }

  async handleSignAndBroadcastAccountOp(type: SignAccountOpType) {
<<<<<<< HEAD
    let signAccountOp: SignAccountOpController | null

    if (type === SIGN_ACCOUNT_OP_MAIN) {
      signAccountOp = this.signAccountOp
    } else if (type === SIGN_ACCOUNT_OP_SWAP) {
      signAccountOp = this.swapAndBridge.signAccountOpController
    } else {
      signAccountOp = this.transfer.signAccountOpController
    }
=======
    if (this.statuses.signAndBroadcastAccountOp !== 'INITIAL') {
      this.emitError({
        level: 'major',
        message: 'The signing process is already in progress.',
        error: new Error(
          'The signing process is already in progress. (handleSignAndBroadcastAccountOp)'
        )
      })
      return
    }

    const signAndBroadcastCallId = generateUuid()
    this.#signAndBroadcastCallId = signAndBroadcastCallId

    this.statuses.signAndBroadcastAccountOp = 'SIGNING'
    this.forceEmitUpdate()

    const signAccountOp =
      type === SIGN_ACCOUNT_OP_MAIN
        ? this.signAccountOp
        : this.swapAndBridge.signAccountOpController
>>>>>>> 6e198fde

    // if the accountOp has a swapTxn, start the route as the user is broadcasting it
    if (signAccountOp?.accountOp.meta?.swapTxn) {
      await this.swapAndBridge.addActiveRoute({
        activeRouteId: signAccountOp?.accountOp.meta?.swapTxn.activeRouteId,
        userTxIndex: signAccountOp?.accountOp.meta?.swapTxn.userTxIndex
      })
    }

    if (type === SIGN_ACCOUNT_OP_SWAP) {
      this.swapAndBridge.signAccountOpController?.simulateSwapOrBridge().then(() => {
        // if an error has ocurred while signing and we're back to SigningStatus.ReadyToSign,
        // override the pending results as they will be incorrect
        if (
          this.swapAndBridge.signAccountOpController &&
          this.swapAndBridge.signAccountOpController.status?.type === SigningStatus.ReadyToSign
        ) {
          this.portfolio.overridePendingResults(
            this.swapAndBridge.signAccountOpController.accountOp
          )
        }
      })
    }

    const wasAlreadySigned = signAccountOp?.status?.type === SigningStatus.Done

    if (!wasAlreadySigned) {
      if (!signAccountOp) {
        const message =
          'The signing process was not initialized as expected. Please try again later or contact Ambire support if the issue persists.'

        throw new EmittableError({ level: 'major', message })
      }

      // Reset the promise in the `finally` block to ensure it doesn't remain unresolved if an error is thrown
      this.#signAccountOpSigningPromise = signAccountOp.sign().finally(() => {
        if (this.#signAndBroadcastCallId !== signAndBroadcastCallId) return

        this.#signAccountOpSigningPromise = undefined
      })

      await this.#signAccountOpSigningPromise
    }

    if (this.#signAndBroadcastCallId !== signAndBroadcastCallId) return

    // Error handling on the prev step will notify the user, it's fine to return here
    if (signAccountOp?.status?.type !== SigningStatus.Done) {
      // remove the active route on signing failure
      if (signAccountOp?.accountOp.meta?.swapTxn) {
        this.swapAndBridge.removeActiveRoute(signAccountOp.accountOp.meta.swapTxn.activeRouteId)
      }
      this.statuses.signAndBroadcastAccountOp = 'ERROR'
      await this.forceEmitUpdate()
      this.statuses.signAndBroadcastAccountOp = 'INITIAL'
      this.#signAndBroadcastCallId = null
      await this.forceEmitUpdate()
      return
    }

    try {
      await this.#broadcastSignedAccountOp(signAccountOp, type, signAndBroadcastCallId)
      if (signAndBroadcastCallId === this.#signAndBroadcastCallId) {
        this.statuses.signAndBroadcastAccountOp = 'SUCCESS'
        await this.forceEmitUpdate()
      }
    } catch (error: any) {
      if (signAndBroadcastCallId === this.#signAndBroadcastCallId) {
        if ('message' in error && 'level' in error && 'error' in error) {
          this.emitError(error)
        } else {
          this.emitError({
            level: 'major',
            message: error.message || 'Unknown error occurred while broadcasting the transaction',
            error
          })
        }
        this.statuses.signAndBroadcastAccountOp = 'ERROR'
        await this.forceEmitUpdate()
      }
    } finally {
      if (signAndBroadcastCallId === this.#signAndBroadcastCallId) {
        this.statuses.signAndBroadcastAccountOp = 'INITIAL'
        this.#signAndBroadcastCallId = null
        await this.forceEmitUpdate()
      }
    }
  }

  async resolveDappBroadcast(
    submittedAccountOp: SubmittedAccountOp,
    dappHandlers: {
      promise: {
        session: { name: string; origin: string; icon: string }
        resolve: (data: any) => void
        reject: (data: any) => void
      }
      txnId?: string
    }[]
  ) {
    // this could take a while
    // return the txnId to the dapp once it's confirmed as return a txId
    // that could be front ran would cause bad UX on the dapp side
    const txnId = await this.activity.getConfirmedTxId(submittedAccountOp)
    dappHandlers.forEach((handler) => {
      if (txnId) {
        // If the call has a txnId, resolve the promise with it.
        // This could happen when an EOA account is broadcasting multiple transactions.
        handler.promise.resolve({ hash: handler.txnId || txnId })
      } else {
        handler.promise.reject(
          ethErrors.rpc.transactionRejected({
            message: 'Transaction rejected by the bundler'
          })
        )
      }
    })

    this.emitUpdate()
  }

  #abortHWSign(signAccountOp: SignAccountOpController) {
    if (!signAccountOp) return

    const isAwaitingHWSignature =
      (signAccountOp.accountOp.signingKeyType !== 'internal' &&
        this.statuses.signAndBroadcastAccountOp === 'SIGNING') ||
      (this.feePayerKey?.type !== 'internal' &&
        this.statuses.signAndBroadcastAccountOp === 'BROADCASTING')

    // Reset these flags only if we were awaiting a HW signature
    // to broadcast a transaction.
    // If the user is using a hot wallet we can sign the transaction immediately
    // and once its signed there is no way to cancel the broadcast. Once the user
    // On the other hand HWs can be in 'SIGNING' or 'BROADCASTING' state
    // and be able to 'cancel' the broadcast.
    if (isAwaitingHWSignature) {
      this.statuses.signAndBroadcastAccountOp = 'INITIAL'
      this.#signAndBroadcastCallId = null
    }

    const isSignerTrezor =
      signAccountOp.accountOp.signingKeyType === 'trezor' || this.feePayerKey?.type === 'trezor'

    if (isSignerTrezor) {
      this.#handleTrezorCleanup()
    }
    this.#signAccountOpSigningPromise = undefined
  }

  destroySignAccOp() {
    if (!this.signAccountOp) return

    this.#abortHWSign(this.signAccountOp)
    this.feePayerKey = null
    this.signAccountOp.reset()
    this.signAccountOp = null
    this.signAccOpInitError = null

    // NOTE: no need to update the portfolio here as an update is
    // fired upon removeUserRequest

    this.emitUpdate()
  }

  async traceCall(signAccountOpCtrl: SignAccountOpController) {
    const accountOp = signAccountOpCtrl.accountOp
    if (!accountOp) return

    const network = this.networks.networks.find((n) => n.chainId === accountOp.chainId)
    if (!network) return

    const account = this.accounts.accounts.find((acc) => acc.addr === accountOp.accountAddr)
    if (!account) return

    // `traceCall` should not be invoked too frequently. However, if there is a pending timeout,
    // it should be cleared to prevent the previous interval from changing the status
    // to `SlowPendingResponse` for the newer `traceCall` invocation.
    if (this.#traceCallTimeoutId) clearTimeout(this.#traceCallTimeoutId)

    // Here, we also check the status because, in the case of re-estimation,
    // `traceCallDiscoveryStatus` is already set, and we don’t want to reset it to "InProgress".
    // This prevents the BalanceDecrease banner from flickering.
    if (signAccountOpCtrl.traceCallDiscoveryStatus === TraceCallDiscoveryStatus.NotStarted)
      signAccountOpCtrl.setDiscoveryStatus(TraceCallDiscoveryStatus.InProgress)

    // Flag the discovery logic as `SlowPendingResponse` if the call does not resolve within 2 seconds.
    const timeoutId = setTimeout(() => {
      signAccountOpCtrl.setDiscoveryStatus(TraceCallDiscoveryStatus.SlowPendingResponse)
      signAccountOpCtrl.calculateWarnings()
    }, 2000)

    this.#traceCallTimeoutId = timeoutId

    try {
      const state = this.accounts.accountStates[accountOp.accountAddr][accountOp.chainId.toString()]
      const provider = this.providers.providers[network.chainId.toString()]
      const stateOverride =
        accountOp.calls.length > 1 && isBasicAccount(account, state)
          ? {
              [account.addr]: {
                code: AmbireAccount7702.binRuntime
              }
            }
          : undefined
      const { tokens, nfts } = await debugTraceCall(
        account,
        accountOp,
        provider,
        state,
        !network.rpcNoStateOverride,
        stateOverride
      )
      const learnedNewTokens = this.portfolio.addTokensToBeLearned(tokens, network.chainId)
      const learnedNewNfts = await this.portfolio.learnNfts(nfts, network.chainId)
      const accountOpsForSimulation = getAccountOpsForSimulation(
        account,
        this.actions.visibleActionsQueue,
        this.networks.networks
      )

      // update the portfolio only if new tokens were found through tracing
      const canUpdateSignAccountOp = !signAccountOpCtrl || signAccountOpCtrl.canUpdate()
      if (canUpdateSignAccountOp && (learnedNewTokens || learnedNewNfts)) {
        await this.portfolio.updateSelectedAccount(
          accountOp.accountAddr,
          network,
          accountOpsForSimulation
            ? {
                accountOps: accountOpsForSimulation,
                states: await this.accounts.getOrFetchAccountStates(account.addr)
              }
            : undefined,
          { forceUpdate: true }
        )
      }

      signAccountOpCtrl.setDiscoveryStatus(TraceCallDiscoveryStatus.Done)
    } catch (e: any) {
      signAccountOpCtrl.setDiscoveryStatus(TraceCallDiscoveryStatus.Failed)

      this.emitError({
        level: 'silent',
        message: 'Error in main.traceCall',
        error: new Error(`Debug trace call error on ${network.name}: ${e.message}`)
      })
    }

    signAccountOpCtrl?.calculateWarnings()
    this.#traceCallTimeoutId = null
    clearTimeout(timeoutId)
  }

  async handleSignMessage() {
    const accountAddr = this.signMessage.messageToSign?.accountAddr
    const chainId = this.signMessage.messageToSign?.chainId

    // Could (rarely) happen if not even a single account state is fetched yet
    const shouldForceUpdateAndWaitForAccountState =
      accountAddr && chainId && !this.accounts.accountStates?.[accountAddr]?.[chainId.toString()]
    if (shouldForceUpdateAndWaitForAccountState)
      await this.accounts.updateAccountState(accountAddr, 'latest', [chainId])

    const isAccountStateStillMissing =
      !accountAddr || !chainId || !this.accounts.accountStates?.[accountAddr]?.[chainId.toString()]
    if (isAccountStateStillMissing) {
      const message =
        'Unable to sign the message. During the preparation step, required account data failed to get received. Please try again later or contact Ambire support.'
      const error = new Error(
        `The account state of ${accountAddr} is missing for the network with id ${chainId}.`
      )
      return this.emitError({ level: 'major', message, error })
    }

    await this.signMessage.sign()

    const signedMessage = this.signMessage.signedMessage
    // Error handling on the prev step will notify the user, it's fine to return here
    if (!signedMessage) return

    await this.activity.addSignedMessage(signedMessage, signedMessage.accountAddr)

    this.resolveUserRequest({ hash: signedMessage.signature }, signedMessage.fromActionId)

    await this.#notificationManager.create({
      title: 'Done!',
      message: 'The Message was successfully signed.'
    })
  }

  async #handleAccountPickerInitLedger(
    LedgerKeyIterator: any // TODO: KeyIterator type mismatch
  ) {
    try {
      const ledgerCtrl = this.#externalSignerControllers.ledger
      if (!ledgerCtrl) {
        const message =
          'Could not initialize connection with your Ledger device. Please try again later or contact Ambire support.'
        throw new EmittableError({ message, level: 'major', error: new Error(message) })
      }

      // Once a session with the Ledger device gets initiated, the user might
      // use the device with another app. In this scenario, when coming back to
      // Ambire (the second time a connection gets requested onwards),
      // the Ledger device throws with "invalid channel" error.
      // To overcome this, always make sure to clean up before starting
      // a new session when retrieving keys, in case there already is one.
      if (ledgerCtrl.walletSDK) await ledgerCtrl.cleanUp()

      const hdPathTemplate = BIP44_LEDGER_DERIVATION_TEMPLATE
      await ledgerCtrl.unlock(hdPathTemplate)

      if (!ledgerCtrl.walletSDK) {
        const message = 'Could not establish connection with the Ledger device'
        throw new EmittableError({ message, level: 'major', error: new Error(message) })
      }

      const keyIterator = new LedgerKeyIterator({ controller: ledgerCtrl })
      await this.accountPicker.setInitParams({
        keyIterator,
        hdPathTemplate,
        pageSize: 5,
        shouldAddNextAccountAutomatically: false
      })
    } catch (error: any) {
      const message = error?.message || 'Could not unlock the Ledger device. Please try again.'
      throw new EmittableError({ message, level: 'major', error })
    }
  }

  async handleAccountPickerInitLedger(
    LedgerKeyIterator: any /* TODO: KeyIterator type mismatch */
  ) {
    await this.withStatus('handleAccountPickerInitLedger', async () =>
      this.#handleAccountPickerInitLedger(LedgerKeyIterator)
    )
  }

  async #handleAccountPickerInitTrezor(
    TrezorKeyIterator: any /* TODO: KeyIterator type mismatch */
  ) {
    try {
      const trezorCtrl = this.#externalSignerControllers.trezor

      if (!trezorCtrl) {
        const message =
          'Could not initialize connection with your Trezor device. Please try again later or contact Ambire support.'
        throw new EmittableError({ message, level: 'major', error: new Error(message) })
      }

      const hdPathTemplate = BIP44_STANDARD_DERIVATION_TEMPLATE
      const { walletSDK } = trezorCtrl
      await this.accountPicker.setInitParams({
        keyIterator: new TrezorKeyIterator({ walletSDK }),
        hdPathTemplate,
        pageSize: 5,
        shouldAddNextAccountAutomatically: false
      })
    } catch (error: any) {
      const message = error?.message || 'Could not unlock the Trezor device. Please try again.'
      throw new EmittableError({ message, level: 'major', error })
    }
  }

  async handleAccountPickerInitTrezor(
    TrezorKeyIterator: any /* TODO: KeyIterator type mismatch */
  ) {
    await this.withStatus('handleAccountPickerInitTrezor', async () =>
      this.#handleAccountPickerInitTrezor(TrezorKeyIterator)
    )
  }

  async #handleAccountPickerInitLattice(
    LatticeKeyIterator: any /* TODO: KeyIterator type mismatch */
  ) {
    try {
      const latticeCtrl = this.#externalSignerControllers.lattice
      if (!latticeCtrl) {
        const message =
          'Could not initialize connection with your Lattice1 device. Please try again later or contact Ambire support.'
        throw new EmittableError({ message, level: 'major', error: new Error(message) })
      }

      const hdPathTemplate = BIP44_STANDARD_DERIVATION_TEMPLATE

      await this.accountPicker.setInitParams({
        keyIterator: new LatticeKeyIterator({ controller: latticeCtrl }),
        hdPathTemplate,
        pageSize: 5,
        shouldAddNextAccountAutomatically: false
      })
    } catch (error: any) {
      const message = error?.message || 'Could not unlock the Lattice1 device. Please try again.'
      throw new EmittableError({ message, level: 'major', error })
    }
  }

  async handleAccountPickerInitLattice(
    LatticeKeyIterator: any /* TODO: KeyIterator type mismatch */
  ) {
    await this.withStatus('handleAccountPickerInitLattice', async () =>
      this.#handleAccountPickerInitLattice(LatticeKeyIterator)
    )
  }

  async updateAccountsOpsStatuses(): Promise<{ newestOpTimestamp: number }> {
    await this.#initialLoadPromise

    const { shouldEmitUpdate, shouldUpdatePortfolio, updatedAccountsOps, newestOpTimestamp } =
      await this.activity.updateAccountsOpsStatuses()

    if (shouldEmitUpdate) {
      this.emitUpdate()

      if (shouldUpdatePortfolio) {
        this.updateSelectedAccountPortfolio(true)
      }
    }

    updatedAccountsOps.forEach((op) => {
      this.swapAndBridge.handleUpdateActiveRouteOnSubmittedAccountOpStatusUpdate(op)
    })

    return { newestOpTimestamp }
  }

  // call this function after a call to the singleton has been made
  // it will check if the factory has been deployed and update the network settings if it has been
  async setContractsDeployedToTrueIfDeployed(network: Network) {
    await this.#initialLoadPromise
    if (network.areContractsDeployed) return

    const provider = this.providers.providers[network.chainId.toString()]
    if (!provider) return

    const factoryCode = await provider.getCode(AMBIRE_ACCOUNT_FACTORY)
    if (factoryCode === '0x') return
    await this.networks.updateNetwork({ areContractsDeployed: true }, network.chainId)
  }

  #removeAccountKeyData(address: Account['addr']) {
    // Compute account keys that are only associated with this account
    const accountAssociatedKeys =
      this.accounts.accounts.find((acc) => acc.addr === address)?.associatedKeys || []
    const keysInKeystore = this.keystore.keys
    const importedAccountKeys = keysInKeystore.filter((key) =>
      accountAssociatedKeys.includes(key.addr)
    )
    const solelyAccountKeys = importedAccountKeys.filter((key) => {
      const isKeyAssociatedWithOtherAccounts = this.accounts.accounts.some(
        (acc) => acc.addr !== address && acc.associatedKeys.includes(key.addr)
      )

      return !isKeyAssociatedWithOtherAccounts
    })

    // Remove account keys from the keystore
    solelyAccountKeys.forEach((key) => {
      this.keystore.removeKey(key.addr, key.type).catch((e) => {
        throw new EmittableError({
          level: 'major',
          message: 'Failed to remove account key',
          error: e
        })
      })
    })
  }

  async #removeAccount(address: Account['addr']) {
    try {
      this.#removeAccountKeyData(address)
      // Remove account data from sub-controllers
      this.accounts.removeAccountData(address)
      this.portfolio.removeAccountData(address)
      await this.activity.removeAccountData(address)
      this.actions.removeAccountData(address)
      this.signMessage.removeAccountData(address)
      this.defiPositions.removeAccountData(address)

      if (this.selectedAccount.account?.addr === address) {
        await this.#selectAccount(this.accounts.accounts[0]?.addr)
      }

      if (this.signAccountOp?.account.addr === address) {
        this.destroySignAccOp()
      }

      this.emitUpdate()
    } catch (e: any) {
      throw new EmittableError({
        level: 'major',
        message: 'Failed to remove account',
        error: e || new Error('Failed to remove account')
      })
    }
  }

  async removeAccount(address: Account['addr']) {
    await this.withStatus('removeAccount', async () => this.#removeAccount(address))
  }

  async #ensureAccountInfo(
    accountAddr: AccountId,
    chainId: bigint
  ): Promise<{ hasAccountInfo: true } | { hasAccountInfo: false; errorMessage: string }> {
    await this.#initialLoadPromise
    // Initial sanity check: does this account even exist?
    if (!this.accounts.accounts.find((x) => x.addr === accountAddr)) {
      return {
        hasAccountInfo: false,
        errorMessage: `Account ${accountAddr} does not exist`
      }
    }
    // If this still didn't work, re-load
    if (!this.accounts.accountStates[accountAddr]?.[chainId.toString()])
      await this.accounts.updateAccountState(accountAddr, 'pending', [chainId])
    // If this still didn't work, throw error: this prob means that we're calling for a non-existent acc/network
    if (!this.accounts.accountStates[accountAddr]?.[chainId.toString()]) {
      const network = this.networks.networks.find((n) => n.chainId === chainId)

      return {
        hasAccountInfo: false,
        errorMessage: `We couldn't complete your last action because we couldn't retrieve your account information for ${
          network?.name || chainId
        }. Please try reloading your account from the Dashboard. If the issue persists, contact support for assistance.`
      }
    }

    return {
      hasAccountInfo: true
    }
  }

  #batchCallsFromUserRequests(accountAddr: AccountId, chainId: bigint): Call[] {
    // Note: we use reduce instead of filter/map so that the compiler can deduce that we're checking .kind
    return (this.userRequests.filter((r) => r.action.kind === 'calls') as SignUserRequest[]).reduce(
      (uCalls: Call[], req) => {
        if (req.meta.chainId === chainId && req.meta.accountAddr === accountAddr) {
          const { calls } = req.action as Calls
          calls.map((call) => uCalls.push({ ...call, fromUserRequestId: req.id }))
        }
        return uCalls
      },
      []
    )
  }

  async reloadSelectedAccount(options?: { forceUpdate?: boolean; chainId?: bigint }) {
    const { forceUpdate = true, chainId } = options || {}
    const networkToUpdate = chainId
      ? this.networks.networks.find((n) => n.chainId === chainId)
      : undefined
    if (!this.selectedAccount.account) return

    this.selectedAccount.resetSelectedAccountPortfolio()
    await Promise.all([
      // When we trigger `reloadSelectedAccount` (for instance, from Dashboard -> Refresh balance icon),
      // it's very likely that the account state is already in the process of being updated.
      // If we try to run the same action, `withStatus` validation will throw an error.
      // So, we perform this safety check to prevent the error.
      // However, even if we don't trigger an update here, it's not a big problem,
      // as the account state will be updated anyway, and its update will be very recent.
      !this.accounts.areAccountStatesLoading && this.selectedAccount.account?.addr
        ? this.accounts.updateAccountState(
            this.selectedAccount.account.addr,
            'pending',
            chainId ? [chainId] : undefined
          )
        : Promise.resolve(),
      // `updateSelectedAccountPortfolio` doesn't rely on `withStatus` validation internally,
      // as the PortfolioController already exposes flags that are highly sufficient for the UX.
      // Additionally, if we trigger the portfolio update twice (i.e., running a long-living interval + force update from the Dashboard),
      // there won't be any error thrown, as all portfolio updates are queued and they don't use the `withStatus` helper.
      this.updateSelectedAccountPortfolio(forceUpdate, networkToUpdate),
      this.defiPositions.updatePositions({ chainId })
    ])
  }

  #updateIsOffline() {
    const oldIsOffline = this.isOffline
    const accountAddr = this.selectedAccount.account?.addr

    if (!accountAddr) return

    // We have to make calculations based on the state of the portfolio
    // and not the selected account portfolio the flag isOffline
    // and the errors of the selected account portfolio should
    // come in the same tick. Otherwise the UI may flash the wrong error.
    const latestState = this.portfolio.getLatestPortfolioState(accountAddr)
    const latestStateKeys = Object.keys(latestState)
    const isAllLoaded = latestStateKeys.every((chainId) => {
      return isNetworkReady(latestState[chainId]) && !latestState[chainId]?.isLoading
    })

    // Set isOffline back to false if the portfolio is loading.
    // This is done to prevent the UI from flashing the offline error
    if (!latestStateKeys.length || !isAllLoaded) {
      // Skip unnecessary updates
      if (!this.isOffline) return

      this.isOffline = false
      this.emitUpdate()
      return
    }

    const allPortfolioNetworksHaveErrors = latestStateKeys.every((chainId) => {
      const state = latestState[chainId]

      return !!state?.criticalError
    })

    const allNetworkRpcsAreDown = Object.keys(this.providers.providers).every((chainId) => {
      const provider = this.providers.providers[chainId]
      const isWorking = provider.isWorking

      return typeof isWorking === 'boolean' && !isWorking
    })

    // Update isOffline if either all portfolio networks have errors or we've failed to fetch
    // the account state for every account. This is because either update may fail first.
    this.isOffline = !!allNetworkRpcsAreDown || !!allPortfolioNetworksHaveErrors

    if (oldIsOffline !== this.isOffline) {
      this.emitUpdate()
    }
  }

  // TODO: Refactor this to accept an optional object with options
  async updateSelectedAccountPortfolio(
    // eslint-disable-next-line default-param-last
    forceUpdate: boolean = false,
    network?: Network,
    maxDataAgeMs?: number
  ) {
    await this.#initialLoadPromise
    if (!this.selectedAccount.account) return
    const canUpdateSignAccountOp = !this.signAccountOp || this.signAccountOp.canUpdate()
    if (!canUpdateSignAccountOp) return

    const accountOpsToBeSimulatedByNetwork = getAccountOpsForSimulation(
      this.selectedAccount.account,
      this.actions.visibleActionsQueue,
      this.networks.networks
    )

    await this.portfolio.updateSelectedAccount(
      this.selectedAccount.account.addr,
      network,
      accountOpsToBeSimulatedByNetwork
        ? {
            accountOps: accountOpsToBeSimulatedByNetwork,
            states: await this.accounts.getOrFetchAccountStates(this.selectedAccount.account.addr)
          }
        : undefined,
      { forceUpdate, maxDataAgeMs }
    )
    this.#updateIsOffline()
  }

  #getUserRequestAccountError(dappOrigin: string, fromAccountAddr: string): string | null {
    if (ORIGINS_WHITELISTED_TO_ALL_ACCOUNTS.includes(dappOrigin)) {
      const isAddressInAccounts = this.accounts.accounts.some((a) => a.addr === fromAccountAddr)

      if (isAddressInAccounts) return null

      return 'The dApp is trying to sign using an address that is not imported in the extension.'
    }
    const isAddressSelected = this.selectedAccount.account?.addr === fromAccountAddr

    if (isAddressSelected) return null

    return 'The dApp is trying to sign using an address that is not selected in the extension.'
  }

  /**
   * Don't allow the user to open new action windows if there's a pending to sign swap action.
   * This is done to prevent complications with the signing process- e.g. a new request
   * being sent to the hardware wallet while the swap and bridge one is still pending.
   * @returns {boolean} - true if an error was thrown
   * @throws {Error} - if throwRpcError is true
   */
  async #swapAndBridgeActionSafeguard(throwRpcError = false): Promise<boolean> {
    const pendingSwapAction = this.actions.visibleActionsQueue.find(
      ({ type }) => type === 'swapAndBridge'
    )

    if (!pendingSwapAction) return false

    const isSigningOrBroadcasting =
      this.statuses.signAndBroadcastAccountOp === 'SIGNING' ||
      this.statuses.signAndBroadcastAccountOp === 'BROADCASTING'

    // The swap and bridge is done/forgotten so we can remove the action
    if (!isSigningOrBroadcasting) {
      this.actions.removeAction(pendingSwapAction.id)
      this.swapAndBridge.reset()
      // TODO: remove this ugly fix.
      // Issue: https://github.com/AmbireTech/ambire-app/issues/4469
      await wait(500)
      return false
    }

    this.actions.focusActionWindow()
    this.emitError({
      level: 'major',
      message: 'Please complete the pending swap action.',
      error: new Error('Pending swap action')
    })

    if (throwRpcError) {
      throw ethErrors.rpc.transactionRejected({
        message: 'You have a pending swap action. Please complete it before signing.'
      })
    }

    return true
  }

  async buildUserRequestFromDAppRequest(
    request: DappProviderRequest,
    dappPromise: {
      session: { name: string; origin: string; icon: string }
      resolve: (data: any) => void
      reject: (data: any) => void
    }
  ) {
    await this.#initialLoadPromise
    await this.#swapAndBridgeActionSafeguard(true)

    let userRequest = null
    let actionPosition: ActionPosition = 'last'
    const kind = dappRequestMethodToActionKind(request.method)
    const dapp = this.dapps.getDapp(request.origin)

    if (kind === 'calls') {
      if (!this.selectedAccount.account) throw ethErrors.rpc.internal()
      const network = this.networks.networks.find(
        (n) => Number(n.chainId) === Number(dapp?.chainId)
      )
      if (!network) {
        throw ethErrors.provider.chainDisconnected('Transaction failed - unknown network')
      }

      const baseAcc = getBaseAccount(
        this.selectedAccount.account,
        await this.accounts.getOrFetchAccountOnChainState(
          this.selectedAccount.account.addr,
          network.chainId
        ),
        this.keystore.getAccountKeys(this.selectedAccount.account),
        network
      )

      const isWalletSendCalls = !!request.params[0].calls
      const accountAddr = getAddress(request.params[0].from)

      const calls: Calls['calls'] = isWalletSendCalls
        ? request.params[0].calls
        : [request.params[0]]
      const paymasterService =
        isWalletSendCalls && !!request.params[0].capabilities?.paymasterService
          ? getPaymasterService(network.chainId, request.params[0].capabilities)
          : getAmbirePaymasterService(baseAcc, this.#relayerUrl)

      const atomicRequired = isWalletSendCalls && !!request.params[0].atomicRequired
      if (isWalletSendCalls && atomicRequired && baseAcc.getAtomicStatus() === 'unsupported') {
        throw ethErrors.provider.custom({
          code: 5700,
          message: 'Transaction failed - atomicity is not supported for this account'
        })
      }

      const walletSendCallsVersion = isWalletSendCalls
        ? request.params[0].version ?? '1.0.0'
        : undefined

      userRequest = {
        id: new Date().getTime(),
        action: {
          kind,
          calls: calls.map((call) => ({
            to: call.to,
            data: call.data || '0x',
            value: call.value ? getBigInt(call.value) : 0n
          }))
        },
        meta: {
          isSignAction: true,
          isWalletSendCalls,
          walletSendCallsVersion,
          accountAddr,
          chainId: network.chainId,
          paymasterService
        },
        dappPromise
      } as SignUserRequest

      const accountState = await this.accounts.getOrFetchAccountOnChainState(
        accountAddr,
        network.chainId
      )
      if (isBasicAccount(this.selectedAccount.account, accountState)) {
        const otherUserRequestFromSameDapp = this.userRequests.find(
          (r) => r.dappPromise?.session?.origin === dappPromise?.session?.origin
        )

        if (!otherUserRequestFromSameDapp && !!dappPromise?.session?.origin) {
          actionPosition = 'first'
        }
      }
    } else if (kind === 'message') {
      if (!this.selectedAccount.account) throw ethErrors.rpc.internal()

      const msg = request.params
      if (!msg) {
        throw ethErrors.rpc.invalidRequest('No msg request to sign')
      }
      const msgAddress = getAddress(msg?.[1])

      const network = this.networks.networks.find(
        (n) => Number(n.chainId) === Number(dapp?.chainId)
      )

      if (!network) {
        throw ethErrors.provider.chainDisconnected('Transaction failed - unknown network')
      }

      userRequest = {
        id: new Date().getTime(),
        action: {
          kind: 'message',
          message: msg[0]
        },
        session: request.session,
        meta: {
          isSignAction: true,
          accountAddr: msgAddress,
          chainId: network.chainId
        },
        dappPromise
      } as SignUserRequest
    } else if (kind === 'typedMessage') {
      if (!this.selectedAccount.account) throw ethErrors.rpc.internal()

      const msg = request.params
      if (!msg) {
        throw ethErrors.rpc.invalidRequest('No msg request to sign')
      }
      const msgAddress = getAddress(msg?.[0])

      const network = this.networks.networks.find(
        (n) => Number(n.chainId) === Number(dapp?.chainId)
      )

      if (!network) {
        throw ethErrors.provider.chainDisconnected('Transaction failed - unknown network')
      }

      let typedData = msg?.[1]

      try {
        typedData = parse(typedData)
      } catch (error) {
        throw ethErrors.rpc.invalidRequest('Invalid typedData provided')
      }

      if (
        !typedData?.types ||
        !typedData?.domain ||
        !typedData?.message ||
        !typedData?.primaryType
      ) {
        throw ethErrors.rpc.methodNotSupported(
          'Invalid typedData format - only typedData v4 is supported'
        )
      }

      if (
        msgAddress === this.selectedAccount.account.addr &&
        (typedData.primaryType === 'AmbireOperation' || !!typedData.types.AmbireOperation)
      ) {
        throw ethErrors.rpc.methodNotSupported('Signing an AmbireOperation is not allowed')
      }

      userRequest = {
        id: new Date().getTime(),
        action: {
          kind: 'typedMessage',
          types: typedData.types,
          domain: typedData.domain,
          message: typedData.message,
          primaryType: typedData.primaryType
        },
        session: request.session,
        meta: {
          isSignAction: true,
          accountAddr: msgAddress,
          chainId: network.chainId
        },
        dappPromise
      } as SignUserRequest
    } else {
      userRequest = {
        id: new Date().getTime(),
        session: request.session,
        action: { kind, params: request.params },
        meta: { isSignAction: false },
        dappPromise
      } as DappUserRequest
    }

    if (userRequest.action.kind !== 'calls') {
      const otherUserRequestFromSameDapp = this.userRequests.find(
        (r) => r.dappPromise?.session?.origin === dappPromise?.session?.origin
      )

      if (!otherUserRequestFromSameDapp && !!dappPromise?.session?.origin) {
        actionPosition = 'first'
      }
    }

    if (!userRequest) return

    const isASignOperationRequestedForAnotherAccount =
      userRequest.meta.isSignAction &&
      userRequest.meta.accountAddr !== this.selectedAccount.account?.addr

    // We can simply add the user request if it's not a sign operation
    // for another account
    if (!isASignOperationRequestedForAnotherAccount) {
      await this.addUserRequest(
        userRequest,
        actionPosition,
        actionPosition === 'first' || isSmartAccount(this.selectedAccount.account)
          ? 'open-action-window'
          : 'queue-but-open-action-window'
      )
      return
    }

    const accountError = this.#getUserRequestAccountError(
      dappPromise.session.origin,
      userRequest.meta.accountAddr
    )

    if (accountError) {
      dappPromise.reject(ethErrors.provider.userRejectedRequest(accountError))
      return
    }

    const network = this.networks.networks.find((n) => Number(n.chainId) === Number(dapp?.chainId))

    if (!network) {
      throw ethErrors.provider.chainDisconnected('Transaction failed - unknown network')
    }

    this.userRequestWaitingAccountSwitch.push(userRequest)
    await this.addUserRequest(
      buildSwitchAccountUserRequest({
        nextUserRequest: userRequest,
        chainId: network.chainId,
        selectedAccountAddr: userRequest.meta.accountAddr,
        session: dappPromise.session,
        dappPromise
      }),
      'last',
      'open-action-window'
    )
  }

  async buildTransferUserRequest(
    amount: string,
    recipientAddress: string,
    selectedToken: TokenResult,
    actionExecutionType: ActionExecutionType = 'open-action-window'
  ) {
    await this.#initialLoadPromise
    if (!this.selectedAccount.account) return

    const baseAcc = getBaseAccount(
      this.selectedAccount.account,
      await this.accounts.getOrFetchAccountOnChainState(
        this.selectedAccount.account.addr,
        selectedToken.chainId
      ),
      this.keystore.getAccountKeys(this.selectedAccount.account),
      this.networks.networks.find((net) => net.chainId === selectedToken.chainId)!
    )
    const userRequest = buildTransferUserRequest({
      selectedAccount: this.selectedAccount.account.addr,
      amount,
      selectedToken,
      recipientAddress,
      paymasterService: getAmbirePaymasterService(baseAcc, this.#relayerUrl)
    })

    if (!userRequest) {
      this.emitError({
        level: 'major',
        message: 'Unexpected error while building transfer request',
        error: new Error(
          'buildUserRequestFromTransferRequest: bad parameters passed to buildTransferUserRequest'
        )
      })
      return
    }

    await this.addUserRequest(userRequest, 'last', actionExecutionType)
  }

  async buildSwapAndBridgeUserRequest(activeRouteId?: SwapAndBridgeActiveRoute['activeRouteId']) {
    await this.withStatus(
      'buildSwapAndBridgeUserRequest',
      async () => {
        if (!this.selectedAccount.account) return
        let transaction: SwapAndBridgeSendTxRequest | null | undefined = null

        const activeRoute = this.swapAndBridge.activeRoutes.find(
          (r) => r.activeRouteId === activeRouteId
        )

        // learn the receiving token
        if (this.swapAndBridge.toSelectedToken && this.swapAndBridge.toChainId) {
          this.portfolio.addTokensToBeLearned(
            [this.swapAndBridge.toSelectedToken.address],
            BigInt(this.swapAndBridge.toChainId)
          )
        }

        if (this.swapAndBridge.signAccountOpController?.accountOp.meta?.swapTxn) {
          transaction = this.swapAndBridge.signAccountOpController?.accountOp.meta?.swapTxn
        }

        if (activeRoute) {
          this.removeUserRequest(activeRoute.activeRouteId, {
            shouldRemoveSwapAndBridgeRoute: false,
            shouldOpenNextRequest: false
          })
          this.swapAndBridge.updateActiveRoute(activeRoute.activeRouteId, { error: undefined })

          transaction = await this.swapAndBridge.getNextRouteUserTx({
            activeRouteId: activeRoute.activeRouteId,
            activeRoute
          })

          if (transaction) {
            const network = this.networks.networks.find(
              (n) => Number(n.chainId) === transaction!.chainId
            )!
            if (
              isBasicAccount(
                this.selectedAccount.account,
                await this.accounts.getOrFetchAccountOnChainState(
                  this.selectedAccount.account.addr,
                  network.chainId
                )
              )
            ) {
              this.removeUserRequest(`${activeRouteId}-revoke-approval`, {
                shouldRemoveSwapAndBridgeRoute: false,
                shouldOpenNextRequest: false
              })
              this.removeUserRequest(`${activeRouteId}-approval`, {
                shouldRemoveSwapAndBridgeRoute: false,
                shouldOpenNextRequest: false
              })
            }
          }
        }

        if (!this.selectedAccount.account || !transaction) {
          const errorDetails = `missing ${
            this.selectedAccount.account ? 'selected account' : 'transaction'
          } info`
          const error = new SwapAndBridgeError(
            `Something went wrong when preparing your request. Please try again later or contact Ambire support. Error details: <${errorDetails}>`
          )
          throw new EmittableError({ message: error.message, level: 'major', error })
        }

        const network = this.networks.networks.find(
          (n) => Number(n.chainId) === transaction!.chainId
        )!

        // TODO: Consider refining the error handling in here, because this
        // swallows errors and doesn't provide any feedback to the user.
        const accountState = await this.accounts.getOrFetchAccountOnChainState(
          this.selectedAccount.account.addr,
          network.chainId
        )
        const baseAcc = getBaseAccount(
          this.selectedAccount.account,
          accountState,
          this.keystore.getAccountKeys(this.selectedAccount.account),
          network
        )
        const swapAndBridgeUserRequests = await buildSwapAndBridgeUserRequests(
          transaction,
          network.chainId,
          this.selectedAccount.account,
          this.providers.providers[network.chainId.toString()],
          accountState,
          getAmbirePaymasterService(baseAcc, this.#relayerUrl)
        )

        for (let i = 0; i < swapAndBridgeUserRequests.length; i++) {
          if (i === 0) {
            this.addUserRequest(swapAndBridgeUserRequests[i], 'last', 'queue')
          } else {
            await this.addUserRequest(swapAndBridgeUserRequests[i], 'last', 'queue')
          }
        }

        if (this.swapAndBridge.formStatus === SwapAndBridgeFormStatus.ReadyToSubmit) {
          await this.swapAndBridge.addActiveRoute({
            activeRouteId: transaction.activeRouteId,
            userTxIndex: transaction.userTxIndex
          })
        }

        if (activeRouteId) {
          this.swapAndBridge.updateActiveRoute(
            activeRouteId,
            {
              userTxIndex: transaction.userTxIndex,
              userTxHash: null
            },
            true
          )
        }

        this.swapAndBridge.resetForm()
      },
      true
    )
  }

  buildClaimWalletUserRequest(token: TokenResult) {
    if (!this.selectedAccount.account) return

    const claimableRewardsData =
      this.selectedAccount.portfolio.latest.rewards?.result?.claimableRewardsData

    if (!claimableRewardsData) return

    const userRequest: UserRequest = buildClaimWalletRequest({
      selectedAccount: this.selectedAccount.account.addr,
      selectedToken: token,
      claimableRewardsData
    })

    this.addUserRequest(userRequest)
  }

  buildMintVestingUserRequest(token: TokenResult) {
    if (!this.selectedAccount.account) return

    const addrVestingData = this.selectedAccount.portfolio.latest.rewards?.result?.addrVestingData

    if (!addrVestingData) return
    const userRequest: UserRequest = buildMintVestingRequest({
      selectedAccount: this.selectedAccount.account.addr,
      selectedToken: token,
      addrVestingData
    })

    this.addUserRequest(userRequest)
  }

  resolveUserRequest(data: any, requestId: UserRequest['id']) {
    const userRequest = this.userRequests.find((r) => r.id === requestId)
    if (!userRequest) return // TODO: emit error

    userRequest.dappPromise?.resolve(data)
    // These requests are transitionary initiated internally (not dApp requests) that block dApp requests
    // before being resolved. The timeout prevents the action-window from closing before the actual dApp request arrives
    if (['unlock', 'dappConnect'].includes(userRequest.action.kind)) {
      setTimeout(() => {
        this.removeUserRequest(requestId)
        this.emitUpdate()
      }, 300)
    } else {
      this.removeUserRequest(requestId)
      this.emitUpdate()
    }
  }

  rejectUserRequest(err: string, requestId: UserRequest['id']) {
    const userRequest = this.userRequests.find((r) => r.id === requestId)
    if (!userRequest) return

    // if the userRequest that is about to be removed is an approval request
    // find and remove the associated pending transaction request if there is any
    // this is valid scenario for a swap & bridge txs with a BA
    if (userRequest.action.kind === 'calls') {
      const acc = this.accounts.accounts.find((a) => a.addr === userRequest.meta.accountAddr)!

      if (
        isBasicAccount(acc, this.accounts.accountStates[acc.addr][userRequest.meta.chainId]) &&
        userRequest.meta.isSwapAndBridgeCall
      ) {
        this.removeUserRequest(userRequest.meta.activeRouteId)
        this.removeUserRequest(`${userRequest.meta.activeRouteId}-approval`)
        this.removeUserRequest(`${userRequest.meta.activeRouteId}-revoke-approval`)
      }
    }

    userRequest.dappPromise?.reject(ethErrors.provider.userRejectedRequest<any>(err))
    this.removeUserRequest(requestId)
  }

  rejectSignAccountOpCall(callId: string) {
    if (!this.signAccountOp) return

    const { calls, chainId, accountAddr } = this.signAccountOp.accountOp

    const requestId = calls.find((c) => c.id === callId)?.fromUserRequestId
    if (requestId) {
      const userRequestIndex = this.userRequests.findIndex((r) => r.id === requestId)
      const userRequest = this.userRequests[userRequestIndex] as SignUserRequest
      if (userRequest.action.kind === 'calls') {
        ;(userRequest.action as Calls).calls = (userRequest.action as Calls).calls.filter(
          (c) => c.id !== callId
        )

        if (userRequest.action.calls.length === 0) {
          // the reject will remove the userRequest which will rebuild the action and update the signAccountOp
          this.rejectUserRequest('User rejected the transaction request.', userRequest.id)
        } else {
          const accountOpAction = makeAccountOpAction({
            account: this.accounts.accounts.find((a) => a.addr === accountAddr)!,
            chainId,
            nonce: this.accounts.accountStates[accountAddr][chainId.toString()].nonce,
            userRequests: this.userRequests,
            actionsQueue: this.actions.actionsQueue
          })

          this.actions.addOrUpdateAction(accountOpAction)
          this.signAccountOp?.update({ calls: accountOpAction.accountOp.calls })
        }
      }
    } else {
      this.emitError({
        message: 'Reject call: the call was not found or was not linked to a user request',
        level: 'major',
        error: new Error(
          `Error: rejectAccountOpCall: userRequest for call with id ${callId} was not found`
        )
      })
    }
  }

  removeActiveRoute(activeRouteId: SwapAndBridgeActiveRoute['activeRouteId']) {
    const userRequest = this.userRequests.find((r) =>
      [activeRouteId, `${activeRouteId}-approval`, `${activeRouteId}-revoke-approval`].includes(
        r.id as string
      )
    )

    if (userRequest) {
      this.rejectUserRequest('User rejected the transaction request.', userRequest.id)
    } else {
      this.swapAndBridge.removeActiveRoute(activeRouteId)
    }
  }

  async addUserRequest(
    req: UserRequest,
    actionPosition: ActionPosition = 'last',
    actionExecutionType: ActionExecutionType = 'open-action-window'
  ) {
    const shouldSkipAddUserRequest = await this.#swapAndBridgeActionSafeguard()

    if (shouldSkipAddUserRequest) return

    if (req.action.kind === 'calls') {
      ;(req.action as Calls).calls.forEach((_, i) => {
        ;(req.action as Calls).calls[i].id = `${req.id}-${i}`
      })
    }
    if (actionPosition === 'first') {
      this.userRequests.unshift(req)
    } else {
      this.userRequests.push(req)
    }

    const { id, action, meta } = req
    if (action.kind === 'calls') {
      // @TODO
      // one solution would be to, instead of checking, have a promise that we always await here, that is responsible for fetching
      // account data; however, this won't work with EOA accountOps, which have to always pick the first userRequest for a particular acc/network,
      // and be recalculated when one gets dismissed
      // although it could work like this: 1) await the promise, 2) check if exists 3) if not, re-trigger the promise;
      // 4) manage recalc on removeUserRequest too in order to handle EOAs
      // @TODO consider re-using this whole block in removeUserRequest
      const accountInfo = await this.#ensureAccountInfo(meta.accountAddr, meta.chainId)
      if (!accountInfo.hasAccountInfo) {
        // Reject request if we couldn't load the account and account state for the request
        req.dappPromise?.reject(
          ethErrors.provider.custom({
            code: 1001,
            message: accountInfo.errorMessage
          })
        )

        // Remove the request as it's already added
        this.removeUserRequest(req.id)

        // Show a toast
        throw new EmittableError({
          level: 'major',
          message: accountInfo.errorMessage,
          error: new Error(
            `Couldn't retrieve account information for network with id ${meta.chainId}, because of one of the following reasons: 1) network doesn't exist, 2) RPC is down for this network.`
          )
        })
      }

      if (this.#signAccountOpSigningPromise) {
        console.error('addUserRequest called with active #signAccountOpSigningPromise')
        await this.#signAccountOpSigningPromise
      }

      const account = this.accounts.accounts.find((x) => x.addr === meta.accountAddr)!
      const accountState = await this.accounts.getOrFetchAccountOnChainState(
        meta.accountAddr,
        meta.chainId
      )
      const network = this.networks.networks.find((n) => n.chainId === meta.chainId)!

      const accountOpAction = makeAccountOpAction({
        account,
        chainId: meta.chainId,
        nonce: accountState.nonce,
        userRequests: this.userRequests,
        actionsQueue: this.actions.actionsQueue
      })
      this.actions.addOrUpdateAction(accountOpAction, actionPosition, actionExecutionType)
      if (this.signAccountOp) {
        if (this.signAccountOp.fromActionId === accountOpAction.id) {
          this.signAccountOp.update({ calls: accountOpAction.accountOp.calls })
        }
      } else {
        // Even without an initialized SignAccountOpController or Screen, we should still update the portfolio and run the simulation.
        // It's necessary to continue operating with the token `amountPostSimulation` amount.
        this.updateSelectedAccountPortfolio(true, network)
      }
    } else {
      let actionType: 'dappRequest' | 'benzin' | 'signMessage' | 'switchAccount' = 'dappRequest'

      if (req.action.kind === 'typedMessage' || req.action.kind === 'message') {
        actionType = 'signMessage'

        if (this.actions.visibleActionsQueue.find((a) => a.type === 'signMessage')) {
          const msgReq = this.userRequests.find((uReq) => uReq.id === id)
          if (!msgReq) return
          msgReq.dappPromise?.reject(
            ethErrors.provider.custom({
              code: 1001,
              message:
                'Rejected: Please complete your pending message request before initiating a new one.'
            })
          )
          this.userRequests.splice(this.userRequests.indexOf(msgReq), 1)
          return
        }
      }
      if (req.action.kind === 'benzin') actionType = 'benzin'
      if (req.action.kind === 'switchAccount') actionType = 'switchAccount'
      if (req.action.kind === 'authorization-7702') actionType = 'signMessage'

      this.actions.addOrUpdateAction(
        {
          id,
          type: actionType,
          userRequest: req as UserRequest as never
        },
        actionPosition,
        actionExecutionType
      )
    }

    this.emitUpdate()
  }

  // @TODO allow this to remove multiple OR figure out a way to debounce re-estimations
  // first one sounds more reasonable
  // although the second one can't hurt and can help (or no debounce, just a one-at-a-time queue)
  removeUserRequest(
    id: UserRequest['id'],
    options?: {
      shouldRemoveSwapAndBridgeRoute: boolean
      shouldUpdateAccount?: boolean
      shouldOpenNextRequest?: boolean
    }
  ) {
    const {
      shouldRemoveSwapAndBridgeRoute = true,
      shouldUpdateAccount = true,
      shouldOpenNextRequest = true
    } = options || {}
    const req = this.userRequests.find((uReq) => uReq.id === id)
    if (!req) return

    // remove from the request queue
    this.userRequests.splice(this.userRequests.indexOf(req), 1)

    // update the pending stuff to be signed
    const { action, meta } = req
    if (action.kind === 'calls') {
      const network = this.networks.networks.find((net) => net.chainId === meta.chainId)!
      const account = this.accounts.accounts.find((x) => x.addr === meta.accountAddr)
      if (!account)
        throw new Error(
          `batchCallsFromUserRequests: tried to run for non-existent account ${meta.accountAddr}`
        )

      const accountOpIndex = this.actions.actionsQueue.findIndex(
        (a) => a.type === 'accountOp' && a.id === `${meta.accountAddr}-${meta.chainId}`
      )
      const accountOpAction = this.actions.actionsQueue[accountOpIndex] as
        | AccountOpAction
        | undefined
      // accountOp has just been rejected or broadcasted
      if (!accountOpAction) {
        if (shouldUpdateAccount) this.updateSelectedAccountPortfolio(true, network)

        if (this.swapAndBridge.activeRoutes.length && shouldRemoveSwapAndBridgeRoute) {
          this.swapAndBridge.removeActiveRoute(meta.activeRouteId)
        }
        this.emitUpdate()
        return
      }

      accountOpAction.accountOp.calls = this.#batchCallsFromUserRequests(
        meta.accountAddr,
        meta.chainId
      )
      if (accountOpAction.accountOp.calls.length) {
        this.actions.addOrUpdateAction(accountOpAction)

        if (this.signAccountOp && this.signAccountOp.fromActionId === accountOpAction.id) {
          this.signAccountOp.update({ calls: accountOpAction.accountOp.calls })
        }
      } else {
        if (this.signAccountOp && this.signAccountOp.fromActionId === accountOpAction.id) {
          this.destroySignAccOp()
        }
        this.actions.removeAction(`${meta.accountAddr}-${meta.chainId}`, shouldOpenNextRequest)
        if (shouldUpdateAccount) this.updateSelectedAccountPortfolio(true, network)
      }
      if (this.swapAndBridge.activeRoutes.length && shouldRemoveSwapAndBridgeRoute) {
        this.swapAndBridge.removeActiveRoute(meta.activeRouteId)
      }
    } else if (id === ACCOUNT_SWITCH_USER_REQUEST) {
      const requestsToAddOrRemove = this.userRequestWaitingAccountSwitch.filter(
        (r) => r.meta.accountAddr === this.selectedAccount.account!.addr
      )
      const isSelectedAccountSwitched =
        this.selectedAccount.account?.addr === (action as any).params!.switchToAccountAddr

      if (!isSelectedAccountSwitched) {
        this.actions.removeAction(id)
      } else {
        ;(async () => {
          // eslint-disable-next-line no-restricted-syntax
          for (const r of requestsToAddOrRemove) {
            this.userRequestWaitingAccountSwitch.splice(this.userRequests.indexOf(r), 1)
            await this.addUserRequest(r)
          }
        })()
      }
    } else {
      this.actions.removeAction(id, shouldOpenNextRequest)
    }
    this.emitUpdate()
  }

  async addNetwork(network: AddNetworkRequestParams) {
    await this.networks.addNetwork(network)

    await this.updateSelectedAccountPortfolio()
  }

  async removeNetworkData(chainId: bigint) {
    this.portfolio.removeNetworkData(chainId)
    this.defiPositions.removeNetworkData(chainId)
    this.accountPicker.removeNetworkData(chainId)
    // Don't remove user activity for now because removing networks
    // is no longer possible in the UI. Users can only disable networks
    // and it doesn't make sense to delete their activity
    // this.activity.removeNetworkData(chainId)
  }

  async resolveAccountOpAction(
    submittedAccountOp: SubmittedAccountOp,
    actionId: AccountOpAction['id'],
    isBasicAccountBroadcastingMultiple: boolean
  ) {
    const accountOpAction = this.actions.actionsQueue.find((a) => a.id === actionId)
    if (!accountOpAction) return

    const { accountOp } = accountOpAction as AccountOpAction
    const network = this.networks.networks.find((n) => n.chainId === accountOp.chainId)

    if (!network) return

    const calls: Call[] = submittedAccountOp.calls
    const meta: SignUserRequest['meta'] = {
      isSignAction: true,
      accountAddr: accountOp.accountAddr,
      chainId: network.chainId,
      txnId: null,
      userOpHash: null
    }

    if (submittedAccountOp) {
      // can be undefined, check submittedAccountOp.ts
      meta.txnId = submittedAccountOp.txnId
      meta.identifiedBy = submittedAccountOp.identifiedBy
      meta.submittedAccountOp = submittedAccountOp
    }

    if (!isBasicAccountBroadcastingMultiple) {
      const benzinUserRequest: SignUserRequest = {
        id: new Date().getTime(),
        action: { kind: 'benzin' },
        meta
      }
      await this.addUserRequest(benzinUserRequest, 'first')
    }

    this.actions.removeAction(actionId)

    // handle wallet_sendCalls before activity.getConfirmedTxId as 1) it's faster
    // 2) the identifier is different
    // eslint-disable-next-line no-restricted-syntax
    for (const call of calls) {
      const walletSendCallsUserReq = this.userRequests.find(
        (r) => r.id === call.fromUserRequestId && r.meta.isWalletSendCalls
      )
      if (walletSendCallsUserReq) {
        walletSendCallsUserReq.dappPromise?.resolve({
          hash: getDappIdentifier(submittedAccountOp)
        })

        this.removeUserRequest(walletSendCallsUserReq.id, {
          shouldRemoveSwapAndBridgeRoute: false,
          // Since `resolveAccountOpAction` is invoked only when we broadcast a transaction,
          // we don't want to update the account portfolio immediately, as we would lose the simulation.
          // The simulation is required to calculate the pending badges (see: calculatePendingAmounts()).
          // Once the transaction is confirmed, delayed, or the user manually refreshes the portfolio,
          // the account will be updated automatically.
          shouldUpdateAccount: false
        })
      }
    }

    const dappHandlers = []
    // eslint-disable-next-line no-restricted-syntax
    for (const call of calls) {
      const uReq = this.userRequests.find((r) => r.id === call.fromUserRequestId)
      if (uReq) {
        if (uReq.dappPromise) {
          dappHandlers.push({
            promise: uReq.dappPromise,
            txnId: call.txnId
          })
        }

        this.removeUserRequest(uReq.id, {
          shouldRemoveSwapAndBridgeRoute: false,
          // Since `resolveAccountOpAction` is invoked only when we broadcast a transaction,
          // we don't want to update the account portfolio immediately, as we would lose the simulation.
          // The simulation is required to calculate the pending badges (see: calculatePendingAmounts()).
          // Once the transaction is confirmed, delayed, or the user manually refreshes the portfolio,
          // the account will be updated automatically.
          shouldUpdateAccount: false
        })
      }
    }

    this.resolveDappBroadcast(submittedAccountOp, dappHandlers)

    this.emitUpdate()
  }

  rejectAccountOpAction(
    err: string,
    actionId: AccountOpAction['id'],
    shouldOpenNextAction: boolean
  ) {
    const accountOpAction = this.actions.actionsQueue.find((a) => a.id === actionId)
    if (!accountOpAction) return

    const { accountOp, id } = accountOpAction as AccountOpAction

    if (this.signAccountOp && this.signAccountOp.fromActionId === id) {
      this.destroySignAccOp()
    }
    this.actions.removeAction(actionId, shouldOpenNextAction)
    // eslint-disable-next-line no-restricted-syntax
    for (const call of accountOp.calls) {
      if (call.fromUserRequestId) this.rejectUserRequest(err, call.fromUserRequestId)
    }

    this.emitUpdate()
  }

  onOneClickSwapClose() {
    const signAccountOp = this.swapAndBridge.signAccountOpController

    if (!signAccountOp) return

    // Remove the active route if it exists
    if (signAccountOp.accountOp.meta?.swapTxn) {
      this.swapAndBridge.removeActiveRoute(signAccountOp.accountOp.meta.swapTxn.activeRouteId)
    }

    this.swapAndBridge.unloadScreen('action-window', true)
    this.#abortHWSign(signAccountOp)

    const network = this.networks.networks.find(
      (n) => n.chainId === signAccountOp.accountOp.chainId
    )

    this.updateSelectedAccountPortfolio(true, network)
    this.emitUpdate()
  }

  async #handleTrezorCleanup() {
    try {
      await this.#windowManager.closePopupWithUrl('https://connect.trezor.io/9/popup.html')
    } catch (e) {
      console.error('Error while removing Trezor window', e)
    }
  }

  /**
   * There are 4 ways to broadcast an AccountOp:
   *   1. For EOAs, there is only one way to do that. After
   *   signing the transaction, the serialized signed transaction object gets
   *   send to the network.
   *   2. For smart accounts, when EOA pays the fee. Two signatures are needed
   *   for this. The first one is the signature of the AccountOp itself. The
   *   second one is the signature of the transaction that will be executed
   *   by the smart account.
   *   3. For smart accounts that broadcast the ERC-4337 way.
   *   4. for smart accounts, when the Relayer does the broadcast.
   *
   */
  async #broadcastSignedAccountOp(
    signAccountOp: SignAccountOpController,
    type: SignAccountOpType,
    callId: string
  ) {
    if (this.statuses.signAndBroadcastAccountOp !== 'SIGNING') {
      this.throwBroadcastAccountOp({
        signAccountOp,
        message: 'Pending broadcast. Please try again in a bit.'
      })
      return
    }
    const accountOp = signAccountOp.accountOp
    const estimation = signAccountOp.estimation.estimation
    const actionId = signAccountOp.fromActionId
    const bundlerSwitcher = signAccountOp.bundlerSwitcher
    const contactSupportPrompt = 'Please try again or contact support if the problem persists.'

    if (
      !accountOp ||
      !estimation ||
      !actionId ||
      !accountOp.signingKeyAddr ||
      !accountOp.signingKeyType ||
      !accountOp.signature ||
      !bundlerSwitcher ||
      !accountOp.gasFeePayment
    ) {
      const message = `Missing mandatory transaction details. ${contactSupportPrompt}`
      return this.throwBroadcastAccountOp({ signAccountOp, message })
    }

    const provider = this.providers.providers[accountOp.chainId.toString()]
    const account = this.accounts.accounts.find((acc) => acc.addr === accountOp.accountAddr)
    const network = this.networks.networks.find((n) => n.chainId === accountOp.chainId)

    if (!provider) {
      const networkName = network?.name || `network with id ${accountOp.chainId}`
      const message = `Provider for ${networkName} not found. ${contactSupportPrompt}`
      return this.throwBroadcastAccountOp({ signAccountOp, message })
    }

    if (!account) {
      const addr = shortenAddress(accountOp.accountAddr, 13)
      const message = `Account with address ${addr} not found. ${contactSupportPrompt}`
      return this.throwBroadcastAccountOp({ signAccountOp, message })
    }

    if (!network) {
      const message = `Network with id ${accountOp.chainId} not found. ${contactSupportPrompt}`
      return this.throwBroadcastAccountOp({ signAccountOp, message })
    }

    this.statuses.signAndBroadcastAccountOp = 'BROADCASTING'
    await this.forceEmitUpdate()

    const accountState = await this.accounts.getOrFetchAccountOnChainState(
      accountOp.accountAddr,
      accountOp.chainId
    )
    const baseAcc = getBaseAccount(
      account,
      accountState,
      this.keystore.getAccountKeys(account),
      network
    )
    let transactionRes: {
      txnId?: string
      nonce: number
      identifiedBy: AccountOpIdentifiedBy
    } | null = null

    // broadcasting by EOA is quite the same:
    // 1) build a rawTxn 2) sign 3) broadcast
    // we have one handle, just a diff rawTxn for each case
    const rawTxnBroadcast = [
      BROADCAST_OPTIONS.bySelf,
      BROADCAST_OPTIONS.bySelf7702,
      BROADCAST_OPTIONS.byOtherEOA
    ]

    if (rawTxnBroadcast.includes(accountOp.gasFeePayment.broadcastOption)) {
      const multipleTxnsBroadcastRes = []
      const senderAddr = BROADCAST_OPTIONS.byOtherEOA
        ? accountOp.gasFeePayment.paidBy
        : accountOp.accountAddr
      const nonce = await provider.getTransactionCount(senderAddr).catch((e) => e)

      // @precaution
      if (nonce instanceof Error) {
        return this.throwBroadcastAccountOp({
          signAccountOp,
          message: 'RPC error. Please try again',
          accountState
        })
      }

      try {
        const feePayerKey = this.keystore.getFeePayerKey(accountOp)
        if (feePayerKey instanceof Error) {
          return this.throwBroadcastAccountOp({
            signAccountOp,
            message: feePayerKey.message,
            accountState
          })
        }
        this.feePayerKey = feePayerKey
        this.emitUpdate()

        const signer = await this.keystore.getSigner(feePayerKey.addr, feePayerKey.type)
        if (signer.init) {
          signer.init(this.#externalSignerControllers[feePayerKey.type])
        }

        const txnLength = baseAcc.shouldBroadcastCallsSeparately(accountOp)
          ? accountOp.calls.length
          : 1
        if (txnLength > 1) signAccountOp.update({ signedTransactionsCount: 0 })
        for (let i = 0; i < txnLength; i++) {
          const currentNonce = nonce + i
          const rawTxn = await buildRawTransaction(
            account,
            accountOp,
            accountState,
            provider,
            network,
            currentNonce,
            accountOp.gasFeePayment.broadcastOption,
            accountOp.calls[i]
          )
          const signedTxn = await signer.signRawTransaction(rawTxn)
          if (callId !== this.#signAndBroadcastCallId) {
            return
          }
          multipleTxnsBroadcastRes.push(await provider.broadcastTransaction(signedTxn))
          if (txnLength > 1) signAccountOp.update({ signedTransactionsCount: i + 1 })

          // send the txn to the relayer if it's an EOA sending for itself
          if (accountOp.gasFeePayment.broadcastOption !== BROADCAST_OPTIONS.byOtherEOA) {
            this.callRelayer(`/v2/eoaSubmitTxn/${accountOp.chainId}`, 'POST', {
              rawTxn: signedTxn
            }).catch((e: any) => {
              // eslint-disable-next-line no-console
              console.log('failed to record EOA txn to relayer')
              // eslint-disable-next-line no-console
              console.log(e)
            })
          }
        }
        if (callId !== this.#signAndBroadcastCallId) return
        transactionRes = {
          nonce,
          identifiedBy: {
            type: txnLength > 1 ? 'MultipleTxns' : 'Transaction',
            identifier: multipleTxnsBroadcastRes.map((res) => res.hash).join('-')
          },
          txnId:
            txnLength === 1 ? multipleTxnsBroadcastRes.map((res) => res.hash).join('-') : undefined
        }
      } catch (error: any) {
        if (this.#signAndBroadcastCallId !== callId) return
        // eslint-disable-next-line no-console
        console.error('Error broadcasting', error)
        // for multiple txn cases
        // if a batch of 5 txn is sent to Ledger for sign but the user reject
        // #3, #1 and #2 are already broadcast. Reduce the accountOp's call
        // to #1 and #2 and create a submittedAccountOp
        if (multipleTxnsBroadcastRes.length) {
          transactionRes = {
            nonce,
            identifiedBy: {
              type: 'MultipleTxns',
              identifier: multipleTxnsBroadcastRes.map((res) => res.hash).join('-')
            }
          }
        } else {
          return this.throwBroadcastAccountOp({ signAccountOp, error, accountState })
        }
      } finally {
        if (this.#signAndBroadcastCallId === callId) {
          signAccountOp.update({ signedTransactionsCount: null })
        }
      }
    }
    // Smart account, the ERC-4337 way
    else if (accountOp.gasFeePayment?.broadcastOption === BROADCAST_OPTIONS.byBundler) {
      const userOperation = accountOp.asUserOperation
      if (!userOperation) {
        const accAddr = shortenAddress(accountOp.accountAddr, 13)
        const message = `Trying to broadcast an ERC-4337 request but userOperation is not set for the account with address ${accAddr}`
        return this.throwBroadcastAccountOp({ signAccountOp, message, accountState })
      }

      // broadcast through bundler's service
      let userOperationHash
      const bundler = bundlerSwitcher.getBundler()
      try {
        userOperationHash = await bundler.broadcast(userOperation, network)
      } catch (e: any) {
        let retryMsg

        // if the signAccountOp is still active (it should be)
        // try to switch the bundler and ask the user to try again
        // TODO: explore more error case where we switch the bundler
        if (signAccountOp) {
          const decodedError = bundler.decodeBundlerError(e)
          const humanReadable = getHumanReadableBroadcastError(decodedError)
          const switcher = signAccountOp.bundlerSwitcher
          signAccountOp.updateStatus(SigningStatus.ReadyToSign)

          if (switcher.canSwitch(account, humanReadable)) {
            switcher.switch()
            signAccountOp.simulate()
            signAccountOp.gasPrice.fetch()
            retryMsg = 'Broadcast failed because bundler was down. Please try again'
          }
        }

        return this.throwBroadcastAccountOp({
          signAccountOp,
          error: e,
          accountState,
          provider,
          network,
          message: retryMsg
        })
      }
      if (!userOperationHash) {
        return this.throwBroadcastAccountOp({
          signAccountOp,
          message: 'Bundler broadcast failed. Please try broadcasting by an EOA or contact support.'
        })
      }

      transactionRes = {
        nonce: Number(userOperation.nonce),
        identifiedBy: {
          type: 'UserOperation',
          identifier: userOperationHash,
          bundler: bundler.getName()
        }
      }
    }
    // Smart account, the Relayer way
    else {
      try {
        const body = {
          gasLimit: Number(accountOp.gasFeePayment!.simulatedGasLimit),
          txns: getSignableCalls(accountOp),
          signature: accountOp.signature,
          signer: { address: accountOp.signingKeyAddr },
          nonce: Number(accountOp.nonce)
        }
        const additionalRelayerNetwork = relayerAdditionalNetworks.find(
          (net) => net.chainId === network.chainId
        )
        const relayerChainId = additionalRelayerNetwork
          ? additionalRelayerNetwork.chainId
          : accountOp.chainId
        const response = await this.callRelayer(
          `/identity/${accountOp.accountAddr}/${relayerChainId}/submit`,
          'POST',
          body
        )
        if (!response.success) throw new Error(response.message)

        transactionRes = {
          txnId: response.txId,
          nonce: Number(accountOp.nonce),
          identifiedBy: {
            type: 'Relayer',
            identifier: response.id
          }
        }
      } catch (error: any) {
        return this.throwBroadcastAccountOp({ signAccountOp, error, accountState, isRelayer: true })
      }
    }

    if (this.#signAndBroadcastCallId !== callId) return

    if (!transactionRes)
      return this.throwBroadcastAccountOp({
        signAccountOp,
        message: 'No transaction response received after being broadcasted.'
      })

    this.portfolio.markSimulationAsBroadcasted(account.addr, network.chainId)

    const submittedAccountOp: SubmittedAccountOp = {
      ...accountOp,
      status: AccountOpStatus.BroadcastedButNotConfirmed,
      txnId: transactionRes.txnId,
      nonce: BigInt(transactionRes.nonce),
      identifiedBy: transactionRes.identifiedBy,
      timestamp: new Date().getTime(),
      isSingletonDeploy: !!accountOp.calls.find(
        (call) => call.to && getAddress(call.to) === SINGLETON
      )
    }

    // add the txnIds from each transaction to each Call from the accountOp
    // if identifiedBy is MultipleTxns
    const isBasicAccountBroadcastingMultiple = transactionRes.identifiedBy.type === 'MultipleTxns'
    if (isBasicAccountBroadcastingMultiple) {
      const txnIds = transactionRes.identifiedBy.identifier.split('-')
      const calls = submittedAccountOp.calls
        .map((oneCall, i) => {
          const localCall = { ...oneCall }

          // we're cutting off calls the user didn't sign / weren't broadcast
          if (!(i in txnIds)) return null

          localCall.txnId = txnIds[i] as Hex
          localCall.status = AccountOpStatus.BroadcastedButNotConfirmed
          return localCall
        })
        .filter((aCall) => aCall !== null) as Call[]
      submittedAccountOp.calls = calls

      // Handle the calls that weren't signed
      const rejectedCalls = accountOp.calls.filter((call) =>
        submittedAccountOp.calls.every((c) => c.id !== call.id)
      )
      const rejectedSwapActiveRouteIds = rejectedCalls.map((call) => {
        const userRequest = this.userRequests.find((r) => r.id === call.fromUserRequestId)

        return userRequest?.meta.activeRouteId
      })

      rejectedSwapActiveRouteIds.forEach((routeId) => {
        this.removeActiveRoute(routeId)
      })

      if (rejectedCalls.length) {
        // remove the user requests that were rejected
        rejectedCalls.forEach((call) => {
          if (!call.fromUserRequestId) return
          this.rejectUserRequest('Transaction rejected by the bundler', call.fromUserRequestId)
        })
      }
    }

    this.swapAndBridge.handleUpdateActiveRouteOnSubmittedAccountOpStatusUpdate(submittedAccountOp)
    await this.activity.addAccountOp(submittedAccountOp)

    // resolve dapp requests, open benzin and etc only if the main sign accountOp
    if (type === SIGN_ACCOUNT_OP_MAIN) {
      await this.resolveAccountOpAction(
        submittedAccountOp,
        actionId,
        isBasicAccountBroadcastingMultiple
      )
    }
    // TODO<Bobby>: make a new SwapAndBridgeFormStatus "Broadcast" and
    // visualize the success page on the FE instead of resetting the form
    if (type === SIGN_ACCOUNT_OP_SWAP) {
      this.swapAndBridge.resetForm()
    }

    if (type === SIGN_ACCOUNT_OP_TRANSFER) {
      this.transfer.resetForm(false)
    }

    await this.#notificationManager.create({
      title:
        // different count can happen only on isBasicAccountBroadcastingMultiple
        submittedAccountOp.calls.length === accountOp.calls.length
          ? 'Done!'
          : 'Partially submitted',
      message: `${
        isBasicAccountBroadcastingMultiple
          ? `${submittedAccountOp.calls.length}/${accountOp.calls.length} transactions were`
          : 'The transaction was'
      } successfully signed and broadcast to the network.`
    })

    // reset the fee payer key
    this.feePayerKey = null
    return Promise.resolve()
  }

  // ! IMPORTANT !
  // Banners that depend on async data from sub-controllers should be implemented
  // in the sub-controllers themselves. This is because updates in the sub-controllers
  // will not trigger emitUpdate in the MainController, therefore the banners will
  // remain the same until a subsequent update in the MainController.
  get banners(): Banner[] {
    if (!this.selectedAccount.account || !this.networks.isInitialized) return []

    const activeSwapAndBridgeRoutesForSelectedAccount = getActiveRoutesForAccount(
      this.selectedAccount.account.addr,
      this.swapAndBridge.activeRoutes
    )
    const swapAndBridgeRoutesPendingSignature = activeSwapAndBridgeRoutesForSelectedAccount.filter(
      (r) => r.routeStatus === 'ready'
    )

    return getAccountOpBanners({
      accountOpActionsByNetwork: getAccountOpActionsByNetwork(
        this.selectedAccount.account.addr,
        this.actions.actionsQueue
      ),
      selectedAccount: this.selectedAccount.account.addr,
      accounts: this.accounts.accounts,
      networks: this.networks.networks,
      swapAndBridgeRoutesPendingSignature
    })
  }

  // Technically this is an anti-pattern, but it's the only way to
  // test the error handling in the method.
  protected throwBroadcastAccountOp({
    signAccountOp,
    message: humanReadableMessage,
    error: _err,
    accountState,
    isRelayer = false,
    provider = undefined,
    network = undefined
  }: {
    signAccountOp: SignAccountOpController
    message?: string
    error?: Error
    accountState?: AccountOnchainState
    isRelayer?: boolean
    provider?: RPCProvider
    network?: Network
  }) {
    const originalMessage = _err?.message
    let message = humanReadableMessage
    let isReplacementFeeLow = false

    this.statuses.signAndBroadcastAccountOp = 'ERROR'
    this.forceEmitUpdate()

    if (originalMessage) {
      if (originalMessage.includes('replacement fee too low')) {
        message =
          'Replacement fee is insufficient. Fees have been automatically adjusted so please try submitting your transaction again.'
        isReplacementFeeLow = true
        if (signAccountOp) {
          signAccountOp.simulate(false)
        }
      } else if (originalMessage.includes('INSUFFICIENT_PRIVILEGE')) {
        message = accountState?.isV2
          ? 'Broadcast failed because of a pending transaction. Please try again'
          : 'Signer key not supported on this network'
      } else if (originalMessage.includes('underpriced')) {
        message =
          'Transaction fee underpriced. Please select a higher transaction speed and try again'
        if (signAccountOp) {
          signAccountOp.gasPrice.fetch()
          signAccountOp.simulate(false)
        }
      } else if (originalMessage.includes('Failed to fetch') && isRelayer) {
        message =
          'Currently, the Ambire relayer seems to be down. Please try again a few moments later or broadcast with an EOA account'
      } else if (originalMessage.includes('user nonce') && isRelayer) {
        if (this.signAccountOp) {
          this.accounts
            .updateAccountState(this.signAccountOp.accountOp.accountAddr, 'pending', [
              this.signAccountOp.accountOp.chainId
            ])
            .then(() => this.signAccountOp?.simulate())
            .catch((e) => e)
        }
      }
    }

    if (!message) {
      message = getHumanReadableBroadcastError(_err || new Error('')).message

      // if the message states that the paymaster doesn't have sufficient amount,
      // add it to the failedPaymasters to disable it until a top-up is made
      if (message.includes(insufficientPaymasterFunds) && provider && network) {
        failedPaymasters.addInsufficientFunds(provider, network).then(() => {
          if (signAccountOp) {
            signAccountOp.simulate(false)
          }
        })
      }
      if (message.includes('the selected fee is too low')) {
        signAccountOp.gasPrice.fetch()
      }
    }

    // To enable another try for signing in case of broadcast fail
    // broadcast is called in the FE only after successful signing
    signAccountOp?.updateStatus(SigningStatus.ReadyToSign, isReplacementFeeLow)
    this.feePayerKey = null

    // remove the active route on broadcast failure
    if (signAccountOp?.accountOp.meta?.swapTxn) {
      this.swapAndBridge.removeActiveRoute(signAccountOp.accountOp.meta.swapTxn.activeRouteId)
    }

    throw new EmittableError({ level: 'major', message, error: _err || new Error(message) })
  }

  get isSignRequestStillActive(): boolean {
    if (!this.signAccountOp) return false

    return !!this.actions.actionsQueue.find((a) => a.id === this.signAccountOp!.fromActionId)
  }

  // includes the getters in the stringified instance
  toJSON() {
    return {
      ...this,
      ...super.toJSON(),
      banners: this.banners,
      isSignRequestStillActive: this.isSignRequestStillActive
    }
  }
}<|MERGE_RESOLUTION|>--- conflicted
+++ resolved
@@ -668,17 +668,6 @@
   }
 
   async handleSignAndBroadcastAccountOp(type: SignAccountOpType) {
-<<<<<<< HEAD
-    let signAccountOp: SignAccountOpController | null
-
-    if (type === SIGN_ACCOUNT_OP_MAIN) {
-      signAccountOp = this.signAccountOp
-    } else if (type === SIGN_ACCOUNT_OP_SWAP) {
-      signAccountOp = this.swapAndBridge.signAccountOpController
-    } else {
-      signAccountOp = this.transfer.signAccountOpController
-    }
-=======
     if (this.statuses.signAndBroadcastAccountOp !== 'INITIAL') {
       this.emitError({
         level: 'major',
@@ -696,11 +685,15 @@
     this.statuses.signAndBroadcastAccountOp = 'SIGNING'
     this.forceEmitUpdate()
 
-    const signAccountOp =
-      type === SIGN_ACCOUNT_OP_MAIN
-        ? this.signAccountOp
-        : this.swapAndBridge.signAccountOpController
->>>>>>> 6e198fde
+    let signAccountOp: SignAccountOpController | null
+
+    if (type === SIGN_ACCOUNT_OP_MAIN) {
+      signAccountOp = this.signAccountOp
+    } else if (type === SIGN_ACCOUNT_OP_SWAP) {
+      signAccountOp = this.swapAndBridge.signAccountOpController
+    } else {
+      signAccountOp = this.transfer.signAccountOpController
+    }
 
     // if the accountOp has a swapTxn, start the route as the user is broadcasting it
     if (signAccountOp?.accountOp.meta?.swapTxn) {
