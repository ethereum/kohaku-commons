--- conflicted
+++ resolved
@@ -193,73 +193,63 @@
       this.#storage,
       this.#fetch
     )
-<<<<<<< HEAD
     this.activity = new ActivityController(this.#storage, this.accountStates)
-=======
+    if (this.selectedAccount) {
+      this.activity.init({ filters: { account: this.selectedAccount } })
+    }
+
+    const addReadyToAddAccountsIfNeeded = () => {
+      if (
+        !this.accountAdder.readyToAddAccounts.length &&
+        this.accountAdder.addAccountsStatus !== 'SUCCESS'
+      )
+        return
+
+      this.addAccounts(this.accountAdder.readyToAddAccounts)
+    }
+    this.accountAdder.onUpdate(addReadyToAddAccountsIfNeeded)
+
+    this.isReady = true
+    this.emitUpdate()
+  }
+
+  initSignAccOp(accountAddr: string, networkId: string): null | void {
+    const accountOpToBeSigned = this.accountOpsToBeSigned?.[accountAddr]?.[networkId]?.accountOp
+    const account = this.accounts?.find((acc) => acc.addr === accountAddr)
+    const network = networks.find((net) => net.id === networkId)
+
+    if (!account) {
+      this.signAccOpInitError =
+        'We cannot initiate the signing process as we are unable to locate the specified account.'
+      return null
+    }
+
+    if (!network) {
+      this.signAccOpInitError =
+        'We cannot initiate the signing process as we are unable to locate the specified network.'
+      return null
+    }
+
+    if (!accountOpToBeSigned) {
+      this.signAccOpInitError =
+        'We cannot initiate the signing process because no transaction has been found for the specified account and network.'
+      return null
+    }
+
+    this.signAccOpInitError = null
+
     this.signAccountOp = new SignAccountOpController(
       this.keystore,
       this.portfolio,
       this.settings,
+      account,
+      this.accountStates,
+      network,
+      accountOpToBeSigned,
       this.#storage,
       this.#fetch,
       this.#providers,
       this.#callRelayer
-    )
-    this.activity = new ActivityController(this.#storage, this.accountStates, this.#relayerUrl)
->>>>>>> 76921abf
-    if (this.selectedAccount) {
-      this.activity.init({ filters: { account: this.selectedAccount } })
-    }
-
-    const addReadyToAddAccountsIfNeeded = () => {
-      if (
-        !this.accountAdder.readyToAddAccounts.length &&
-        this.accountAdder.addAccountsStatus !== 'SUCCESS'
-      )
-        return
-
-      this.addAccounts(this.accountAdder.readyToAddAccounts)
-    }
-    this.accountAdder.onUpdate(addReadyToAddAccountsIfNeeded)
-
-    this.isReady = true
-    this.emitUpdate()
-  }
-
-  initSignAccOp(accountAddr: string, networkId: string): null | void {
-    const accountOpToBeSigned = this.accountOpsToBeSigned?.[accountAddr]?.[networkId]?.accountOp
-    const account = this.accounts?.find((acc) => acc.addr === accountAddr)
-    const network = networks.find((net) => net.id === networkId)
-
-    if (!account) {
-      this.signAccOpInitError =
-        'We cannot initiate the signing process as we are unable to locate the specified account.'
-      return null
-    }
-
-    if (!network) {
-      this.signAccOpInitError =
-        'We cannot initiate the signing process as we are unable to locate the specified network.'
-      return null
-    }
-
-    if (!accountOpToBeSigned) {
-      this.signAccOpInitError =
-        'We cannot initiate the signing process because no transaction has been found for the specified account and network.'
-      return null
-    }
-
-    this.signAccOpInitError = null
-
-    this.signAccountOp = new SignAccountOpController(
-      this.keystore,
-      this.portfolio,
-      account,
-      network,
-      accountOpToBeSigned,
-      this.#storage,
-      this.#fetch,
-      this.#providers
     )
 
     this.emitUpdate()
