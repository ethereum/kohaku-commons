--- conflicted
+++ resolved
@@ -1,4 +1,4 @@
-import { JsonRpcProvider } from 'ethers'
+1import { JsonRpcProvider } from 'ethers'
 
 import { networks } from '../../consts/networks'
 /* eslint-disable no-underscore-dangle */
@@ -450,10 +450,7 @@
     console.log(estimation)
   }
 
-<<<<<<< HEAD
-=======
   // eslint-disable-next-line @typescript-eslint/no-unused-vars, class-methods-use-this
->>>>>>> ee735d76
   broadcastSignedAccountOp(accountOp: AccountOp) {}
 
   broadcastSignedMessage(signedMessage: Message) {
