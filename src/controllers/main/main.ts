--- conflicted
+++ resolved
@@ -679,6 +679,22 @@
     // Legacy account (EOA)
     if (!isSmartAccount(account)) {
       try {
+        const broadcastKeys = this.keystore.keys.filter(
+          (key) => key.addr === accountOp.gasFeePayment!.paidBy
+        )
+        const broadcastKey =
+          // Temporarily prioritize the key with the same type as the signing key.
+          // TODO: Implement a way to choose the key type to broadcast with.
+          broadcastKeys.find((key) => key.type === accountOp.signingKeyType) || broadcastKeys[0]
+        if (!broadcastKey) {
+          return this.#throwAccountOpBroadcastError(
+            new Error(
+              `Key with address: ${accountOp.gasFeePayment!.paidBy} for account with address: ${
+                accountOp.accountAddr
+              } not found`
+            )
+          )
+        }
         const signer = await this.keystore.getSigner(broadcastKey.addr, broadcastKey.type)
         if (signer.init) signer.init(externalSignerController)
 
@@ -716,16 +732,6 @@
       accountOp.gasFeePayment &&
       accountOp.gasFeePayment.paidBy !== account.addr
     ) {
-<<<<<<< HEAD
-=======
-      const estimation =
-        this.accountOpsToBeSigned[accountOp.accountAddr][accountOp.networkId]!.estimation
-      if (!estimation) {
-        return this.#throwAccountOpBroadcastError(
-          new Error(`Estimation not done for account with address: ${accountOp.accountAddr}`)
-        )
-      }
-
       const broadcastKeys = this.keystore.keys.filter(
         (key) => key.addr === accountOp.gasFeePayment!.paidBy
       )
@@ -743,7 +749,6 @@
         )
       }
 
->>>>>>> 6715dc3c
       const accountState = this.accountStates[accountOp.accountAddr][accountOp.networkId]
       let data
       let to
