/* eslint-disable @typescript-eslint/brace-style */
import { ethers, TransactionResponse } from 'ethers'
import { NetworkPreference, NetworkPreferences } from 'interfaces/settings'

import AmbireAccount from '../../../contracts/compiled/AmbireAccount.json'
import AmbireAccountFactory from '../../../contracts/compiled/AmbireAccountFactory.json'
import { Account, AccountId, AccountOnchainState, AccountStates } from '../../interfaces/account'
import { Banner } from '../../interfaces/banner'
import {
  ExternalSignerController,
  Key,
  KeystoreSignerType,
  TxnRequest
} from '../../interfaces/keystore'
import { NetworkDescriptor, NetworkId } from '../../interfaces/networkDescriptor'
import { Storage } from '../../interfaces/storage'
import { Message, UserRequest } from '../../interfaces/userRequest'
import { isSmartAccount } from '../../libs/account/account'
import {
  AccountOp,
  AccountOpStatus,
  Call as AccountOpCall,
  getSignableCalls
} from '../../libs/accountOp/accountOp'
import { getAccountState } from '../../libs/accountState/accountState'
import {
  getAccountOpBannersForEOA,
  getAccountOpBannersForSmartAccount,
  getMessageBanners,
  getNetworksWithFailedRPCBanners,
  getPendingAccountOpBannersForEOA
} from '../../libs/banners/banners'
import { estimate, EstimateResult } from '../../libs/estimate/estimate'
import { GasRecommendation, getGasPriceRecommendations } from '../../libs/gasPrice/gasPrice'
import { shouldGetAdditionalPortfolio } from '../../libs/portfolio/helpers'
import { relayerCall } from '../../libs/relayerCall/relayerCall'
import { isErc4337Broadcast, toUserOperation } from '../../libs/userOperation/userOperation'
import bundler from '../../services/bundlers'
import generateSpoofSig from '../../utils/generateSpoofSig'
import wait from '../../utils/wait'
import { AccountAdderController } from '../accountAdder/accountAdder'
import { ActivityController, SignedMessage, SubmittedAccountOp } from '../activity/activity'
import { EmailVaultController } from '../emailVault'
import EventEmitter from '../eventEmitter'
import { KeystoreController } from '../keystore/keystore'
import { PortfolioController } from '../portfolio/portfolio'
import { SettingsController } from '../settings/settings'
/* eslint-disable no-underscore-dangle */
import { SignAccountOpController } from '../signAccountOp/signAccountOp'
import { SignMessageController } from '../signMessage/signMessage'
import { TransferController } from '../transfer/transfer'

export class MainController extends EventEmitter {
  #storage: Storage

  #fetch: Function

  // Holds the initial load promise, so that one can wait until it completes
  #initialLoadPromise: Promise<void>

  #callRelayer: Function

  #relayerUrl: string

  accountStates: AccountStates = {}

  isReady: boolean = false

  keystore: KeystoreController

  accountAdder: AccountAdderController

  // Subcontrollers
  portfolio: PortfolioController

  transfer: TransferController

  // Public sub-structures
  // @TODO emailVaults
  emailVault: EmailVaultController

  signMessage!: SignMessageController

  signAccountOp: SignAccountOpController | null = null

  signAccOpInitError: string | null = null

  activity!: ActivityController

  settings: SettingsController

  // @TODO read networks from settings
  accounts: Account[] = []

  selectedAccount: string | null = null

  userRequests: UserRequest[] = []

  // network => GasRecommendation[]
  gasPrices: { [key: string]: GasRecommendation[] } = {}

  // The reason we use a map structure and not a flat array is:
  // 1) it's easier in the UI to deal with structured data rather than having to .find/.filter/etc. all the time
  // 2) it's easier to mutate this - to add/remove accountOps, to find the right accountOp to extend, etc.
  // accountAddr => networkId => { accountOp, estimation }
  // @TODO consider getting rid of the `| null` ugliness, but then we need to auto-delete
  accountOpsToBeSigned: {
    [key: string]: {
      [key: string]: { accountOp: AccountOp; estimation: EstimateResult | null } | null
    }
  } = {}

  accountOpsToBeConfirmed: { [key: string]: { [key: string]: AccountOp } } = {}

  // accountAddr => UniversalMessage[]
  messagesToBeSigned: { [key: string]: Message[] } = {}

  lastUpdate: Date = new Date()

  broadcastStatus: 'INITIAL' | 'LOADING' | 'DONE' = 'INITIAL'

<<<<<<< HEAD
  onResolveDappRequest: (data: any, id?: number) => void
=======
  #relayerUrl: string

  onResolveDappRequest: (
    data: {
      hash: string | null
      networkId?: NetworkId
      isUserOp?: boolean
    },
    id?: number
  ) => void
>>>>>>> ba2bdfb0

  onRejectDappRequest: (err: any, id?: number) => void

  onUpdateDappSelectedAccount: (accountAddr: string) => void

  onBroadcastSuccess?: (type: 'message' | 'typed-data' | 'account-op') => void

  constructor({
    storage,
    fetch,
    relayerUrl,
    keystoreSigners,
    onResolveDappRequest,
    onRejectDappRequest,
    onUpdateDappSelectedAccount,
    onBroadcastSuccess,
    pinned
  }: {
    storage: Storage
    fetch: Function
    relayerUrl: string
    keystoreSigners: Partial<{ [key in Key['type']]: KeystoreSignerType }>
    onResolveDappRequest: (
      data: {
        hash: string | null
        networkId?: NetworkId
        isUserOp?: boolean
      },
      id?: number
    ) => void
    onRejectDappRequest: (err: any, id?: number) => void
    onUpdateDappSelectedAccount: (accountAddr: string) => void
    onBroadcastSuccess?: (type: 'message' | 'typed-data' | 'account-op') => void
    pinned: string[]
  }) {
    super()
    this.#storage = storage
    this.#fetch = fetch
    this.#relayerUrl = relayerUrl

    this.keystore = new KeystoreController(this.#storage, keystoreSigners)
    this.settings = new SettingsController(this.#storage)
    this.portfolio = new PortfolioController(
      this.#storage,
      this.settings.providers,
      relayerUrl,
      pinned
    )
    this.#initialLoadPromise = this.#load()
    this.emailVault = new EmailVaultController(
      this.#storage,
      this.#fetch,
      relayerUrl,
      this.keystore
    )
    this.accountAdder = new AccountAdderController({
      storage: this.#storage,
      relayerUrl,
      fetch: this.#fetch
    })
    this.transfer = new TransferController()
    this.#callRelayer = relayerCall.bind({ url: relayerUrl, fetch: this.#fetch })
    this.onResolveDappRequest = onResolveDappRequest
    this.onRejectDappRequest = onRejectDappRequest
    this.onUpdateDappSelectedAccount = onUpdateDappSelectedAccount
    this.onBroadcastSuccess = onBroadcastSuccess
    // @TODO Load userRequests from storage and emit that we have updated
    // @TODO
  }

  async #load(): Promise<void> {
    this.isReady = false
    this.emitUpdate()
    ;[this.accounts, this.selectedAccount] = await Promise.all([
      this.#storage.get('accounts', []),
      this.#storage.get('selectedAccount', null)
    ])
    // @TODO reload those
    // @TODO error handling here
    this.accountStates = await this.#getAccountsInfo(this.accounts)
    this.signMessage = new SignMessageController(
      this.keystore,
      this.settings,
      this.settings.providers,
      this.#storage,
      this.#fetch
    )
    this.activity = new ActivityController(this.#storage, this.accountStates, this.#relayerUrl)
    if (this.selectedAccount) {
      this.activity.init({ filters: { account: this.selectedAccount } })
    }

    const addReadyToAddAccountsIfNeeded = () => {
      if (
        !this.accountAdder.readyToAddAccounts.length &&
        this.accountAdder.addAccountsStatus !== 'SUCCESS'
      )
        return

      this.addAccounts(this.accountAdder.readyToAddAccounts)
    }
    this.accountAdder.onUpdate(addReadyToAddAccountsIfNeeded)

    this.isReady = true
    this.emitUpdate()
  }

  initSignAccOp(accountAddr: string, networkId: string): null | void {
    const accountOpToBeSigned = this.accountOpsToBeSigned?.[accountAddr]?.[networkId]?.accountOp
    const account = this.accounts?.find((acc) => acc.addr === accountAddr)
    const network = this.settings.networks.find((net) => net.id === networkId)

    if (!account) {
      this.signAccOpInitError =
        'We cannot initiate the signing process as we are unable to locate the specified account.'
      return null
    }

    if (!network) {
      this.signAccOpInitError =
        'We cannot initiate the signing process as we are unable to locate the specified network.'
      return null
    }

    if (!accountOpToBeSigned) {
      this.signAccOpInitError =
        'We cannot initiate the signing process because no transaction has been found for the specified account and network.'
      return null
    }

    this.signAccOpInitError = null

    this.signAccountOp = new SignAccountOpController(
      this.keystore,
      this.portfolio,
      this.settings,
      account,
      this.accounts,
      this.accountStates,
      network,
      accountOpToBeSigned,
      this.#storage,
      this.#fetch,
      this.settings.providers,
      this.#callRelayer
    )

    this.emitUpdate()

    this.reestimateAndUpdatePrices(accountAddr, networkId)
  }

  destroySignAccOp() {
    this.signAccountOp = null
    this.emitUpdate()
  }

  async updateAccountsOpsStatuses() {
    await this.#initialLoadPromise

    const hasUpdatedStatuses = await this.activity.updateAccountsOpsStatuses()

    if (hasUpdatedStatuses) {
      this.emitUpdate()
    }
  }

  async #updateGasPrice() {
    await this.#initialLoadPromise

    // We want to update the gas price only for the networks having account ops.
    // Together with that, we make sure `ethereum` is included, as we always want to know its gas price (once we have a gas indicator, we will need it).
    const gasPriceNetworks = [
      ...new Set([
        ...Object.keys(this.accountOpsToBeSigned)
          .map((accountAddr) => Object.keys(this.accountOpsToBeSigned[accountAddr]))
          .flat(),
        'ethereum'
      ])
    ]

    await Promise.all(
      gasPriceNetworks.map(async (network) => {
        try {
          this.gasPrices[network] = await getGasPriceRecommendations(
            this.settings.providers[network],
            this.settings.networks.find((net) => net.id === network)!
          )
        } catch {
          this.emitError({
            level: 'major',
            message: `Failed to fetch gas price for ${
              this.settings.networks.find((n) => n.id === network)?.name
            }`,
            error: new Error('Failed to fetch gas price')
          })
        }
      })
    )
  }

  async #getAccountsInfo(
    accounts: Account[],
    blockTag: string | number = 'latest',
    updateOnlyNetworksWithIds: NetworkDescriptor['id'][] = []
  ): Promise<AccountStates> {
    // if any, update the account state only for the passed networks; else - all
    const updateOnlyPassedNetworks = updateOnlyNetworksWithIds.length
    const networksToUpdate = updateOnlyPassedNetworks
      ? this.settings.networks.filter((network) => updateOnlyNetworksWithIds.includes(network.id))
      : this.settings.networks

    const fetchedState = await Promise.all(
      networksToUpdate.map(async (network) =>
        getAccountState(this.settings.providers[network.id], network, accounts, blockTag).catch(
          () => []
        )
      )
    )

    const networkState: { [networkId: NetworkDescriptor['id']]: AccountOnchainState[] } = {}
    networksToUpdate.forEach((network: NetworkDescriptor, index) => {
      if (!fetchedState[index].length) return

      networkState[network.id] = fetchedState[index]
    })

    const states = accounts.reduce((accStates: AccountStates, acc: Account, accIndex: number) => {
      const networkStates = this.settings.networks.reduce(
        (netStates: AccountStates[keyof AccountStates], network) => {
          // if a flag for updateOnlyPassedNetworks is passed, we load
          // the ones not requested from the previous state
          if (updateOnlyPassedNetworks && !updateOnlyNetworksWithIds.includes(network.id)) {
            return {
              ...netStates,
              [network.id]: this.accountStates[acc.addr][network.id]
            }
          }

          if (!(network.id in networkState) || !(accIndex in networkState[network.id]))
            return netStates
          return {
            ...netStates,
            [network.id]: networkState[network.id][accIndex]
          }
        },
        {}
      )

      return {
        ...accStates,
        [acc.addr]: networkStates
      }
    }, {})

    return states
  }

  async updateAccountStates(
    blockTag: string | number = 'latest',
    networks: NetworkDescriptor['id'][] = []
  ) {
    this.accountStates = await this.#getAccountsInfo(this.accounts, blockTag, networks)
    this.lastUpdate = new Date()
    this.emitUpdate()
  }

  async selectAccount(toAccountAddr: string) {
    await this.#initialLoadPromise

    if (!this.accounts.find((acc) => acc.addr === toAccountAddr)) {
      // TODO: error handling, trying to switch to account that does not exist
      return
    }

    this.selectedAccount = toAccountAddr
    await this.#storage.set('selectedAccount', toAccountAddr)
    this.activity.init({ filters: { account: toAccountAddr } })
    this.updateSelectedAccount(toAccountAddr)
    this.onUpdateDappSelectedAccount(toAccountAddr)
    this.emitUpdate()
  }

  async addAccounts(accounts: Account[] = []) {
    if (!accounts.length) return

    const alreadyAddedAddressSet = new Set(this.accounts.map((account) => account.addr))
    const newAccounts = accounts.filter((account) => !alreadyAddedAddressSet.has(account.addr))

    if (!newAccounts.length) return

    const nextAccounts = [...this.accounts, ...newAccounts]
    await this.#storage.set('accounts', nextAccounts)
    this.accounts = nextAccounts
    this.updateAccountStates()

    this.emitUpdate()
  }

  async #ensureAccountInfo(accountAddr: AccountId, networkId: NetworkId) {
    await this.#initialLoadPromise
    // Initial sanity check: does this account even exist?
    if (!this.accounts.find((x) => x.addr === accountAddr)) {
      this.signAccOpInitError = `Account ${accountAddr} does not exist`
      return
    }
    // If this still didn't work, re-load
    // @TODO: should we re-start the whole load or only specific things?
    if (!this.accountStates[accountAddr]?.[networkId])
      await (this.#initialLoadPromise = this.#load())
    // If this still didn't work, throw error: this prob means that we're calling for a non-existant acc/network
    if (!this.accountStates[accountAddr]?.[networkId])
      this.signAccOpInitError = `Failed to retrieve account info for ${networkId}, because of one of the following reasons: 1) network doesn't exist, 2) RPC is down for this network`
  }

  #makeAccountOpFromUserRequests(accountAddr: AccountId, networkId: NetworkId): AccountOp | null {
    const account = this.accounts.find((x) => x.addr === accountAddr)
    if (!account)
      throw new Error(
        `makeAccountOpFromUserRequests: tried to run for non-existent account ${accountAddr}`
      )
    // Note: we use reduce instead of filter/map so that the compiler can deduce that we're checking .kind
    const calls = this.userRequests.reduce((uCalls: AccountOpCall[], req) => {
      // only the first one for EOAs
      if (!account.creation && uCalls.length > 0) return uCalls

      if (
        req.action.kind === 'call' &&
        req.networkId === networkId &&
        req.accountAddr === accountAddr
      ) {
        const { to, value, data } = req.action
        uCalls.push({ to, value, data, fromUserRequestId: req.id })
      }
      return uCalls
    }, [])

    if (!calls.length) return null

    const currentAccountOp = this.accountOpsToBeSigned[accountAddr][networkId]?.accountOp

    return {
      accountAddr,
      networkId,
      signingKeyAddr: currentAccountOp?.signingKeyAddr || null,
      signingKeyType: currentAccountOp?.signingKeyType || null,
      gasLimit: currentAccountOp?.gasLimit || null,
      gasFeePayment: currentAccountOp?.gasFeePayment || null,
      // We use the AccountInfo to determine
      nonce: this.accountStates[accountAddr][networkId].nonce,
      signature: account.associatedKeys[0] ? generateSpoofSig(account.associatedKeys[0]) : null,
      // @TODO from pending recoveries
      accountOpToExecuteBefore: null,
      calls
    }
  }

  async updateSelectedAccount(selectedAccount: string | null = null, forceUpdate: boolean = false) {
    if (!selectedAccount) return

    this.portfolio.updateSelectedAccount(
      this.accounts,
      this.settings.networks,
      selectedAccount,
      undefined,
      { forceUpdate }
    )

    const account = this.accounts.find(({ addr }) => addr === selectedAccount)
    if (shouldGetAdditionalPortfolio(account))
      this.portfolio.getAdditionalPortfolio(selectedAccount)
  }

  async addUserRequest(req: UserRequest) {
    this.userRequests.push(req)
    const { id, action, accountAddr, networkId } = req
    if (!this.settings.networks.find((x) => x.id === networkId))
      throw new Error(`addUserRequest: ${networkId}: network does not exist`)
    if (action.kind === 'call') {
      // @TODO: if EOA, only one call per accountOp
      if (!this.accountOpsToBeSigned[accountAddr]) this.accountOpsToBeSigned[accountAddr] = {}
      // @TODO
      // one solution would be to, instead of checking, have a promise that we always await here, that is responsible for fetching
      // account data; however, this won't work with EOA accountOps, which have to always pick the first userRequest for a particular acc/network,
      // and be recalculated when one gets dismissed
      // although it could work like this: 1) await the promise, 2) check if exists 3) if not, re-trigger the promise;
      // 4) manage recalc on removeUserRequest too in order to handle EOAs
      // @TODO consider re-using this whole block in removeUserRequest
      await this.#ensureAccountInfo(accountAddr, networkId)

      if (this.signAccOpInitError) return

      const accountOp = this.#makeAccountOpFromUserRequests(accountAddr, networkId)
      if (accountOp) {
        this.accountOpsToBeSigned[accountAddr][networkId] = { accountOp, estimation: null }
        try {
          await this.#estimateAccountOp(accountOp)
        } catch (e) {
          // @TODO: unified wrapper for controller errors
          console.error(e)
        }
      }
    } else {
      if (!this.messagesToBeSigned[accountAddr]) this.messagesToBeSigned[accountAddr] = []
      if (this.messagesToBeSigned[accountAddr].find((x) => x.fromUserRequestId === req.id)) return
      this.messagesToBeSigned[accountAddr].push({
        id,
        content: action,
        fromUserRequestId: req.id,
        signature: null,
        accountAddr,
        networkId
      })
    }
    this.emitUpdate()
  }

  // @TODO allow this to remove multiple OR figure out a way to debounce re-estimations
  // first one sounds more reasonble
  // although the second one can't hurt and can help (or no debounce, just a one-at-a-time queue)
  async removeUserRequest(id: number) {
    const req = this.userRequests.find((uReq) => uReq.id === id)
    if (!req) return

    // remove from the request queue
    this.userRequests.splice(this.userRequests.indexOf(req), 1)

    // update the pending stuff to be signed
    const { action, accountAddr, networkId } = req
    if (action.kind === 'call') {
      // @TODO ensure acc info, re-estimate
      const accountOp = this.#makeAccountOpFromUserRequests(accountAddr, networkId)
      if (accountOp) {
        this.accountOpsToBeSigned[accountAddr][networkId] = { accountOp, estimation: null }
        try {
          await this.#estimateAccountOp(accountOp)
        } catch (e) {
          // @TODO: unified wrapper for controller errors
          console.error(e)
        }
      } else {
        delete this.accountOpsToBeSigned[accountAddr][networkId]
        if (!Object.keys(this.accountOpsToBeSigned[accountAddr] || {}).length)
          delete this.accountOpsToBeSigned[accountAddr]
      }
    } else {
      this.messagesToBeSigned[accountAddr] = this.messagesToBeSigned[accountAddr].filter(
        (x) => x.fromUserRequestId !== id
      )
      if (!Object.keys(this.messagesToBeSigned[accountAddr] || {}).length)
        delete this.messagesToBeSigned[accountAddr]
    }
    this.emitUpdate()
  }

  /**
   * Reestimate the current account op and update the gas prices in the same tick.
   * To achieve a more accurate gas amount calculation (gasUsageEstimate * gasPrice),
   * it would be preferable to update them simultaneously.
   * Otherwise, if either of the variables has not been recently updated, it may lead to an incorrect gas amount result.
   */
  async reestimateAndUpdatePrices(accountAddr: AccountId, networkId: NetworkId) {
    if (!this.signAccountOp) return

    await Promise.all([
      this.#updateGasPrice(),
      async () => {
        const accountOp = this.accountOpsToBeSigned[accountAddr][networkId]?.accountOp
        // non-fatal, no need to do anything
        if (!accountOp) return

        await this.#estimateAccountOp(accountOp)
      }
    ])

    const gasPrices = this.gasPrices[networkId]
    const estimation = this.accountOpsToBeSigned[accountAddr][networkId]?.estimation

    this.signAccountOp.update({ gasPrices, ...(estimation && { estimation }) })
    this.emitUpdate()
  }

  // @TODO: protect this from race conditions/simultanous executions
  async #estimateAccountOp(accountOp: AccountOp) {
    await this.#initialLoadPromise
    // new accountOps should have spoof signatures so that they can be easily simulated
    // this is not used by the Estimator, because it iterates through all associatedKeys and
    // it knows which ones are authenticated, and it can generate it's own spoofSig
    // @TODO
    // accountOp.signature = `${}03`

    // TODO check if needed data in accountStates are available
    // this.accountStates[accountOp.accountAddr][accountOp.networkId].
    const account = this.accounts.find((x) => x.addr === accountOp.accountAddr)

    // Here, we list EOA accounts for which you can also obtain an estimation of the AccountOp payment.
    // In the case of operating with a smart account (an account with creation code), all other EOAs can pay the fee.
    //
    // If the current account is an EOA, only this account can pay the fee,
    // and there's no need for checking other EOA accounts native balances.
    // This is already handled and estimated as a fee option in the estimate library, which is why we pass an empty array here.
    const EOAaccounts = account?.creation ? this.accounts.filter((acc) => !acc.creation) : []
    const feeTokens =
      this.portfolio.latest?.[accountOp.accountAddr]?.[accountOp.networkId]?.result?.tokens
        .filter((t) => t.flags.isFeeToken)
        .map((token) => token.address) || []

    if (!account)
      throw new Error(`estimateAccountOp: ${accountOp.accountAddr}: account does not exist`)
    const network = this.settings.networks.find((x) => x.id === accountOp.networkId)
    if (!network)
      throw new Error(`estimateAccountOp: ${accountOp.networkId}: network does not exist`)

    // start transforming the accountOp to userOp if the network is 4337
    // and it's not a legacy account
    const is4337Broadcast = isErc4337Broadcast(
      network,
      this.accountStates[accountOp.accountAddr][accountOp.networkId]
    )
    if (is4337Broadcast) {
      accountOp = toUserOperation(
        account,
        this.accountStates[accountOp.accountAddr][accountOp.networkId],
        accountOp
      )
    }
    const [, , estimation] = await Promise.all([
      // NOTE: we are not emitting an update here because the portfolio controller will do that
      // NOTE: the portfolio controller has it's own logic of constructing/caching providers, this is intentional, as
      // it may have different needs
      this.portfolio.updateSelectedAccount(
        this.accounts,
        this.settings.networks,
        accountOp.accountAddr,
        Object.fromEntries(
          Object.entries(this.accountOpsToBeSigned[accountOp.accountAddr])
            .filter(([, accOp]) => accOp)
            .map(([networkId, x]) => [networkId, [x!.accountOp]])
        )
      ),
      shouldGetAdditionalPortfolio(account) &&
        this.portfolio.getAdditionalPortfolio(accountOp.accountAddr),
      estimate(
        this.settings.providers[accountOp.networkId],
        network,
        account,
        accountOp,
        this.accountStates[accountOp.accountAddr][accountOp.networkId],
        EOAaccounts.map((acc) => acc.addr),
        // @TODO - first time calling this, portfolio is still not loaded.
        feeTokens,
        { is4337Broadcast }
      ).catch((e) => {
        this.emitError({
          level: 'major',
          message: `Failed to estimate account op for ${accountOp.accountAddr} on ${accountOp.networkId}`,
          error: e
        })

        return null
      })
    ])

    if (!estimation) return
    // @TODO compare intent between accountOp and this.accountOpsToBeSigned[accountOp.accountAddr][accountOp.networkId].accountOp
    this.accountOpsToBeSigned[accountOp.accountAddr][accountOp.networkId]!.estimation = estimation

    // add the estimation to the user operation
    if (is4337Broadcast) {
      accountOp.asUserOperation!.verificationGasLimit = ethers.toBeHex(
        estimation.erc4337estimation!.verificationGasLimit
      )
      accountOp.asUserOperation!.callGasLimit = ethers.toBeHex(
        estimation.erc4337estimation!.callGasLimit
      )
      this.accountOpsToBeSigned[accountOp.accountAddr][accountOp.networkId]!.accountOp = accountOp
    }
  }

  /**
   * There are 4 ways to broadcast an AccountOp:
   *   1. For legacy accounts (EOA), there is only one way to do that. After
   *   signing the transaction, the serialized signed transaction object gets
   *   send to the network.
   *   2. For smart accounts, when EOA pays the fee. Two signatures are needed
   *   for this. The first one is the signature of the AccountOp itself. The
   *   second one is the signature of the transaction that will be executed
   *   by the smart account.
   *   3. For smart accounts that broadcast the ERC-4337 way.
   *   4. for smart accounts, when the Relayer does the broadcast.
   *
   */
  async broadcastSignedAccountOp(
    accountOp: AccountOp,
    externalSignerController?: ExternalSignerController
  ) {
    this.broadcastStatus = 'LOADING'
    this.emitUpdate()

    if (!accountOp.signingKeyAddr || !accountOp.signingKeyType || !accountOp.signature) {
      return this.#throwAccountOpBroadcastError(new Error('AccountOp missing props'))
    }

    const provider = this.settings.providers[accountOp.networkId]
    const account = this.accounts.find((acc) => acc.addr === accountOp.accountAddr)
    const network = this.settings.networks.find((n) => n.id === accountOp.networkId)

    if (!provider) {
      return this.#throwAccountOpBroadcastError(
        new Error(`Provider for networkId: ${accountOp.networkId} not found`)
      )
    }

    if (!account) {
      return this.#throwAccountOpBroadcastError(
        new Error(`Account with address: ${accountOp.accountAddr} not found`)
      )
    }

    if (!network) {
      return this.#throwAccountOpBroadcastError(
        new Error(`Network with id: ${accountOp.networkId} not found`)
      )
    }

    let transactionRes: TransactionResponse | { hash: string; nonce: number } | null = null
    const estimation =
      this.accountOpsToBeSigned[accountOp.accountAddr][accountOp.networkId]!.estimation!
    const feeTokenEstimation = estimation.feePaymentOptions.find(
      (option) =>
        option.address === accountOp.gasFeePayment?.inToken &&
        option.paidBy === accountOp.gasFeePayment?.paidBy
    )!

    // Legacy account (EOA)
    if (!isSmartAccount(account)) {
      try {
        const feePayerKeys = this.keystore.keys.filter(
          (key) => key.addr === accountOp.gasFeePayment!.paidBy
        )
        const feePayerKey =
          // Temporarily prioritize the key with the same type as the signing key.
          // TODO: Implement a way to choose the key type to broadcast with.
          feePayerKeys.find((key) => key.type === accountOp.signingKeyType) || feePayerKeys[0]
        if (!feePayerKey) {
          return this.#throwAccountOpBroadcastError(
            new Error(
              `Key with address: ${accountOp.gasFeePayment!.paidBy} for account with address: ${
                accountOp.accountAddr
              } not found`
            )
          )
        }
        const signer = await this.keystore.getSigner(feePayerKey.addr, feePayerKey.type)
        if (signer.init) signer.init(externalSignerController)

        const gasFeePayment = accountOp.gasFeePayment!
        const { to, value, data } = accountOp.calls[0]
        const rawTxn: TxnRequest = {
          to,
          value,
          data,
          chainId: network!.chainId,
          nonce: await provider.getTransactionCount(accountOp.accountAddr),
          gasLimit: gasFeePayment.simulatedGasLimit
        }

        // if it's eip1559, send it as such. If no, go to legacy
        const gasPrice =
          (gasFeePayment.amount - feeTokenEstimation.addedNative) / gasFeePayment.simulatedGasLimit
        if (gasFeePayment.maxPriorityFeePerGas) {
          rawTxn.maxFeePerGas = gasPrice
          rawTxn.maxPriorityFeePerGas = gasFeePayment.maxPriorityFeePerGas
        } else {
          rawTxn.gasPrice = gasPrice
        }

        transactionRes = await provider.broadcastTransaction(
          await signer.signRawTransaction(rawTxn)
        )
      } catch (error: any) {
        return this.#throwAccountOpBroadcastError(new Error(error), error.message || undefined)
      }
    }
    // Smart account but EOA pays the fee
    else if (
      account.creation &&
      accountOp.gasFeePayment &&
      accountOp.gasFeePayment.paidBy !== account.addr
    ) {
      const feePayerKeys = this.keystore.keys.filter(
        (key) => key.addr === accountOp.gasFeePayment!.paidBy
      )
      const feePayerKey =
        // Temporarily prioritize the key with the same type as the signing key.
        // TODO: Implement a way to choose the key type to broadcast with.
        feePayerKeys.find((key) => key.type === accountOp.signingKeyType) || feePayerKeys[0]
      if (!feePayerKey) {
        return this.#throwAccountOpBroadcastError(
          new Error(
            `Key with address: ${accountOp.gasFeePayment!.paidBy} for account with address: ${
              accountOp.accountAddr
            } not found`
          )
        )
      }

      const accountState = this.accountStates[accountOp.accountAddr][accountOp.networkId]
      let data
      let to
      if (accountState.isDeployed) {
        const ambireAccount = new ethers.Interface(AmbireAccount.abi)
        to = accountOp.accountAddr
        data = ambireAccount.encodeFunctionData('execute', [
          getSignableCalls(accountOp),
          accountOp.signature
        ])
      } else {
        const ambireFactory = new ethers.Interface(AmbireAccountFactory.abi)
        to = account.creation.factoryAddr
        data = ambireFactory.encodeFunctionData('deployAndExecute', [
          account.creation.bytecode,
          account.creation.salt,
          getSignableCalls(accountOp),
          accountOp.signature
        ])
      }

      try {
        const signer = await this.keystore.getSigner(feePayerKey.addr, feePayerKey.type)
        if (signer.init) signer.init(externalSignerController)

        const gasPrice =
          (accountOp.gasFeePayment.amount - feeTokenEstimation.addedNative) /
          accountOp.gasFeePayment.simulatedGasLimit
        const rawTxn: TxnRequest = {
          to,
          data,
          // We ultimately do a smart contract call, which means we don't need
          // to send any `value` from the EOA address. The actual `value` will
          // get taken from the value encoded in the `data` field.
          value: BigInt(0),
          chainId: network.chainId,
          nonce: await provider.getTransactionCount(accountOp.gasFeePayment!.paidBy),
          gasLimit: accountOp.gasFeePayment.simulatedGasLimit
        }

        if (accountOp.gasFeePayment.maxPriorityFeePerGas) {
          rawTxn.maxFeePerGas = gasPrice
          rawTxn.maxPriorityFeePerGas = accountOp.gasFeePayment.maxPriorityFeePerGas
        } else {
          rawTxn.gasPrice = gasPrice
        }

        const signedTxn = await signer.signRawTransaction(rawTxn)
        transactionRes = await provider.broadcastTransaction(signedTxn)
      } catch {
        this.#throwAccountOpBroadcastError(
          new Error(`Failed to broadcast transaction on ${accountOp.networkId}`)
        )
      }
    }
    // Smart account, the ERC-4337 way
    else if (accountOp.gasFeePayment && accountOp.gasFeePayment.isERC4337) {
      const userOperation = accountOp.asUserOperation
      if (!userOperation) {
        this.#throwAccountOpBroadcastError(
          new Error(
            `Trying to broadcast an ERC-4337 request but userOperation is not set for ${accountOp.accountAddr}`
          )
        )
      }

      // broadcast through bundler's service
      const userOperationHash = await bundler.broadcast(userOperation!, network!)
      if (!userOperationHash) {
        this.#throwAccountOpBroadcastError(new Error('was not able to broadcast'))
      }
      // broadcast the userOperationHash
      // TODO: maybe a type property should exist to diff when we're
      // returning a tx id and when an user op hash
      transactionRes = {
        hash: userOperationHash,
        nonce: Number(userOperation!.nonce)
      }
    }
    // Smart account, the Relayer way
    else {
      try {
        const body = {
          gasLimit: Number(accountOp.gasFeePayment!.simulatedGasLimit),
          txns: getSignableCalls(accountOp),
          signature: accountOp.signature,
          signer: { address: accountOp.signingKeyAddr },
          nonce: Number(accountOp.nonce)
        }
        const response = await this.#callRelayer(
          `/identity/${accountOp.accountAddr}/${accountOp.networkId}/submit`,
          'POST',
          body
        )

        if (response.success) {
          transactionRes = {
            hash: response.txId,
            nonce: Number(accountOp.nonce)
          }
        } else {
          return this.#throwAccountOpBroadcastError(new Error(response.message))
        }
      } catch (e: any) {
        return this.#throwAccountOpBroadcastError(e, e.message)
      }
    }

    if (transactionRes) {
      await this.activity.addAccountOp({
        ...accountOp,
        status: AccountOpStatus.BroadcastedButNotConfirmed,
        txnId: transactionRes.hash,
        nonce: BigInt(transactionRes.nonce),
        timestamp: new Date().getTime()
      } as SubmittedAccountOp)
      accountOp.calls.forEach((call) => {
        if (call.fromUserRequestId) {
          this.removeUserRequest(call.fromUserRequestId)
          this.onResolveDappRequest(
            {
              hash: transactionRes?.hash || null,
              networkId: network.id,
              isUserOp: !!accountOp?.asUserOperation
            },
            call.fromUserRequestId
          )
        }
      })
      console.log('broadcasted:', transactionRes)
      !!this.onBroadcastSuccess && this.onBroadcastSuccess('account-op')
      this.broadcastStatus = 'DONE'
      this.emitUpdate()
      await wait(1)
    }

    this.broadcastStatus = 'INITIAL'
    this.emitUpdate()
  }

  async broadcastSignedMessage(signedMessage: SignedMessage) {
    this.broadcastStatus = 'LOADING'
    this.emitUpdate()

    await this.activity.addSignedMessage(signedMessage, signedMessage.accountAddr)
    this.removeUserRequest(signedMessage.id)
    this.onResolveDappRequest({ hash: signedMessage.signature }, signedMessage.id)
    !!this.onBroadcastSuccess &&
      this.onBroadcastSuccess(
        signedMessage.content.kind === 'typedMessage' ? 'typed-data' : 'message'
      )

    this.broadcastStatus = 'DONE'
    this.emitUpdate()

    await wait(1)
    this.broadcastStatus = 'INITIAL'
    this.emitUpdate()
  }

  async updateNetworkPreferences(
    networkPreferences: NetworkPreferences,
    networkId: NetworkDescriptor['id']
  ) {
    await this.settings.updateNetworkPreferences(networkPreferences, networkId)

    if (networkPreferences?.rpcUrl) {
      await this.updateAccountStates('latest', [networkId])
      await this.updateSelectedAccount(this.selectedAccount, true)
    }
  }

  async resetNetworkPreference(
    preferenceKey: keyof NetworkPreference,
    networkId: NetworkDescriptor['id']
  ) {
    await this.settings.resetNetworkPreference(preferenceKey, networkId)

    if (preferenceKey === 'rpcUrl') {
      await this.updateAccountStates('latest', [networkId])
      await this.updateSelectedAccount(this.selectedAccount, true)
    }
  }

  get banners(): Banner[] {
    const userRequests =
      this.userRequests.filter((req) => req.accountAddr === this.selectedAccount) || []
    const accounts = this.accounts
    const accountOpEOABanners = getAccountOpBannersForEOA({ userRequests, accounts })
    const pendingAccountOpEOABanners = getPendingAccountOpBannersForEOA({ userRequests, accounts })
    const accountOpSmartAccountBanners = getAccountOpBannersForSmartAccount({
      userRequests,
      accounts
    })
    const messageBanners = getMessageBanners({ userRequests })
    const networksWithFailedRPCBanners = getNetworksWithFailedRPCBanners({
      accountStates: this.accountStates,
      networks: this.settings.networks
    })

    return [
      ...accountOpSmartAccountBanners,
      ...accountOpEOABanners,
      ...pendingAccountOpEOABanners,
      ...messageBanners,
      ...this.activity.banners,
      ...networksWithFailedRPCBanners
    ]
  }

  #throwAccountOpBroadcastError(error: Error, message?: string) {
    this.emitError({
      level: 'major',
      message:
        message ||
        'Unable to send transaction. Please try again or contact Ambire support if the issue persists.',
      error
    })
    // To enable another try for signing in case of broadcast fail
    // broadcast is called in the FE only after successful signing
    this.signAccountOp?.updateStatusToReadyToSign()
    this.broadcastStatus = 'INITIAL'
    this.emitUpdate()
  }

  // includes the getters in the stringified instance
  toJSON() {
    return {
      ...this,
      banners: this.banners
    }
  }
}<|MERGE_RESOLUTION|>--- conflicted
+++ resolved
@@ -60,8 +60,6 @@
 
   #callRelayer: Function
 
-  #relayerUrl: string
-
   accountStates: AccountStates = {}
 
   isReady: boolean = false
@@ -119,9 +117,6 @@
 
   broadcastStatus: 'INITIAL' | 'LOADING' | 'DONE' = 'INITIAL'
 
-<<<<<<< HEAD
-  onResolveDappRequest: (data: any, id?: number) => void
-=======
   #relayerUrl: string
 
   onResolveDappRequest: (
@@ -132,7 +127,6 @@
     },
     id?: number
   ) => void
->>>>>>> ba2bdfb0
 
   onRejectDappRequest: (err: any, id?: number) => void
 
