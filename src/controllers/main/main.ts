import { ethErrors } from 'eth-rpc-errors'
/* eslint-disable @typescript-eslint/brace-style */
import { getAddress, getBigInt, Interface, isAddress, toBeHex } from 'ethers'

import AmbireAccount from '../../../contracts/compiled/AmbireAccount.json'
import AmbireFactory from '../../../contracts/compiled/AmbireFactory.json'
import EmittableError from '../../classes/EmittableError'
import { ORIGINS_WHITELISTED_TO_ALL_ACCOUNTS } from '../../consts/dappCommunication'
import { AMBIRE_ACCOUNT_FACTORY, SINGLETON } from '../../consts/deploy'
import {
  BIP44_LEDGER_DERIVATION_TEMPLATE,
  BIP44_STANDARD_DERIVATION_TEMPLATE
} from '../../consts/derivation'
import {
  Account,
  AccountId,
  AccountOnchainState,
  AccountWithNetworkMeta
} from '../../interfaces/account'
import { Banner } from '../../interfaces/banner'
import { DappProviderRequest } from '../../interfaces/dapp'
import { Fetch } from '../../interfaces/fetch'
import {
  ExternalSignerControllers,
  Key,
  KeystoreSignerType,
  TxnRequest
} from '../../interfaces/keystore'
import { AddNetworkRequestParams, Network, NetworkId } from '../../interfaces/network'
import { NotificationManager } from '../../interfaces/notification'
import { Storage } from '../../interfaces/storage'
import { SocketAPISendTransactionRequest } from '../../interfaces/swapAndBridge'
import { Calls, DappUserRequest, SignUserRequest, UserRequest } from '../../interfaces/userRequest'
import { WindowManager } from '../../interfaces/window'
import { getDefaultSelectedAccount, isSmartAccount } from '../../libs/account/account'
import { AccountOp, AccountOpStatus, getSignableCalls } from '../../libs/accountOp/accountOp'
import {
  AccountOpIdentifiedBy,
  pollTxnId,
  SubmittedAccountOp
} from '../../libs/accountOp/submittedAccountOp'
import { Call } from '../../libs/accountOp/types'
import {
  dappRequestMethodToActionKind,
  getAccountOpActionsByNetwork,
  getAccountOpFromAction
} from '../../libs/actions/actions'
import { getAccountOpBanners } from '../../libs/banners/banners'
import { getPaymasterService } from '../../libs/erc7677/erc7677'
import {
  getHumanReadableBroadcastError,
  getHumanReadableEstimationError
} from '../../libs/errorHumanizer'
import { estimate } from '../../libs/estimate/estimate'
import { BundlerGasPrice, EstimateResult } from '../../libs/estimate/interfaces'
import { GasRecommendation, getGasPriceRecommendations } from '../../libs/gasPrice/gasPrice'
import { humanizeAccountOp } from '../../libs/humanizer'
import { KeyIterator } from '../../libs/keyIterator/keyIterator'
import {
  buildSwitchAccountUserRequest,
  getAccountOpsForSimulation,
  makeBasicAccountOpAction,
  makeSmartAccountOpAction
} from '../../libs/main/main'
import { GetOptions, TokenResult } from '../../libs/portfolio/interfaces'
import { relayerCall } from '../../libs/relayerCall/relayerCall'
import { parse } from '../../libs/richJson/richJson'
import {
  adjustEntryPointAuthorization,
  getEntryPointAuthorization
} from '../../libs/signMessage/signMessage'
import {
  buildSwapAndBridgeUserRequests,
  getActiveRoutesForAccount
} from '../../libs/swapAndBridge/swapAndBridge'
import { debugTraceCall } from '../../libs/tracer/debugTraceCall'
import {
  buildClaimWalletRequest,
  buildMintVestingRequest,
  buildTransferUserRequest
} from '../../libs/transfer/userRequest'
import {
  ENTRY_POINT_AUTHORIZATION_REQUEST_ID,
  isErc4337Broadcast,
  shouldAskForEntryPointAuthorization
} from '../../libs/userOperation/userOperation'
import bundler from '../../services/bundlers'
import { Bundler } from '../../services/bundlers/bundler'
import { paymasterFactory } from '../../services/paymaster'
import { SocketAPI } from '../../services/socket/api'
import { getIsViewOnly } from '../../utils/accounts'
import shortenAddress from '../../utils/shortenAddress'
import wait from '../../utils/wait'
import { AccountAdderController } from '../accountAdder/accountAdder'
import { AccountsController } from '../accounts/accounts'
import { AccountOpAction, ActionsController, SignMessageAction } from '../actions/actions'
import { ActivityController } from '../activity/activity'
import { AddressBookController } from '../addressBook/addressBook'
import { DappsController } from '../dapps/dapps'
import { DefiPositionsController } from '../defiPositions/defiPositions'
import { DomainsController } from '../domains/domains'
import { EmailVaultController } from '../emailVault/emailVault'
import EventEmitter, { Statuses } from '../eventEmitter/eventEmitter'
import { InviteController } from '../invite/invite'
import { KeystoreController } from '../keystore/keystore'
import { NetworksController } from '../networks/networks'
import { PortfolioController } from '../portfolio/portfolio'
import { ProvidersController } from '../providers/providers'
/* eslint-disable @typescript-eslint/no-floating-promises */
import { SelectedAccountController } from '../selectedAccount/selectedAccount'
/* eslint-disable no-underscore-dangle */
import { SignAccountOpController, SigningStatus } from '../signAccountOp/signAccountOp'
import { SignMessageController } from '../signMessage/signMessage'
import { SwapAndBridgeController, SwapAndBridgeFormStatus } from '../swapAndBridge/swapAndBridge'

const STATUS_WRAPPED_METHODS = {
  onAccountAdderSuccess: 'INITIAL',
  signAccountOp: 'INITIAL',
  broadcastSignedAccountOp: 'INITIAL',
  removeAccount: 'INITIAL',
  handleAccountAdderInitLedger: 'INITIAL',
  handleAccountAdderInitLattice: 'INITIAL',
  importSmartAccountFromDefaultSeed: 'INITIAL',
  buildSwapAndBridgeUserRequest: 'INITIAL',
  importSmartAccountFromSavedSeed: 'INITIAL',
  selectAccount: 'INITIAL'
} as const

export class MainController extends EventEmitter {
  #storage: Storage

  fetch: Fetch

  // Holds the initial load promise, so that one can wait until it completes
  #initialLoadPromise: Promise<void>

  callRelayer: Function

  isReady: boolean = false

  invite: InviteController

  keystore: KeystoreController

  /**
   * Hardware wallets (usually) need an additional (external signer) controller,
   * that is app-specific (web, mobile) and is used to interact with the device.
   * (example: LedgerController, TrezorController, LatticeController)
   */
  #externalSignerControllers: ExternalSignerControllers = {}

  // Subcontrollers
  networks: NetworksController

  providers: ProvidersController

  accountAdder: AccountAdderController

  portfolio: PortfolioController

  defiPositions: DefiPositionsController

  dapps: DappsController

  actions: ActionsController

  // Public sub-structures
  // @TODO emailVaults
  emailVault: EmailVaultController

  signMessage: SignMessageController

  #socketAPI: SocketAPI

  swapAndBridge: SwapAndBridgeController

  signAccountOp: SignAccountOpController | null = null

  signAccOpInitError: string | null = null

  activity: ActivityController

  addressBook: AddressBookController

  domains: DomainsController

  accounts: AccountsController

  selectedAccount: SelectedAccountController

  userRequests: UserRequest[] = []

  // network => GasRecommendation[]
  gasPrices: { [key: string]: GasRecommendation[] } = {}

  // network => BundlerGasPrice
  bundlerGasPrices: { [key: string]: BundlerGasPrice } = {}

  accountOpsToBeConfirmed: { [key: string]: { [key: string]: AccountOp } } = {}

  // TODO: Temporary solution to expose the fee payer key during Account Op broadcast.
  feePayerKey: Key | null = null

  lastUpdate: Date = new Date()

  statuses: Statuses<keyof typeof STATUS_WRAPPED_METHODS> = STATUS_WRAPPED_METHODS

  #windowManager: WindowManager

  #notificationManager: NotificationManager

  constructor({
    storage,
    fetch,
    relayerUrl,
    velcroUrl,
    socketApiKey,
    keystoreSigners,
    externalSignerControllers,
    windowManager,
    notificationManager
  }: {
    storage: Storage
    fetch: Fetch
    relayerUrl: string
    velcroUrl: string
    socketApiKey: string
    keystoreSigners: Partial<{ [key in Key['type']]: KeystoreSignerType }>
    externalSignerControllers: ExternalSignerControllers
    windowManager: WindowManager
    notificationManager: NotificationManager
  }) {
    super()
    this.#storage = storage
    this.fetch = fetch
    this.#windowManager = windowManager
    this.#notificationManager = notificationManager

    this.invite = new InviteController({ relayerUrl, fetch, storage: this.#storage })
    this.keystore = new KeystoreController(this.#storage, keystoreSigners, windowManager)
    this.#externalSignerControllers = externalSignerControllers
    this.networks = new NetworksController(
      this.#storage,
      this.fetch,
      async (network: Network) => {
        this.providers.setProvider(network)
        await this.accounts.updateAccountStates('latest', [network.id])
        await this.updateSelectedAccountPortfolio()
        await this.defiPositions.updatePositions(network.id)
      },
      (networkId: NetworkId) => {
        this.providers.removeProvider(networkId)
      }
    )
    this.providers = new ProvidersController(this.networks)
    this.accounts = new AccountsController(
      this.#storage,
      this.providers,
      this.networks,
      async (accounts) => {
        const defaultSelectedAccount = getDefaultSelectedAccount(accounts)
        if (defaultSelectedAccount) {
          await this.#selectAccount(defaultSelectedAccount.addr)
        }
      },
      this.providers.updateProviderIsWorking.bind(this.providers)
    )
    this.selectedAccount = new SelectedAccountController({
      storage: this.#storage,
      accounts: this.accounts
    })
    this.portfolio = new PortfolioController(
      this.#storage,
      this.fetch,
      this.providers,
      this.networks,
      this.accounts,
      relayerUrl,
      velcroUrl
    )
    this.defiPositions = new DefiPositionsController({
      fetch: this.fetch,
      selectedAccount: this.selectedAccount,
      networks: this.networks,
      providers: this.providers
    })
    this.emailVault = new EmailVaultController(this.#storage, this.fetch, relayerUrl, this.keystore)
    this.accountAdder = new AccountAdderController({
      accounts: this.accounts,
      keystore: this.keystore,
      networks: this.networks,
      providers: this.providers,
      relayerUrl,
      fetch: this.fetch
    })
    this.addressBook = new AddressBookController(this.#storage, this.accounts, this.selectedAccount)
    this.signMessage = new SignMessageController(
      this.keystore,
      this.providers,
      this.networks,
      this.accounts,
      this.#externalSignerControllers
    )
    this.#socketAPI = new SocketAPI({ apiKey: socketApiKey, fetch: this.fetch })
    this.dapps = new DappsController(this.#storage)
    this.actions = new ActionsController({
      selectedAccount: this.selectedAccount,
      windowManager,
      notificationManager,
      onActionWindowClose: () => {
        const userRequestsToRejectOnWindowClose = this.userRequests.filter(
          (r) => r.action.kind !== 'calls'
        )
        userRequestsToRejectOnWindowClose.forEach((r) =>
          r.dappPromise?.reject(ethErrors.provider.userRejectedRequest())
        )
        this.userRequests = this.userRequests.filter((r) => r.action.kind === 'calls')
        this.emitUpdate()
      }
    })
    this.selectedAccount.initControllers({
      portfolio: this.portfolio,
      defiPositions: this.defiPositions,
      actions: this.actions,
      networks: this.networks,
      providers: this.providers
    })
    this.swapAndBridge = new SwapAndBridgeController({
      selectedAccount: this.selectedAccount,
      networks: this.networks,
      socketAPI: this.#socketAPI,
      storage: this.#storage,
      actions: this.actions
    })
    this.callRelayer = relayerCall.bind({ url: relayerUrl, fetch: this.fetch })
    this.activity = new ActivityController(
      this.#storage,
      this.fetch,
      this.callRelayer,
      this.accounts,
      this.selectedAccount,
      this.providers,
      this.networks,
      async (network: Network) => {
        await this.setContractsDeployedToTrueIfDeployed(network)
      }
    )
    this.domains = new DomainsController(this.providers.providers)
    this.#initialLoadPromise = this.#load()
    paymasterFactory.init(relayerUrl, fetch)
  }

  async #load(): Promise<void> {
    this.isReady = false
    // #load is called in the constructor which is synchronous
    // we await (1 ms/next tick) for the constructor to extend the EventEmitter class
    // and then we call it's methods
    await wait(1)
    this.emitUpdate()
    await this.networks.initialLoadPromise
    await this.providers.initialLoadPromise
    await this.accounts.initialLoadPromise
    await this.selectedAccount.initialLoadPromise

    this.updateSelectedAccountPortfolio()
    this.defiPositions.updatePositions()
    this.domains.batchReverseLookup(this.accounts.accounts.map((a) => a.addr))
    /**
     * Listener that gets triggered as a finalization step of adding new
     * accounts via the AccountAdder controller flow.
     *
     * VIEW-ONLY ACCOUNTS: In case of changes in this method, make sure these
     * changes are reflected for view-only accounts as well. Because the
     * view-only accounts import flow bypasses the AccountAdder, this method
     * won't click for them. Their on add success flow continues in the
     * MAIN_CONTROLLER_ADD_VIEW_ONLY_ACCOUNTS action case.
     */
    const onAccountAdderSuccess = () => {
      if (this.accountAdder.addAccountsStatus !== 'SUCCESS') return

      return this.withStatus(
        'onAccountAdderSuccess',
        async () => {
          // Add accounts first, because some of the next steps have validation
          // if accounts exists.
          await this.accounts.addAccounts(this.accountAdder.readyToAddAccounts)

          // Then add keys, because some of the next steps could have validation
          // if keys exists. Should be separate (not combined in Promise.all,
          // since firing multiple keystore actions is not possible
          // (the #wrapKeystoreAction listens for the first one to finish and
          // skips the parallel one, if one is requested).

          await this.keystore.addKeys(this.accountAdder.readyToAddKeys.internal)
          await this.keystore.addKeysExternallyStored(this.accountAdder.readyToAddKeys.external)

          // Update the saved seed `hdPathTemplate` if accounts were added from
          // the saved seed, so when user opts in to "Import a new Smart Account
          // from the saved Seed Phrase" the next account is derived based
          // on the latest `hdPathTemplate` chosen in the AccountAdder.
          if (this.accountAdder.isInitializedWithSavedSeed)
            this.keystore.changeSavedSeedHdPathTemplateIfNeeded(this.accountAdder.hdPathTemplate)
          if (this.keystore.hasKeystoreTempSeed)
            this.keystore.changeTempSeedHdPathTemplateIfNeeded(this.accountAdder.hdPathTemplate)
        },
        true
      )
    }
    this.accountAdder.onUpdate(onAccountAdderSuccess)

    this.isReady = true
    this.emitUpdate()
  }

  async selectAccount(toAccountAddr: string) {
    await this.withStatus('selectAccount', async () => this.#selectAccount(toAccountAddr), true)
  }

  async #selectAccount(toAccountAddr: string | null) {
    await this.#initialLoadPromise
    if (!toAccountAddr) {
      await this.selectedAccount.setAccount(null)

      this.emitUpdate()
      return
    }

    const accountToSelect = this.accounts.accounts.find((acc) => acc.addr === toAccountAddr)
    if (!accountToSelect) {
      console.error(`Account with address ${toAccountAddr} does not exist`)
      return
    }
    this.selectedAccount.setAccount(accountToSelect)
    this.swapAndBridge.onAccountChange()
    this.dapps.broadcastDappSessionEvent('accountsChanged', [toAccountAddr])
    // forceEmitUpdate to update the getters in the FE state of the ctrl
    await this.forceEmitUpdate()
    await this.actions.forceEmitUpdate()
    await this.addressBook.forceEmitUpdate()
    // Don't await these as they are not critical for the account selection
    // and if the user decides to quickly change to another account withStatus
    // will block the UI until these are resolved.
    this.accounts.updateAccountState(toAccountAddr)
    this.updateSelectedAccountPortfolio()
    this.defiPositions.updatePositions()

    this.emitUpdate()
  }

  async importSmartAccountFromSavedSeed(seed?: string) {
    await this.withStatus(
      'importSmartAccountFromSavedSeed',
      async () => {
        if (this.accountAdder.isInitialized) this.accountAdder.reset()
        if (seed && !this.keystore.hasKeystoreSavedSeed) {
          await this.keystore.addSeed({ seed, hdPathTemplate: BIP44_STANDARD_DERIVATION_TEMPLATE })
        }

        const savedSeed = await this.keystore.getSavedSeed()
        if (!savedSeed) {
          throw new EmittableError({
            message:
              'Failed to retrieve saved seed phrase from keystore. Please try again or contact Ambire support if the issue persists.',
            level: 'major',
            error: new Error('failed to retrieve saved seed phrase from keystore')
          })
        }

        const keyIterator = new KeyIterator(savedSeed.seed)
        await this.accountAdder.init({
          keyIterator,
          hdPathTemplate: savedSeed.hdPathTemplate,
          pageSize: 1,
          shouldGetAccountsUsedOnNetworks: false,
          shouldSearchForLinkedAccounts: false
        })

        let currentPage: number = 1
        let isAccountAlreadyAdded: boolean
        let nextSmartAccount: AccountWithNetworkMeta | undefined

        const findNextSmartAccount = async () => {
          do {
            // eslint-disable-next-line no-await-in-loop
            await this.accountAdder.setPage({ page: currentPage })

            nextSmartAccount = this.accountAdder.accountsOnPage.find(
              ({ isLinked, account }) => !isLinked && isSmartAccount(account)
            )?.account

            if (!nextSmartAccount) break

            isAccountAlreadyAdded = !!this.accounts.accounts.find(
              // eslint-disable-next-line @typescript-eslint/no-loop-func
              (a) => a.addr === nextSmartAccount!.addr
            )

            currentPage++
          } while (isAccountAlreadyAdded)
        }

        await findNextSmartAccount()

        if (!nextSmartAccount) {
          throw new EmittableError({
            message:
              'Internal error while looking for account to add. Please start the process all over again and if the issue persists contact Ambire support.',
            level: 'major',
            error: new Error('Internal error: Failed to find a smart account to add')
          })
        }

        this.accountAdder.selectAccount(nextSmartAccount)

        const readyToAddKeys = this.accountAdder.retrieveInternalKeysOfSelectedAccounts()

        await this.accountAdder.addAccounts(this.accountAdder.selectedAccounts, {
          internal: readyToAddKeys,
          external: []
        })
      },
      true
    )
  }

  initSignAccOp(actionId: AccountOpAction['id']): null | void {
    const accountOp = getAccountOpFromAction(actionId, this.actions.actionsQueue)
    if (!accountOp) {
      this.signAccOpInitError =
        'We cannot initiate the signing process because no transaction has been found for the specified account and network.'
      return null
    }

    const network = this.networks.networks.find((net) => net.id === accountOp.networkId)

    if (
      !this.selectedAccount.account ||
      this.selectedAccount.account.addr !== accountOp.accountAddr
    ) {
      this.signAccOpInitError =
        'Attempting to initialize an accountOp for an account other than the currently selected one.'
      return null
    }

    if (!network) {
      this.signAccOpInitError =
        'We cannot initiate the signing process as we are unable to locate the specified network.'
      return null
    }

    // on init, set the accountOp nonce to the latest one we know
    // it could happen that the user inits a userRequest with an old
    // accountState and therefore caching the old nonce in the accountOp.
    // we make sure the latest nonce is set when initing signAccountOp
    const state = this.accounts.accountStates?.[accountOp.accountAddr]?.[accountOp.networkId]
    if (state) accountOp.nonce = state.nonce

    this.signAccOpInitError = null

    this.signAccountOp = new SignAccountOpController(
      this.accounts,
      this.keystore,
      this.portfolio,
      this.#externalSignerControllers,
      this.selectedAccount.account,
      network,
      actionId,
      accountOp,
      this.callRelayer,
      () => {
        this.estimateSignAccountOp()
      },
      () => {
        return this.isSignRequestStillActive
      }
    )

    this.emitUpdate()

    this.updateSignAccountOpGasPrice()
    this.estimateSignAccountOp()
  }

  async handleSignAndBroadcastAccountOp() {
    await this.withStatus(
      'signAccountOp',
      async () => {
        const wasAlreadySigned = this.signAccountOp?.status?.type === SigningStatus.Done
        if (wasAlreadySigned) return Promise.resolve()

        if (!this.signAccountOp) {
          const message =
            'The signing process was not initialized as expected. Please try again later or contact Ambire support if the issue persists.'
          const error = new Error('SignAccountOp is not initialized')
          this.emitError({ level: 'major', message, error })
          return Promise.reject(error)
        }

        return this.signAccountOp.sign()
      },
      true
    )

    // Error handling on the prev step will notify the user, it's fine to return here
    if (this.signAccountOp?.status?.type !== SigningStatus.Done) return

    return this.withStatus(
      'broadcastSignedAccountOp',
      async () => this.#broadcastSignedAccountOp(),
      true
    )
  }

  destroySignAccOp() {
    if (!this.signAccountOp) return

    this.feePayerKey = null
    this.signAccountOp = null
    this.signAccOpInitError = null

    // NOTE: no need to update the portfolio here as an update is
    // fired upon removeUserRequest

    this.emitUpdate()
  }

  async traceCall(estimation: EstimateResult) {
    const accountOp = this.signAccountOp?.accountOp
    if (!accountOp) return

    const network = this.networks.networks.find((net) => net.id === accountOp?.networkId)
    if (!network) return

    const account = this.accounts.accounts.find((acc) => acc.addr === accountOp.accountAddr)!
    const state = this.accounts.accountStates[accountOp.accountAddr][accountOp.networkId]
    const provider = this.providers.providers[network.id]
    const gasPrice = this.gasPrices[network.id]
    const { tokens, nfts } = await debugTraceCall(
      account,
      accountOp,
      provider,
      state,
      estimation.gasUsed,
      gasPrice,
      !network.rpcNoStateOverride
    )
    const learnedNewTokens = this.portfolio.addTokensToBeLearned(tokens, network.id)
    const learnedNewNfts = await this.portfolio.learnNfts(nfts, network.id)
    // update the portfolio only if new tokens were found through tracing
    if (learnedNewTokens || learnedNewNfts) {
      this.portfolio
        .updateSelectedAccount(
          accountOp.accountAddr,
          network,
          getAccountOpsForSimulation(account, this.actions.visibleActionsQueue, network, accountOp),
          { forceUpdate: true }
        )
        // fire an update request to refresh the warnings if any
        .then(() => this.signAccountOp?.update({}))
    }
  }

  async handleSignMessage() {
    const accountAddr = this.signMessage.messageToSign?.accountAddr
    const networkId = this.signMessage.messageToSign?.networkId

    // Could (rarely) happen if not even a single account state is fetched yet
    const shouldForceUpdateAndWaitForAccountState =
      accountAddr && networkId && !this.accounts.accountStates?.[accountAddr]?.[networkId]
    if (shouldForceUpdateAndWaitForAccountState)
      await this.accounts.updateAccountState(accountAddr, 'latest', [networkId])

    const isAccountStateStillMissing =
      !accountAddr || !networkId || !this.accounts.accountStates?.[accountAddr]?.[networkId]
    if (isAccountStateStillMissing) {
      const message =
        'Unable to sign the message. During the preparation step, required account data failed to get received. Please try again later or contact Ambire support.'
      const error = new Error(
        `The account state of ${accountAddr} is missing for the network with id ${networkId}.`
      )
      return this.emitError({ level: 'major', message, error })
    }

    await this.signMessage.sign()

    const signedMessage = this.signMessage.signedMessage
    // Error handling on the prev step will notify the user, it's fine to return here
    if (!signedMessage) return

    if (signedMessage.fromActionId === ENTRY_POINT_AUTHORIZATION_REQUEST_ID) {
      const accountOpAction = makeSmartAccountOpAction({
        account: this.accounts.accounts.filter((a) => a.addr === signedMessage.accountAddr)[0],
        networkId: signedMessage.networkId,
        nonce:
          this.accounts.accountStates[signedMessage.accountAddr][signedMessage.networkId].nonce,
        userRequests: this.userRequests,
        actionsQueue: this.actions.actionsQueue
      })
      if (!accountOpAction.accountOp.meta) accountOpAction.accountOp.meta = {}
      accountOpAction.accountOp.meta.entryPointAuthorization = adjustEntryPointAuthorization(
        signedMessage.signature as string
      )

      this.actions.addOrUpdateAction(accountOpAction, true)
    }

    await this.activity.addSignedMessage(signedMessage, signedMessage.accountAddr)
    await this.resolveUserRequest({ hash: signedMessage.signature }, signedMessage.fromActionId)

    await this.#notificationManager.create({
      title: 'Done!',
      message: 'The Message was successfully signed.'
    })
  }

  async #handleAccountAdderInitLedger(
    LedgerKeyIterator: any // TODO: KeyIterator type mismatch
  ) {
    if (this.accountAdder.isInitialized) this.accountAdder.reset()

    try {
      const ledgerCtrl = this.#externalSignerControllers.ledger
      if (!ledgerCtrl) {
        const message =
          'Could not initialize connection with your Ledger device. Please try again later or contact Ambire support.'
        throw new EmittableError({ message, level: 'major', error: new Error(message) })
      }

      // Once a session with the Ledger device gets initiated, the user might
      // use the device with another app. In this scenario, when coming back to
      // Ambire (the second time a connection gets requested onwards),
      // the Ledger device throws with "invalid channel" error.
      // To overcome this, always make sure to clean up before starting
      // a new session when retrieving keys, in case there already is one.
      if (ledgerCtrl.walletSDK) await ledgerCtrl.cleanUp()

      const hdPathTemplate = BIP44_LEDGER_DERIVATION_TEMPLATE
      await ledgerCtrl.unlock(hdPathTemplate)

      if (!ledgerCtrl.walletSDK) {
        const message = 'Could not establish connection with the Ledger device'
        throw new EmittableError({ message, level: 'major', error: new Error(message) })
      }

      const keyIterator = new LedgerKeyIterator({ controller: ledgerCtrl })
      await this.accountAdder.init({ keyIterator, hdPathTemplate })

      return await this.accountAdder.setPage({ page: 1 })
    } catch (error: any) {
      const message = error?.message || 'Could not unlock the Ledger device. Please try again.'
      throw new EmittableError({ message, level: 'major', error })
    }
  }

  async handleAccountAdderInitLedger(LedgerKeyIterator: any /* TODO: KeyIterator type mismatch */) {
    await this.withStatus('handleAccountAdderInitLedger', async () =>
      this.#handleAccountAdderInitLedger(LedgerKeyIterator)
    )
  }

  async #handleAccountAdderInitLattice(
    LatticeKeyIterator: any /* TODO: KeyIterator type mismatch */
  ) {
    if (this.accountAdder.isInitialized) this.accountAdder.reset()

    try {
      const latticeCtrl = this.#externalSignerControllers.lattice
      if (!latticeCtrl) {
        const message =
          'Could not initialize connection with your Lattice1 device. Please try again later or contact Ambire support.'
        throw new EmittableError({ message, level: 'major', error: new Error(message) })
      }

      const hdPathTemplate = BIP44_STANDARD_DERIVATION_TEMPLATE
      await latticeCtrl.unlock(hdPathTemplate, undefined, true)

      const { walletSDK } = latticeCtrl
      await this.accountAdder.init({
        keyIterator: new LatticeKeyIterator({ walletSDK }),
        hdPathTemplate
      })

      return await this.accountAdder.setPage({ page: 1 })
    } catch (error: any) {
      const message = error?.message || 'Could not unlock the Lattice1 device. Please try again.'
      throw new EmittableError({ message, level: 'major', error })
    }
  }

  async handleAccountAdderInitLattice(
    LatticeKeyIterator: any /* TODO: KeyIterator type mismatch */
  ) {
    await this.withStatus('handleAccountAdderInitLattice', async () =>
      this.#handleAccountAdderInitLattice(LatticeKeyIterator)
    )
  }

  async updateAccountsOpsStatuses() {
    await this.#initialLoadPromise

    const { shouldEmitUpdate, shouldUpdatePortfolio } =
      await this.activity.updateAccountsOpsStatuses()

    if (shouldEmitUpdate) {
      this.emitUpdate()

      if (shouldUpdatePortfolio) {
        this.updateSelectedAccountPortfolio(true)
      }
    }
  }

  // call this function after a call to the singleton has been made
  // it will check if the factory has been deployed and update the network settings if it has been
  async setContractsDeployedToTrueIfDeployed(network: Network) {
    await this.#initialLoadPromise
    if (network.areContractsDeployed) return

    const provider = this.providers.providers[network.id]
    if (!provider) return

    const factoryCode = await provider.getCode(AMBIRE_ACCOUNT_FACTORY)
    if (factoryCode === '0x') return
    await this.networks.updateNetwork({ areContractsDeployed: true }, network.id)
  }

  #removeAccountKeyData(address: Account['addr']) {
    // Compute account keys that are only associated with this account
    const accountAssociatedKeys =
      this.accounts.accounts.find((acc) => acc.addr === address)?.associatedKeys || []
    const keysInKeystore = this.keystore.keys
    const importedAccountKeys = keysInKeystore.filter((key) =>
      accountAssociatedKeys.includes(key.addr)
    )
    const solelyAccountKeys = importedAccountKeys.filter((key) => {
      const isKeyAssociatedWithOtherAccounts = this.accounts.accounts.some(
        (acc) => acc.addr !== address && acc.associatedKeys.includes(key.addr)
      )

      return !isKeyAssociatedWithOtherAccounts
    })

    // Remove account keys from the keystore
    solelyAccountKeys.forEach((key) => {
      this.keystore.removeKey(key.addr, key.type).catch((e) => {
        throw new EmittableError({
          level: 'major',
          message: 'Failed to remove account key',
          error: e
        })
      })
    })
  }

  async removeAccount(address: Account['addr']) {
    await this.withStatus('removeAccount', async () => {
      try {
        this.#removeAccountKeyData(address)
        // Remove account data from sub-controllers
        await this.accounts.removeAccountData(address)
        this.portfolio.removeAccountData(address)
        await this.activity.removeAccountData(address)
        this.actions.removeAccountData(address)
        this.signMessage.removeAccountData(address)

        if (this.selectedAccount.account?.addr === address) {
          await this.#selectAccount(this.accounts.accounts[0]?.addr)
        }

        if (this.signAccountOp?.account.addr === address) {
          this.destroySignAccOp()
        }

        this.emitUpdate()
      } catch (e: any) {
        throw new EmittableError({
          level: 'major',
          message: 'Failed to remove account',
          error: e || new Error('Failed to remove account')
        })
      }
    })
  }

  async #ensureAccountInfo(accountAddr: AccountId, networkId: NetworkId) {
    await this.#initialLoadPromise
    // Initial sanity check: does this account even exist?
    if (!this.accounts.accounts.find((x) => x.addr === accountAddr)) {
      this.signAccOpInitError = `Account ${accountAddr} does not exist`
      return
    }
    // If this still didn't work, re-load
    if (!this.accounts.accountStates[accountAddr]?.[networkId])
      await this.accounts.updateAccountState(accountAddr, 'pending', [networkId])
    // If this still didn't work, throw error: this prob means that we're calling for a non-existent acc/network
    if (!this.accounts.accountStates[accountAddr]?.[networkId])
      this.signAccOpInitError = `Failed to retrieve account info for ${networkId}, because of one of the following reasons: 1) network doesn't exist, 2) RPC is down for this network`
  }

  #batchCallsFromUserRequests(accountAddr: AccountId, networkId: NetworkId): Call[] {
    // Note: we use reduce instead of filter/map so that the compiler can deduce that we're checking .kind
    return (this.userRequests.filter((r) => r.action.kind === 'calls') as SignUserRequest[]).reduce(
      (uCalls: Call[], req) => {
        if (req.meta.networkId === networkId && req.meta.accountAddr === accountAddr) {
          const { calls } = req.action as Calls
          calls.map((call) => uCalls.push({ ...call, fromUserRequestId: req.id }))
        }
        return uCalls
      },
      []
    )
  }

  async reloadSelectedAccount() {
    if (!this.selectedAccount.account) return

    const isUpdatingAccount = this.accounts.statuses.updateAccountState !== 'INITIAL'

    this.selectedAccount.resetSelectedAccountPortfolio()
    await Promise.all([
      // When we trigger `reloadSelectedAccount` (for instance, from Dashboard -> Refresh balance icon),
      // it's very likely that the account state is already in the process of being updated.
      // If we try to run the same action, `withStatus` validation will throw an error.
      // So, we perform this safety check to prevent the error.
      // However, even if we don't trigger an update here, it's not a big problem,
      // as the account state will be updated anyway, and its update will be very recent.
      !isUpdatingAccount && this.selectedAccount.account?.addr
        ? this.accounts.updateAccountState(this.selectedAccount.account.addr, 'pending')
        : Promise.resolve(),
      // `updateSelectedAccountPortfolio` doesn't rely on `withStatus` validation internally,
      // as the PortfolioController already exposes flags that are highly sufficient for the UX.
      // Additionally, if we trigger the portfolio update twice (i.e., running a long-living interval + force update from the Dashboard),
      // there won't be any error thrown, as all portfolio updates are queued and they don't use the `withStatus` helper.
      this.updateSelectedAccountPortfolio(true),
      this.defiPositions.updatePositions()
    ])
  }

  // eslint-disable-next-line default-param-last
  async updateSelectedAccountPortfolio(forceUpdate: boolean = false, network?: Network) {
    await this.#initialLoadPromise
    if (!this.selectedAccount.account) return

    const signAccountOpNetworkId = this.signAccountOp?.accountOp.networkId
    const networkData =
      network || this.networks.networks.find((n) => n.id === signAccountOpNetworkId)

    const accountOpsToBeSimulatedByNetwork = getAccountOpsForSimulation(
      this.selectedAccount.account,
      this.actions.visibleActionsQueue,
      networkData,
      this.signAccountOp?.accountOp
    )

    await this.portfolio.updateSelectedAccount(
      this.selectedAccount.account.addr,
      network,
      accountOpsToBeSimulatedByNetwork,
      { forceUpdate }
    )
  }

  #getUserRequestAccountError(dappOrigin: string, fromAccountAddr: string): string | null {
    if (ORIGINS_WHITELISTED_TO_ALL_ACCOUNTS.includes(dappOrigin)) {
      const isAddressInAccounts = this.accounts.accounts.some((a) => a.addr === fromAccountAddr)

      if (isAddressInAccounts) return null

      return 'The dApp is trying to sign using an address that is not imported in the extension.'
    }
    const isAddressSelected = this.selectedAccount.account?.addr === fromAccountAddr

    if (isAddressSelected) return null

    return 'The dApp is trying to sign using an address that is not selected in the extension.'
  }

  async buildUserRequestFromDAppRequest(
    request: DappProviderRequest,
    dappPromise: {
      session: { name: string; origin: string; icon: string }
      resolve: (data: any) => void
      reject: (data: any) => void
    }
  ) {
    await this.#initialLoadPromise
    let userRequest = null
    let withPriority = false
    const kind = dappRequestMethodToActionKind(request.method)
    const dapp = this.dapps.getDapp(request.origin)

    if (kind === 'calls') {
      if (!this.selectedAccount.account) throw ethErrors.rpc.internal()
      const network = this.networks.networks.find(
        (n) => Number(n.chainId) === Number(dapp?.chainId)
      )
      if (!network) {
        throw ethErrors.provider.chainDisconnected('Transaction failed - unknown network')
      }

      const isWalletSendCalls = !!request.params[0].calls
      const accountAddr = getAddress(request.params[0].from)

      const calls: Calls['calls'] = isWalletSendCalls
        ? request.params[0].calls
        : [request.params[0]]
      const paymasterService = isWalletSendCalls
        ? getPaymasterService(
            toBeHex(network.chainId) as `0x${string}`,
            request.params[0].capabilities
          )
        : null

      userRequest = {
        id: new Date().getTime(),
        action: {
          kind,
          calls: calls.map((call) => ({
            to: call.to,
            data: call.data || '0x',
            value: call.value ? getBigInt(call.value) : 0n
          }))
        },
<<<<<<< HEAD
        meta: { isSignAction: true, accountAddr, networkId: network.id, paymasterService },
=======
        meta: { isSignAction: true, isWalletSendCalls, accountAddr, networkId: network.id },
>>>>>>> da4b9ed9
        dappPromise
      } as SignUserRequest
      if (!this.selectedAccount.account.creation) {
        const otherUserRequestFromSameDapp = this.userRequests.find(
          (r) => r.dappPromise?.session?.origin === dappPromise?.session?.origin
        )

        if (!otherUserRequestFromSameDapp && !!dappPromise?.session?.origin) {
          withPriority = true
        }
      }
    } else if (kind === 'message') {
      if (!this.selectedAccount.account) throw ethErrors.rpc.internal()

      const msg = request.params
      if (!msg) {
        throw ethErrors.rpc.invalidRequest('No msg request to sign')
      }
      const msgAddress = getAddress(msg?.[1])

      const network = this.networks.networks.find(
        (n) => Number(n.chainId) === Number(dapp?.chainId)
      )

      if (!network) {
        throw ethErrors.provider.chainDisconnected('Transaction failed - unknown network')
      }

      userRequest = {
        id: new Date().getTime(),
        action: {
          kind: 'message',
          message: msg[0]
        },
        session: request.session,
        meta: {
          isSignAction: true,
          accountAddr: msgAddress,
          networkId: network.id
        },
        dappPromise
      } as SignUserRequest
    } else if (kind === 'typedMessage') {
      if (!this.selectedAccount.account) throw ethErrors.rpc.internal()

      const msg = request.params
      if (!msg) {
        throw ethErrors.rpc.invalidRequest('No msg request to sign')
      }
      const msgAddress = getAddress(msg?.[0])

      const network = this.networks.networks.find(
        (n) => Number(n.chainId) === Number(dapp?.chainId)
      )

      if (!network) {
        throw ethErrors.provider.chainDisconnected('Transaction failed - unknown network')
      }

      let typedData = msg?.[1]

      try {
        typedData = parse(typedData)
      } catch (error) {
        throw ethErrors.rpc.invalidRequest('Invalid typedData provided')
      }

      if (
        !typedData?.types ||
        !typedData?.domain ||
        !typedData?.message ||
        !typedData?.primaryType
      ) {
        throw ethErrors.rpc.methodNotSupported(
          'Invalid typedData format - only typedData v4 is supported'
        )
      }

      userRequest = {
        id: new Date().getTime(),
        action: {
          kind: 'typedMessage',
          types: typedData.types,
          domain: typedData.domain,
          message: typedData.message,
          primaryType: typedData.primaryType
        },
        session: request.session,
        meta: {
          isSignAction: true,
          accountAddr: msgAddress,
          networkId: network.id
        },
        dappPromise
      } as SignUserRequest
    } else {
      userRequest = {
        id: new Date().getTime(),
        session: request.session,
        action: { kind, params: request.params },
        meta: { isSignAction: false },
        dappPromise
      } as DappUserRequest
    }

    if (userRequest.action.kind !== 'calls') {
      const otherUserRequestFromSameDapp = this.userRequests.find(
        (r) => r.dappPromise?.session?.origin === dappPromise?.session?.origin
      )

      if (!otherUserRequestFromSameDapp && !!dappPromise?.session?.origin) {
        withPriority = true
      }
    }

    if (!userRequest) return

    const isASignOperationRequestedForAnotherAccount =
      userRequest.meta.isSignAction &&
      userRequest.meta.accountAddr !== this.selectedAccount.account?.addr

    // We can simply add the user request if it's not a sign operation
    // for another account
    if (!isASignOperationRequestedForAnotherAccount) {
      await this.addUserRequest(userRequest, withPriority)
      return
    }

    const accountError = this.#getUserRequestAccountError(
      dappPromise.session.origin,
      userRequest.meta.accountAddr
    )

    if (accountError) {
      dappPromise.reject(ethErrors.provider.userRejectedRequest(accountError))
      return
    }

    const network = this.networks.networks.find((n) => Number(n.chainId) === Number(dapp?.chainId))

    if (!network) {
      throw ethErrors.provider.chainDisconnected('Transaction failed - unknown network')
    }

    await this.addUserRequest(
      buildSwitchAccountUserRequest({
        nextUserRequest: userRequest,
        networkId: network.id,
        selectedAccountAddr: userRequest.meta.accountAddr,
        session: dappPromise.session,
        rejectUserRequest: this.rejectUserRequest.bind(this)
      }),
      true,
      'open'
    )
    await this.addUserRequest(userRequest, false, 'queue')
  }

  async buildTransferUserRequest(
    amount: string,
    recipientAddress: string,
    selectedToken: TokenResult,
    executionType: 'queue' | 'open' = 'open'
  ) {
    await this.#initialLoadPromise
    if (!this.selectedAccount.account) return

    const userRequest = buildTransferUserRequest({
      selectedAccount: this.selectedAccount.account.addr,
      amount,
      selectedToken,
      recipientAddress
    })

    if (!userRequest) {
      this.emitError({
        level: 'major',
        message: 'Unexpected error while building transfer request',
        error: new Error(
          'buildUserRequestFromTransferRequest: bad parameters passed to buildTransferUserRequest'
        )
      })
      return
    }

    await this.addUserRequest(userRequest, !this.selectedAccount.account.creation, executionType)
  }

  async buildSwapAndBridgeUserRequest(activeRouteId?: number) {
    await this.withStatus(
      'buildSwapAndBridgeUserRequest',
      async () => {
        if (!this.selectedAccount.account) return
        let transaction: SocketAPISendTransactionRequest | null = null

        if (this.swapAndBridge.formStatus === SwapAndBridgeFormStatus.ReadyToSubmit) {
          transaction = await this.swapAndBridge.getRouteStartUserTx()
        }

        if (activeRouteId) {
          this.removeUserRequest(activeRouteId, { shouldRemoveSwapAndBridgeRoute: false })
          if (!isSmartAccount(this.selectedAccount.account)) {
            this.removeUserRequest(`${activeRouteId}-revoke-approval`, {
              shouldRemoveSwapAndBridgeRoute: false
            })
            this.removeUserRequest(`${activeRouteId}-approval`, {
              shouldRemoveSwapAndBridgeRoute: false
            })
          }
          transaction = await this.#socketAPI.getNextRouteUserTx(activeRouteId)
        }

        if (!this.selectedAccount.account || !transaction) {
          this.emitError({
            level: 'major',
            message: 'Unexpected error while building swap & bridge request',
            error: new Error('buildSwapAndBridgeUserRequest: bad parameters passed')
          })
          return
        }

        const network = this.networks.networks.find(
          (n) => Number(n.chainId) === transaction!.chainId
        )!

        const swapAndBridgeUserRequests = await buildSwapAndBridgeUserRequests(
          transaction,
          network.id,
          this.selectedAccount.account,
          this.providers.providers[network.id]
        )

        for (let i = 0; i < swapAndBridgeUserRequests.length; i++) {
          if (i === 0) {
            this.addUserRequest(
              swapAndBridgeUserRequests[i],
              !this.selectedAccount.account.creation,
              'open'
            )
          } else {
            // eslint-disable-next-line no-await-in-loop
            await this.addUserRequest(swapAndBridgeUserRequests[i], false, 'queue')
          }
        }

        if (this.swapAndBridge.formStatus === SwapAndBridgeFormStatus.ReadyToSubmit) {
          await this.swapAndBridge.addActiveRoute({
            activeRouteId: transaction.activeRouteId,
            userTxIndex: transaction.userTxIndex
          })
        }

        if (activeRouteId) {
          await this.swapAndBridge.updateActiveRoute(activeRouteId, {
            userTxIndex: transaction.userTxIndex,
            userTxHash: null
          })
        }
      },
      true
    )
  }

  buildClaimWalletUserRequest(token: TokenResult) {
    if (!this.selectedAccount.account) return

    const claimableRewardsData =
      this.selectedAccount.portfolio.latest.rewards?.result?.claimableRewardsData

    if (!claimableRewardsData) return

    const userRequest: UserRequest = buildClaimWalletRequest({
      selectedAccount: this.selectedAccount.account.addr,
      selectedToken: token,
      claimableRewardsData
    })

    this.addUserRequest(userRequest)
  }

  buildMintVestingUserRequest(token: TokenResult) {
    if (!this.selectedAccount.account) return

    const addrVestingData = this.selectedAccount.portfolio.latest.rewards?.result?.addrVestingData

    if (!addrVestingData) return
    const userRequest: UserRequest = buildMintVestingRequest({
      selectedAccount: this.selectedAccount.account.addr,
      selectedToken: token,
      addrVestingData
    })

    this.addUserRequest(userRequest)
  }

  resolveUserRequest(data: any, requestId: UserRequest['id']) {
    const userRequest = this.userRequests.find((r) => r.id === requestId)
    if (!userRequest) return // TODO: emit error

    userRequest.dappPromise?.resolve(data)
    // These requests are transitionary initiated internally (not dApp requests) that block dApp requests
    // before being resolved. The timeout prevents the action-window from closing before the actual dApp request arrives
    if (['unlock', 'dappConnect'].includes(userRequest.action.kind)) {
      setTimeout(() => {
        this.removeUserRequest(requestId)
        this.emitUpdate()
      }, 300)
    } else {
      this.removeUserRequest(requestId)
      this.emitUpdate()
    }
  }

  rejectUserRequest(err: string, requestId: UserRequest['id']) {
    const userRequest = this.userRequests.find((r) => r.id === requestId)
    if (!userRequest) return

    if (requestId === ENTRY_POINT_AUTHORIZATION_REQUEST_ID) {
      this.userRequests = this.userRequests.filter(
        (r) =>
          !(
            r.action.kind === 'calls' &&
            r.meta.accountAddr === userRequest.meta.accountAddr &&
            r.meta.networkId === userRequest.meta.networkId
          )
      )
    }

    // if the userRequest that is about to be removed is an approval request
    // find and remove the associated pending transaction request if there is any
    // this is valid scenario for a swap & bridge txs with a BA
    if (userRequest.action.kind === 'calls') {
      const acc = this.accounts.accounts.find((a) => a.addr === userRequest.meta.accountAddr)!

      if (!isSmartAccount(acc) && userRequest.meta.isApproval) {
        const txUserRequest = this.userRequests.find((r) => r.id === userRequest.meta.activeRouteId)
        if (txUserRequest) this.removeUserRequest(txUserRequest.id)
      }
    }

    userRequest.dappPromise?.reject(ethErrors.provider.userRejectedRequest<any>(err))
    this.removeUserRequest(requestId)
  }

  async addUserRequest(
    req: UserRequest,
    withPriority?: boolean,
    executionType: 'queue' | 'open' = 'open'
  ) {
    if (withPriority) {
      this.userRequests.unshift(req)
    } else {
      this.userRequests.push(req)
    }

    const { id, action, meta } = req
    if (action.kind === 'calls') {
      // @TODO
      // one solution would be to, instead of checking, have a promise that we always await here, that is responsible for fetching
      // account data; however, this won't work with EOA accountOps, which have to always pick the first userRequest for a particular acc/network,
      // and be recalculated when one gets dismissed
      // although it could work like this: 1) await the promise, 2) check if exists 3) if not, re-trigger the promise;
      // 4) manage recalc on removeUserRequest too in order to handle EOAs
      // @TODO consider re-using this whole block in removeUserRequest
      await this.#ensureAccountInfo(meta.accountAddr, meta.networkId)
      if (this.signAccOpInitError) {
        return req.dappPromise?.reject(
          ethErrors.provider.custom({
            code: 1001,
            message: this.signAccOpInitError
          })
        )
      }

      const account = this.accounts.accounts.find((x) => x.addr === meta.accountAddr)!
      const accountState = this.accounts.accountStates[meta.accountAddr][meta.networkId]

      if (isSmartAccount(account)) {
        const network = this.networks.networks.find((n) => n.id === meta.networkId)!

        // find me the accountOp for the network if any, it's always 1 for SA
        const currentAccountOpAction = this.actions.actionsQueue.find(
          (a) =>
            a.type === 'accountOp' &&
            a.accountOp.accountAddr === account.addr &&
            a.accountOp.networkId === network.id
        ) as AccountOpAction | undefined

        const entryPointAuthorizationMessageFromHistory = await this.activity.findMessage(
          account.addr,
          (message) =>
            message.fromActionId === ENTRY_POINT_AUTHORIZATION_REQUEST_ID &&
            message.networkId === network.id
        )

        const hasAuthorized =
          !!currentAccountOpAction?.accountOp?.meta?.entryPointAuthorization ||
          !!entryPointAuthorizationMessageFromHistory

        if (shouldAskForEntryPointAuthorization(network, account, accountState, hasAuthorized)) {
          await this.addEntryPointAuthorization(req, network, accountState, executionType)
          this.emitUpdate()
          return
        }

        const accountOpAction = makeSmartAccountOpAction({
          account,
          networkId: meta.networkId,
          nonce: accountState.nonce,
          userRequests: this.userRequests,
          actionsQueue: this.actions.actionsQueue,
          entryPointAuthorizationSignature:
            entryPointAuthorizationMessageFromHistory?.signature ?? undefined
        })
        this.actions.addOrUpdateAction(accountOpAction, withPriority, executionType)
        if (this.signAccountOp) {
          if (this.signAccountOp.fromActionId === accountOpAction.id) {
            this.signAccountOp.update({ calls: accountOpAction.accountOp.calls })
            this.estimateSignAccountOp()
          }
        } else {
          // Even without an initialized SignAccountOpController or Screen, we should still update the portfolio and run the simulation.
          // It's necessary to continue operating with the token `amountPostSimulation` amount.
          this.updateSelectedAccountPortfolio(true, network)
        }
      } else {
        const accountOpAction = makeBasicAccountOpAction({
          account,
          networkId: meta.networkId,
          nonce: accountState.nonce,
          userRequest: req
        })
        this.actions.addOrUpdateAction(accountOpAction, withPriority, executionType)
      }
    } else {
      let actionType: 'dappRequest' | 'benzin' | 'signMessage' | 'switchAccount' = 'dappRequest'

      if (req.action.kind === 'typedMessage' || req.action.kind === 'message') {
        actionType = 'signMessage'

        if (this.actions.visibleActionsQueue.find((a) => a.type === 'signMessage')) {
          const msgReq = this.userRequests.find((uReq) => uReq.id === id)
          if (!msgReq) return
          msgReq.dappPromise?.reject(
            ethErrors.provider.custom({
              code: 1001,
              message:
                'Rejected: Please complete your pending message request before initiating a new one.'
            })
          )
          this.userRequests.splice(this.userRequests.indexOf(msgReq), 1)
          return
        }
      }
      if (req.action.kind === 'benzin') actionType = 'benzin'
      if (req.action.kind === 'switchAccount') actionType = 'switchAccount'

      this.actions.addOrUpdateAction(
        {
          id,
          type: actionType,
          userRequest: req as UserRequest as never
        },
        withPriority,
        executionType
      )
    }

    this.emitUpdate()
  }

  // @TODO allow this to remove multiple OR figure out a way to debounce re-estimations
  // first one sounds more reasonable
  // although the second one can't hurt and can help (or no debounce, just a one-at-a-time queue)
  removeUserRequest(
    id: UserRequest['id'],
    options: {
      shouldRemoveSwapAndBridgeRoute: boolean
    } = {
      shouldRemoveSwapAndBridgeRoute: true
    }
  ) {
    const req = this.userRequests.find((uReq) => uReq.id === id)
    if (!req) return

    // remove from the request queue
    this.userRequests.splice(this.userRequests.indexOf(req), 1)

    // update the pending stuff to be signed
    const { action, meta } = req
    if (action.kind === 'calls') {
      const network = this.networks.networks.find((net) => net.id === meta.networkId)!
      const account = this.accounts.accounts.find((x) => x.addr === meta.accountAddr)
      if (!account)
        throw new Error(
          `batchCallsFromUserRequests: tried to run for non-existent account ${meta.accountAddr}`
        )

      if (isSmartAccount(account)) {
        const accountOpIndex = this.actions.actionsQueue.findIndex(
          (a) => a.type === 'accountOp' && a.id === `${meta.accountAddr}-${meta.networkId}`
        )
        const accountOpAction = this.actions.actionsQueue[accountOpIndex] as
          | AccountOpAction
          | undefined
        // accountOp has just been rejected
        if (!accountOpAction) {
          this.updateSelectedAccountPortfolio(true, network)
          if (this.swapAndBridge.activeRoutes.length && options.shouldRemoveSwapAndBridgeRoute) {
            this.swapAndBridge.removeActiveRoute(id as number)
          }
          this.emitUpdate()
          return
        }

        accountOpAction.accountOp.calls = this.#batchCallsFromUserRequests(
          meta.accountAddr,
          meta.networkId
        )
        if (accountOpAction.accountOp.calls.length) {
          this.actions.addOrUpdateAction(accountOpAction)

          if (this.signAccountOp && this.signAccountOp.fromActionId === accountOpAction.id) {
            this.signAccountOp.update({ calls: accountOpAction.accountOp.calls, estimation: null })
            this.estimateSignAccountOp()
          }
        } else {
          if (this.signAccountOp && this.signAccountOp.fromActionId === accountOpAction.id) {
            this.destroySignAccOp()
          }
          this.actions.removeAction(`${meta.accountAddr}-${meta.networkId}`)
          this.updateSelectedAccountPortfolio(true, network)
        }
      } else {
        if (this.signAccountOp && this.signAccountOp.fromActionId === req.id) {
          this.destroySignAccOp()
        }
        this.actions.removeAction(id)
        this.updateSelectedAccountPortfolio(true, network)
      }
      if (this.swapAndBridge.activeRoutes.length && options.shouldRemoveSwapAndBridgeRoute) {
        this.swapAndBridge.removeActiveRoute(id as number)
      }
    } else {
      this.actions.removeAction(id)
    }
    this.emitUpdate()
  }

  async addEntryPointAuthorization(
    req: UserRequest,
    network: Network,
    accountState: AccountOnchainState,
    executionType: 'queue' | 'open' = 'open'
  ) {
    if (
      this.actions.visibleActionsQueue.find(
        (a) =>
          a.id === ENTRY_POINT_AUTHORIZATION_REQUEST_ID &&
          (a as SignMessageAction).userRequest.meta.networkId === req.meta.networkId
      )
    ) {
      this.actions.setCurrentActionById(ENTRY_POINT_AUTHORIZATION_REQUEST_ID)
      return
    }

    const typedMessageAction = await getEntryPointAuthorization(
      req.meta.accountAddr,
      network.chainId,
      BigInt(accountState.nonce)
    )
    await this.addUserRequest(
      {
        id: ENTRY_POINT_AUTHORIZATION_REQUEST_ID,
        action: typedMessageAction,
        meta: {
          isSignAction: true,
          accountAddr: req.meta.accountAddr,
          networkId: req.meta.networkId
        },
        session: req.session,
        dappPromise: req?.dappPromise
          ? { reject: req?.dappPromise?.reject, resolve: () => {} }
          : undefined
      } as SignUserRequest,
      true,
      executionType
    )
  }

  async addNetwork(network: AddNetworkRequestParams) {
    await this.networks.addNetwork(network)
    await this.updateSelectedAccountPortfolio()
  }

  async removeNetwork(id: NetworkId) {
    await this.networks.removeNetwork(id)
    this.portfolio.removeNetworkData(id)
    this.defiPositions.removeNetworkData(id)
  }

  async resolveAccountOpAction(data: any, actionId: AccountOpAction['id']) {
    const accountOpAction = this.actions.actionsQueue.find((a) => a.id === actionId)
    if (!accountOpAction) return

    const { accountOp } = accountOpAction as AccountOpAction
    const network = this.networks.networks.find((n) => n.id === accountOp.networkId)

    if (!network) return

    const meta: SignUserRequest['meta'] = {
      isSignAction: true,
      accountAddr: accountOp.accountAddr,
      chainId: network.chainId,
      networkId: '',
      txnId: null,
      userOpHash: null
    }
    if (data.submittedAccountOp) {
      // can be undefined, check submittedAccountOp.ts
      meta.txnId = data.submittedAccountOp.txnId

      meta.identifiedBy = data.submittedAccountOp.identifiedBy
    }

    const benzinUserRequest: SignUserRequest = {
      id: new Date().getTime(),
      action: { kind: 'benzin' },
      meta
    }
    await this.addUserRequest(benzinUserRequest, true)

    this.actions.removeAction(actionId)

    const accountOpUserRequests = this.userRequests.filter((r) =>
      accountOp.calls.some((c) => c.fromUserRequestId === r.id)
    )
    const swapAndBridgeUserRequests = accountOpUserRequests.filter(
      (r) => r.meta.activeRouteId && !r.meta.isApproval
    )

    // Update route status immediately, so that the UI quickly reflects the change
    // eslint-disable-next-line no-restricted-syntax
    for (const r of swapAndBridgeUserRequests) {
      // eslint-disable-next-line no-await-in-loop
      await this.swapAndBridge.updateActiveRoute(r.meta.activeRouteId, {
        routeStatus: 'in-progress'
      })
    }

    // handle wallet_sendCalls before pollTxnId as 1) it's faster
    // 2) the identifier is different
    // eslint-disable-next-line no-restricted-syntax
    for (const call of accountOp.calls) {
      const walletSendCallsUserReq = this.userRequests.find(
        (r) => r.id === call.fromUserRequestId && r.meta.isWalletSendCalls
      )
      if (walletSendCallsUserReq) {
        const identifiedBy = data.submittedAccountOp.identifiedBy
        walletSendCallsUserReq.dappPromise?.resolve({
          hash: `${identifiedBy.type}:${identifiedBy.identifier}`
        })
        // eslint-disable-next-line no-await-in-loop
        this.removeUserRequest(walletSendCallsUserReq.id, { shouldRemoveSwapAndBridgeRoute: false })
      }
    }

    // Note: this may take a while!
    const txnId = await pollTxnId(
      data.submittedAccountOp.identifiedBy,
      network,
      this.fetch,
      this.callRelayer
    )

    // Follow up update with the just polled txnId (that potentially came slower)
    // eslint-disable-next-line no-restricted-syntax
    for (const r of swapAndBridgeUserRequests) {
      // eslint-disable-next-line no-await-in-loop
      await this.swapAndBridge.updateActiveRoute(r.meta.activeRouteId, {
        userTxHash: txnId
      })
    }

    // eslint-disable-next-line no-restricted-syntax
    for (const call of accountOp.calls) {
      const uReq = this.userRequests.find((r) => r.id === call.fromUserRequestId)
      if (uReq) {
        uReq.dappPromise?.resolve({ hash: txnId })
        // eslint-disable-next-line no-await-in-loop
        this.removeUserRequest(uReq.id, { shouldRemoveSwapAndBridgeRoute: false })
      }
    }

    this.emitUpdate()
  }

  rejectAccountOpAction(
    err: string,
    actionId: AccountOpAction['id'],
    shouldOpenNextAction: boolean
  ) {
    const accountOpAction = this.actions.actionsQueue.find((a) => a.id === actionId)
    if (!accountOpAction) return

    const { accountOp, id } = accountOpAction as AccountOpAction

    if (this.signAccountOp && this.signAccountOp.fromActionId === id) {
      this.destroySignAccOp()
    }
    this.actions.removeAction(actionId, shouldOpenNextAction)
    // eslint-disable-next-line no-restricted-syntax
    for (const call of accountOp.calls) {
      if (call.fromUserRequestId) this.rejectUserRequest(err, call.fromUserRequestId)
    }

    this.emitUpdate()
  }

  async #updateGasPrice() {
    await this.#initialLoadPromise

    // if there's no signAccountOp initialized, we don't want to fetch gas
    const accOp = this.signAccountOp?.accountOp ?? null
    if (!accOp) return undefined

    const network = this.networks.networks.find((net) => net.id === accOp.networkId)
    if (!network) return undefined // shouldn't happen

    const account = this.accounts.accounts.find((x) => x.addr === accOp.accountAddr)
    if (!account) return undefined // shouldn't happen

    const is4337 = isErc4337Broadcast(
      account,
      network,
      this.accounts.accountStates[accOp.accountAddr][accOp.networkId]
    )
    const bundlerFetch = async () => {
      if (!is4337) return null
      return Bundler.fetchGasPrices(network).catch((e) => {
        this.emitError({
          level: 'silent',
          message: "Failed to fetch the bundler's gas price",
          error: e
        })
      })
    }
    const [gasPriceData, bundlerGas] = await Promise.all([
      getGasPriceRecommendations(this.providers.providers[network.id], network).catch((e) => {
        this.emitError({
          level: 'major',
          message: `Unable to get gas price for ${network.id}`,
          error: new Error(`Failed to fetch gas price: ${e?.message}`)
        })
        return null
      }),
      bundlerFetch()
    ])

    if (gasPriceData && gasPriceData.gasPrice) this.gasPrices[network.id] = gasPriceData.gasPrice
    if (bundlerGas) this.bundlerGasPrices[network.id] = bundlerGas

    return {
      blockGasLimit: gasPriceData?.blockGasLimit
    }
  }

  async updateSignAccountOpGasPrice() {
    if (!this.signAccountOp) return

    const accOp = this.signAccountOp.accountOp
    const gasData = await this.#updateGasPrice()

    // there's a chance signAccountOp gets destroyed between the time
    // the first "if (!this.signAccountOp) return" is performed and
    // the time we get here. To prevent issues, we check one more time
    if (!this.signAccountOp) return

    this.signAccountOp.update({
      gasPrices: this.gasPrices[accOp.networkId],
      bundlerGasPrices: this.bundlerGasPrices[accOp.networkId],
      blockGasLimit: gasData && gasData.blockGasLimit ? gasData.blockGasLimit : undefined
    })
    this.emitUpdate()
  }

  // @TODO: protect this from race conditions/simultanous executions
  async estimateSignAccountOp() {
    try {
      if (!this.signAccountOp) return

      // make a local copy to avoid updating the main reference
      const localAccountOp: AccountOp = { ...this.signAccountOp.accountOp }

      await this.#initialLoadPromise
      // new accountOps should have spoof signatures so that they can be easily simulated
      // this is not used by the Estimator, because it iterates through all associatedKeys and
      // it knows which ones are authenticated, and it can generate it's own spoofSig
      // @TODO
      // accountOp.signature = `${}03`

      // TODO check if needed data in accountStates are available
      // this.accountStates[accountOp.accountAddr][accountOp.networkId].
      const account = this.accounts.accounts.find((x) => x.addr === localAccountOp.accountAddr)

      // Here, we list EOA accounts for which you can also obtain an estimation of the AccountOp payment.
      // In the case of operating with a smart account (an account with creation code), all other EOAs can pay the fee.
      //
      // If the current account is an EOA, only this account can pay the fee,
      // and there's no need for checking other EOA accounts native balances.
      // This is already handled and estimated as a fee option in the estimate library, which is why we pass an empty array here.
      //
      // we're excluding the view only accounts from the natives to check
      // in all cases EXCEPT the case where we're making an estimation for
      // the view only account itself. In all other, view only accounts options
      // should not be present as the user cannot pay the fee with them (no key)
      const nativeToCheck = account?.creation
        ? this.accounts.accounts
            .filter(
              (acc) =>
                !isSmartAccount(acc) &&
                (acc.addr === localAccountOp.accountAddr ||
                  !getIsViewOnly(this.keystore.keys, acc.associatedKeys))
            )
            .map((acc) => acc.addr)
        : []

      if (!account)
        throw new Error(
          `estimateSignAccountOp: ${localAccountOp.accountAddr}: account does not exist`
        )
      const network = this.networks.networks.find((x) => x.id === localAccountOp.networkId)
      if (!network)
        throw new Error(
          `estimateSignAccountOp: ${localAccountOp.networkId}: network does not exist`
        )

      // Take the fee tokens from two places: the user's tokens and his gasTank
      // The gasTank tokens participate on each network as they belong everywhere
      // NOTE: at some point we should check all the "?" signs below and if
      // an error pops out, we should notify the user about it
      const networkFeeTokens =
        this.portfolio.getLatestPortfolioState(localAccountOp.accountAddr)?.[
          localAccountOp.networkId
        ]?.result?.feeTokens ?? []
      const gasTankFeeTokens =
        this.portfolio.getLatestPortfolioState(localAccountOp.accountAddr)?.gasTank?.result
          ?.tokens ?? []

      const feeTokens =
        [...networkFeeTokens, ...gasTankFeeTokens].filter((t) => t.flags.isFeeToken) || []

      // can be read from the UI
      const humanization = humanizeAccountOp(localAccountOp, {})
      humanization.forEach((call: any) => {
        if (!call.fullVisualization) return

        call.fullVisualization.forEach(async (visualization: any) => {
          if (visualization.type !== 'address' || !visualization.address) return

          await this.domains.reverseLookup(visualization.address)
        })
      })

      const additionalHints: GetOptions['additionalHints'] = humanization
        .map((call: any) =>
          !call.fullVisualization
            ? []
            : call.fullVisualization.map((vis: any) =>
                vis.address && isAddress(vis.address) ? getAddress(vis.address) : ''
              )
        )
        .flat()
        .filter((x: any) => isAddress(x))

      this.portfolio.addTokensToBeLearned(additionalHints, network.id)

      const accountOpsToBeSimulatedByNetwork = getAccountOpsForSimulation(
        account!,
        this.actions.visibleActionsQueue,
        network,
        this.signAccountOp?.accountOp
      )

      const [, estimation] = await Promise.all([
        // NOTE: we are not emitting an update here because the portfolio controller will do that
        // NOTE: the portfolio controller has it's own logic of constructing/caching providers, this is intentional, as
        // it may have different needs
        this.portfolio.updateSelectedAccount(
          localAccountOp.accountAddr,
          network,
          accountOpsToBeSimulatedByNetwork,
          { forceUpdate: true }
        ),
        estimate(
          this.providers.providers[localAccountOp.networkId],
          network,
          account,
          localAccountOp,
          this.accounts.accountStates,
          nativeToCheck,
          // @TODO - first time calling this, portfolio is still not loaded.
          feeTokens,
          {
            is4337Broadcast: isErc4337Broadcast(
              account,
              network,
              this.accounts.accountStates[localAccountOp.accountAddr][localAccountOp.networkId]
            )
          }
        ).catch((e) => {
          const { message } = getHumanReadableEstimationError(e)

          this.emitError({
            level: 'major',
            message,
            error: e
          })
          return null
        })
      ])

      // @race
      // if the signAccountOp has been deleted, don't continue as the request has already finished
      if (!this.signAccountOp) return

      // Basic Account (BA) has two pending actions:
      // 1. Approval transaction
      // 2. Actual transaction
      // If the user tries to sign the second action before the approval, the estimation will fail.
      // This part improves the error message for a better UX
      if (estimation && estimation.error) {
        if (!isSmartAccount(account)) {
          const userRequest = this.userRequests.find(
            (r) => r.id === this.signAccountOp?.accountOp.calls[0].fromUserRequestId
          )

          if (userRequest && userRequest.meta.activeRouteId && !userRequest.meta.isApproval) {
            const hasApprovalReq = this.userRequests.find(
              (r) => r.id === `${userRequest.meta.activeRouteId}-approval`
            )

            if (hasApprovalReq) {
              estimation.error = new Error(
                'Unable to estimate due to a pending approval. Please sign the approval transaction first to proceed with this transaction.'
              )
            }
          }
        }
      }

      if (estimation) {
        const currentNonceAhead =
          BigInt(estimation.currentAccountNonce) > (localAccountOp.nonce ?? 0n)

        // if the nonce from the estimation is bigger than the one in localAccountOp,
        // override the accountState and accountOp with the newly detected nonce
        if (currentNonceAhead) {
          localAccountOp.nonce = BigInt(estimation.currentAccountNonce)
          this.signAccountOp.accountOp.nonce = BigInt(estimation.currentAccountNonce)

          if (this.accounts.accountStates?.[localAccountOp.accountAddr]?.[localAccountOp.networkId])
            this.accounts.accountStates[localAccountOp.accountAddr][
              localAccountOp.networkId
            ].nonce = localAccountOp.nonce
        }

        const hasNonceDiscrepancy = estimation.error?.cause === 'NONCE_FAILURE'
        const lastTxn = this.activity.getLastTxn(localAccountOp.networkId)
        const SAHasOldNonceOnARelayerNetwork =
          isSmartAccount(account) &&
          !network.erc4337.enabled &&
          lastTxn &&
          localAccountOp.nonce === lastTxn.nonce &&
          lastTxn.success &&
          lastTxn.status === AccountOpStatus.Success

        if (hasNonceDiscrepancy || SAHasOldNonceOnARelayerNetwork) {
          this.accounts
            .updateAccountState(localAccountOp.accountAddr, 'pending', [localAccountOp.networkId])
            .then(() => this.estimateSignAccountOp())
            .catch((error) =>
              this.emitError({
                level: 'major',
                message:
                  'Failed to refetch the account state. Please try again to initialize your transaction',
                error
              })
            )
          return
        }
      }

      if (
        estimation &&
        estimation.nonFatalErrors &&
        estimation.nonFatalErrors.find((err) => err.cause === '4337_INVALID_NONCE') &&
        this.accounts.accountStates?.[localAccountOp.accountAddr]?.[localAccountOp.networkId]
      ) {
        this.accounts
          .updateAccountState(localAccountOp.accountAddr, 'pending', [localAccountOp.networkId])
          .then(() => this.estimateSignAccountOp())
          .catch((error) =>
            this.emitError({
              level: 'major',
              message:
                'Failed to refetch the account state. Please try again to initialize your transaction',
              error
            })
          )

        // returning here means estimation will not be set => better UX as
        // the user will not see the warning but instead
        // just wait for the new estimation
        return
      }

      // check if an RBF should be applied for the incoming transaction
      // for SA conditions are: take the last broadcast but not confirmed accOp
      // and check if the nonce is the same as the current nonce (non 4337 txns)
      // for EOA: check the last broadcast but not confirmed txn across SA
      // as the EOA could've broadcast a txn there + it's own history and
      // compare the highest found nonce
      const rbfAccountOps: { [key: string]: SubmittedAccountOp | null } = {}
      nativeToCheck.push(localAccountOp.accountAddr)
      nativeToCheck.forEach((accId) => {
        const notConfirmedOp = this.activity.getNotConfirmedOpIfAny(accId, localAccountOp.networkId)
        const currentNonce = this.accounts.accountStates?.[accId]?.[localAccountOp.networkId].nonce
        rbfAccountOps[accId] =
          notConfirmedOp &&
          !notConfirmedOp.gasFeePayment?.isERC4337 &&
          currentNonce === notConfirmedOp.nonce
            ? notConfirmedOp
            : null
      })

      // if there's an estimation error, override the pending results
      if (estimation && estimation.error) {
        this.portfolio.overridePendingResults(localAccountOp)
      }
      // update the signAccountOp controller once estimation finishes;
      // this eliminates the infinite loading bug if the estimation comes slower
      if (this.signAccountOp && estimation) {
        this.signAccountOp.update({ estimation, rbfAccountOps })
      }
    } catch (error: any) {
      this.signAccountOp?.calculateWarnings()
      this.emitError({
        level: 'silent',
        message: 'Estimation error',
        error
      })
    }
  }

  /**
   * There are 4 ways to broadcast an AccountOp:
   *   1. For basic accounts (EOA), there is only one way to do that. After
   *   signing the transaction, the serialized signed transaction object gets
   *   send to the network.
   *   2. For smart accounts, when EOA pays the fee. Two signatures are needed
   *   for this. The first one is the signature of the AccountOp itself. The
   *   second one is the signature of the transaction that will be executed
   *   by the smart account.
   *   3. For smart accounts that broadcast the ERC-4337 way.
   *   4. for smart accounts, when the Relayer does the broadcast.
   *
   */
  async #broadcastSignedAccountOp() {
    const accountOp = this.signAccountOp?.accountOp
    const estimation = this.signAccountOp?.estimation
    const actionId = this.signAccountOp?.fromActionId
    const contactSupportPrompt = 'Please try again or contact support if the problem persists.'

    if (
      !accountOp ||
      !estimation ||
      !actionId ||
      !accountOp.signingKeyAddr ||
      !accountOp.signingKeyType ||
      !accountOp.signature
    ) {
      const message = `Missing mandatory transaction details. ${contactSupportPrompt}`
      return this.#throwBroadcastAccountOp({ message })
    }

    const provider = this.providers.providers[accountOp.networkId]
    const account = this.accounts.accounts.find((acc) => acc.addr === accountOp.accountAddr)
    const network = this.networks.networks.find((n) => n.id === accountOp.networkId)

    if (!provider) {
      const networkName = network?.name || `network with id ${accountOp.networkId}`
      const message = `Provider for ${networkName} not found. ${contactSupportPrompt}`
      return this.#throwBroadcastAccountOp({ message })
    }

    if (!account) {
      const addr = shortenAddress(accountOp.accountAddr, 13)
      const message = `Account with address ${addr} not found. ${contactSupportPrompt}`
      return this.#throwBroadcastAccountOp({ message })
    }

    if (!network) {
      const message = `Network with id ${accountOp.networkId} not found. ${contactSupportPrompt}`
      return this.#throwBroadcastAccountOp({ message })
    }

    const accountState = this.accounts.accountStates[accountOp.accountAddr][accountOp.networkId]
    let transactionRes: {
      txnId?: string
      nonce: number
      identifiedBy: AccountOpIdentifiedBy
    } | null = null

    // Basic account (EOA)
    if (!isSmartAccount(account)) {
      try {
        const feePayerKeys = this.keystore.keys.filter(
          (key) => key.addr === accountOp.gasFeePayment!.paidBy
        )
        const feePayerKey =
          // Temporarily prioritize the key with the same type as the signing key.
          // TODO: Implement a way to choose the key type to broadcast with.
          feePayerKeys.find((key) => key.type === accountOp.signingKeyType) || feePayerKeys[0]
        if (!feePayerKey) {
          const missingKeyAddr = shortenAddress(accountOp.gasFeePayment!.paidBy, 13)
          const accAddr = shortenAddress(accountOp.accountAddr, 13)
          const message = `Key with address ${missingKeyAddr} for account with address ${accAddr} not found. ${contactSupportPrompt}`
          return await this.#throwBroadcastAccountOp({ message, accountState })
        }
        this.feePayerKey = feePayerKey
        this.emitUpdate()

        const signer = await this.keystore.getSigner(feePayerKey.addr, feePayerKey.type)
        if (signer.init) signer.init(this.#externalSignerControllers[feePayerKey.type])

        const gasFeePayment = accountOp.gasFeePayment!
        const { to, value, data } = accountOp.calls[0]
        const rawTxn: TxnRequest = {
          to: to ?? undefined,
          value,
          data,
          chainId: network!.chainId,
          nonce: await provider.getTransactionCount(accountOp.accountAddr),
          gasLimit: gasFeePayment.simulatedGasLimit
        }

        // if it's eip1559, send it as such. If no, go to legacy
        if (gasFeePayment.maxPriorityFeePerGas !== undefined) {
          rawTxn.maxFeePerGas = gasFeePayment.gasPrice
          rawTxn.maxPriorityFeePerGas = gasFeePayment.maxPriorityFeePerGas
          rawTxn.type = 2
        } else {
          rawTxn.gasPrice = gasFeePayment.gasPrice
          rawTxn.type = 0
        }

        const signedTxn = await signer.signRawTransaction(rawTxn)
        const broadcastRes = await provider.broadcastTransaction(signedTxn)
        transactionRes = {
          txnId: broadcastRes.hash,
          nonce: broadcastRes.nonce,
          identifiedBy: {
            type: 'Transaction',
            identifier: broadcastRes.hash
          }
        }
      } catch (error: any) {
        return this.#throwBroadcastAccountOp({ error, accountState })
      }
    }
    // Smart account but EOA pays the fee
    else if (
      account.creation &&
      accountOp.gasFeePayment &&
      accountOp.gasFeePayment.paidBy !== account.addr
    ) {
      const feePayerKeys = this.keystore.keys.filter(
        (key) => key.addr === accountOp.gasFeePayment!.paidBy
      )
      const feePayerKey =
        // Temporarily prioritize the key with the same type as the signing key.
        // TODO: Implement a way to choose the key type to broadcast with.
        feePayerKeys.find((key) => key.type === accountOp.signingKeyType) || feePayerKeys[0]
      if (!feePayerKey) {
        const missingKeyAddr = shortenAddress(accountOp.gasFeePayment!.paidBy, 13)
        const accAddr = shortenAddress(accountOp.accountAddr, 13)
        const message = `Key with address ${missingKeyAddr} for account with address ${accAddr} not found.`

        return this.#throwBroadcastAccountOp({ message, accountState })
      }

      this.feePayerKey = feePayerKey
      this.emitUpdate()

      let data
      let to
      if (accountState.isDeployed) {
        const ambireAccount = new Interface(AmbireAccount.abi)
        to = accountOp.accountAddr
        data = ambireAccount.encodeFunctionData('execute', [
          getSignableCalls(accountOp),
          accountOp.signature
        ])
      } else {
        const ambireFactory = new Interface(AmbireFactory.abi)
        to = account.creation.factoryAddr
        data = ambireFactory.encodeFunctionData('deployAndExecute', [
          account.creation.bytecode,
          account.creation.salt,
          getSignableCalls(accountOp),
          accountOp.signature
        ])
      }

      try {
        const signer = await this.keystore.getSigner(feePayerKey.addr, feePayerKey.type)
        if (signer.init) signer.init(this.#externalSignerControllers[feePayerKey.type])

        const rawTxn: TxnRequest = {
          to,
          data,
          // We ultimately do a smart contract call, which means we don't need
          // to send any `value` from the EOA address. The actual `value` will
          // get taken from the value encoded in the `data` field.
          value: BigInt(0),
          chainId: network.chainId,
          nonce: await provider.getTransactionCount(accountOp.gasFeePayment!.paidBy),
          gasLimit: accountOp.gasFeePayment.simulatedGasLimit
        }

        if (accountOp.gasFeePayment.maxPriorityFeePerGas !== undefined) {
          rawTxn.maxFeePerGas = accountOp.gasFeePayment.gasPrice
          rawTxn.maxPriorityFeePerGas = accountOp.gasFeePayment.maxPriorityFeePerGas
          rawTxn.type = 2
        } else {
          rawTxn.gasPrice = accountOp.gasFeePayment.gasPrice
          rawTxn.type = 0
        }

        const signedTxn = await signer.signRawTransaction(rawTxn)
        const broadcastRes = await provider.broadcastTransaction(signedTxn)
        transactionRes = {
          txnId: broadcastRes.hash,
          nonce: broadcastRes.nonce,
          identifiedBy: {
            type: 'Transaction',
            identifier: broadcastRes.hash
          }
        }
      } catch (error: any) {
        return this.#throwBroadcastAccountOp({ error, accountState })
      }
    }
    // Smart account, the ERC-4337 way
    else if (accountOp.gasFeePayment && accountOp.gasFeePayment.isERC4337) {
      const userOperation = accountOp.asUserOperation
      if (!userOperation) {
        const accAddr = shortenAddress(accountOp.accountAddr, 13)
        const message = `Trying to broadcast an ERC-4337 request but userOperation is not set for the account with address ${accAddr}`
        return this.#throwBroadcastAccountOp({ message, accountState })
      }

      // broadcast through bundler's service
      let userOperationHash
      try {
        userOperationHash = await bundler.broadcast(userOperation, network!)
      } catch (e: any) {
        return this.#throwBroadcastAccountOp({
          error: e,
          accountState
        })
      }
      if (!userOperationHash) {
        return this.#throwBroadcastAccountOp({
          message: 'Bundler broadcast failed. Please try broadcasting by an EOA or contact support.'
        })
      }

      transactionRes = {
        nonce: Number(userOperation.nonce),
        identifiedBy: {
          type: 'UserOperation',
          identifier: userOperationHash
        }
      }
    }
    // Smart account, the Relayer way
    else {
      try {
        const body = {
          gasLimit: Number(accountOp.gasFeePayment!.simulatedGasLimit),
          txns: getSignableCalls(accountOp),
          signature: accountOp.signature,
          signer: { address: accountOp.signingKeyAddr },
          nonce: Number(accountOp.nonce)
        }
        const response = await this.callRelayer(
          `/identity/${accountOp.accountAddr}/${accountOp.networkId}/submit`,
          'POST',
          body
        )
        if (!response.success) throw new Error(response.message)

        transactionRes = {
          txnId: response.txId,
          nonce: Number(accountOp.nonce),
          identifiedBy: {
            type: 'Relayer',
            identifier: response.id
          }
        }
      } catch (error: any) {
        return this.#throwBroadcastAccountOp({ error, accountState, isRelayer: true })
      }
    }

    if (!transactionRes)
      return this.#throwBroadcastAccountOp({
        message: 'No transaction response received after being broadcasted.'
      })

    const submittedAccountOp: SubmittedAccountOp = {
      ...accountOp,
      status: AccountOpStatus.BroadcastedButNotConfirmed,
      txnId: transactionRes.txnId,
      nonce: BigInt(transactionRes.nonce),
      identifiedBy: transactionRes.identifiedBy,
      timestamp: new Date().getTime(),
      isSingletonDeploy: !!accountOp.calls.find(
        (call) => call.to && getAddress(call.to) === SINGLETON
      )
    }
    await this.activity.addAccountOp(submittedAccountOp)
    await this.resolveAccountOpAction(
      {
        networkId: network.id,
        isUserOp: !!accountOp?.asUserOperation,
        submittedAccountOp
      },
      actionId
    )
    await this.#notificationManager.create({
      title: 'Done!',
      message: 'The transaction was successfully signed and broadcasted to the network.'
    })
    return Promise.resolve(submittedAccountOp)
  }

  // ! IMPORTANT !
  // Banners that depend on async data from sub-controllers should be implemented
  // in the sub-controllers themselves. This is because updates in the sub-controllers
  // will not trigger emitUpdate in the MainController, therefore the banners will
  // remain the same until a subsequent update in the MainController.
  get banners(): Banner[] {
    if (!this.selectedAccount.account || !this.networks.isInitialized) return []

    const activeSwapAndBridgeRoutesForSelectedAccount = getActiveRoutesForAccount(
      this.selectedAccount.account.addr,
      this.swapAndBridge.activeRoutes
    )
    const swapAndBridgeRoutesPendingSignature = activeSwapAndBridgeRoutesForSelectedAccount.filter(
      (r) => r.routeStatus === 'ready'
    )

    const accountOpBanners = getAccountOpBanners({
      accountOpActionsByNetwork: getAccountOpActionsByNetwork(
        this.selectedAccount.account.addr,
        this.actions.actionsQueue
      ),
      selectedAccount: this.selectedAccount.account.addr,
      accounts: this.accounts.accounts,
      networks: this.networks.networks,
      swapAndBridgeRoutesPendingSignature
    })

    return [...accountOpBanners]
  }

  #throwBroadcastAccountOp({
    message: humanReadableMessage,
    error: _err,
    accountState,
    isRelayer = false
  }: {
    message?: string
    error?: Error
    accountState?: AccountOnchainState
    isRelayer?: boolean
  }) {
    let message = humanReadableMessage || _err?.message

    if (message) {
      if (message.includes('pimlico_getUserOperationGasPrice')) {
        message = 'Fee too low. Please select a higher transaction speed and try again'
        this.updateSignAccountOpGasPrice()
      } else if (message.includes('INSUFFICIENT_PRIVILEGE')) {
        message = `Signer key not supported on this network.${
          !accountState?.isV2
            ? 'You can add/change signers from the web wallet or contact support.'
            : 'Please contact support.'
        }`
      } else if (message.includes('Transaction underpriced')) {
        message = 'Fee too low. Please select е higher transaction speed and try again'
        this.updateSignAccountOpGasPrice()
        this.estimateSignAccountOp()
      } else if (message.includes('Failed to fetch') && isRelayer) {
        message =
          'Currently, the Ambire relayer seems to be down. Please try again a few moments later or broadcast with a Basic Account'
      }
    } else if (_err) {
      message = getHumanReadableBroadcastError(_err).message
    } else {
      message = 'Unable to broadcast the transaction. Please try again or contact support.'
    }

    const error = _err || new Error(message)
    const replacementFeeLow = error?.message.includes('replacement fee too low')
    // To enable another try for signing in case of broadcast fail
    // broadcast is called in the FE only after successful signing
    this.signAccountOp?.updateStatus(SigningStatus.ReadyToSign, replacementFeeLow)
    if (replacementFeeLow) this.estimateSignAccountOp()

    this.feePayerKey = null

    return Promise.reject(new EmittableError({ level: 'major', message, error }))
  }

  get isSignRequestStillActive(): boolean {
    if (!this.signAccountOp) return false

    return !!this.actions.actionsQueue.find((a) => a.id === this.signAccountOp!.fromActionId)
  }

  // includes the getters in the stringified instance
  toJSON() {
    return {
      ...this,
      ...super.toJSON(),
      banners: this.banners,
      isSignRequestStillActive: this.isSignRequestStillActive
    }
  }
}<|MERGE_RESOLUTION|>--- conflicted
+++ resolved
@@ -1021,11 +1021,13 @@
             value: call.value ? getBigInt(call.value) : 0n
           }))
         },
-<<<<<<< HEAD
-        meta: { isSignAction: true, accountAddr, networkId: network.id, paymasterService },
-=======
-        meta: { isSignAction: true, isWalletSendCalls, accountAddr, networkId: network.id },
->>>>>>> da4b9ed9
+        meta: {
+          isSignAction: true,
+          isWalletSendCalls,
+          accountAddr,
+          networkId: network.id,
+          paymasterService
+        },
         dappPromise
       } as SignUserRequest
       if (!this.selectedAccount.account.creation) {
