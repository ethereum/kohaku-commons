/* eslint-disable @typescript-eslint/brace-style */

import { ethErrors } from 'eth-rpc-errors'
import { getAddress, getBigInt, Interface, isAddress } from 'ethers'

import AmbireAccount from '../../../contracts/compiled/AmbireAccount.json'
import AmbireFactory from '../../../contracts/compiled/AmbireFactory.json'
import EmittableError from '../../classes/EmittableError'
import SwapAndBridgeError from '../../classes/SwapAndBridgeError'
import { BUNDLER } from '../../consts/bundlers'
import { ORIGINS_WHITELISTED_TO_ALL_ACCOUNTS } from '../../consts/dappCommunication'
import { AMBIRE_ACCOUNT_FACTORY, SINGLETON } from '../../consts/deploy'
import {
  BIP44_LEDGER_DERIVATION_TEMPLATE,
  BIP44_STANDARD_DERIVATION_TEMPLATE
} from '../../consts/derivation'
import {
  Account,
  AccountId,
  AccountOnchainState,
  AccountWithNetworkMeta
} from '../../interfaces/account'
import { Banner } from '../../interfaces/banner'
import { DappProviderRequest } from '../../interfaces/dapp'
import { Fetch } from '../../interfaces/fetch'
import {
  ExternalSignerControllers,
  Key,
  KeystoreSignerType,
  TxnRequest
} from '../../interfaces/keystore'
import { AddNetworkRequestParams, Network, NetworkId } from '../../interfaces/network'
import { NotificationManager } from '../../interfaces/notification'
import { RPCProvider } from '../../interfaces/provider'
import { Storage } from '../../interfaces/storage'
import { SocketAPISendTransactionRequest } from '../../interfaces/swapAndBridge'
import { Calls, DappUserRequest, SignUserRequest, UserRequest } from '../../interfaces/userRequest'
import { WindowManager } from '../../interfaces/window'
import { getContractImplementation, has7702 } from '../../libs/7702/7702'
import {
  canBecomeSmarter,
  canBecomeSmarterOnChain,
  getDefaultSelectedAccount,
  hasBecomeSmarter,
  isBasicAccount,
  isSmartAccount
} from '../../libs/account/account'
import { AccountOp, AccountOpStatus, getSignableCalls } from '../../libs/accountOp/accountOp'
import {
  AccountOpIdentifiedBy,
  getDappIdentifier,
  pollTxnId,
  SubmittedAccountOp
} from '../../libs/accountOp/submittedAccountOp'
import { Call } from '../../libs/accountOp/types'
import {
  dappRequestMethodToActionKind,
  getAccountOpActionsByNetwork,
  getAccountOpFromAction
} from '../../libs/actions/actions'
import { getAccountOpBanners, getBecomeSmarterEOABanner } from '../../libs/banners/banners'
import { getPaymasterService } from '../../libs/erc7677/erc7677'
import {
  getHumanReadableBroadcastError,
  getHumanReadableEstimationError
} from '../../libs/errorHumanizer'
import { insufficientPaymasterFunds } from '../../libs/errorHumanizer/errors'
import { estimate } from '../../libs/estimate/estimate'
import { EstimateResult } from '../../libs/estimate/interfaces'
import { GasRecommendation, getGasPriceRecommendations } from '../../libs/gasPrice/gasPrice'
import { humanizeAccountOp } from '../../libs/humanizer'
import { KeyIterator } from '../../libs/keyIterator/keyIterator'
import {
  ACCOUNT_SWITCH_USER_REQUEST,
  buildSwitchAccountUserRequest,
  getAccountOpsForSimulation,
  makeBasicAccountOpAction,
  makeSmartAccountOpAction
} from '../../libs/main/main'
import { relayerAdditionalNetworks } from '../../libs/networks/networks'
import { isPortfolioGasTankResult } from '../../libs/portfolio/helpers'
import { GetOptions, TokenResult } from '../../libs/portfolio/interfaces'
import { relayerCall } from '../../libs/relayerCall/relayerCall'
import { parse } from '../../libs/richJson/richJson'
import { isNetworkReady } from '../../libs/selectedAccount/selectedAccount'
import {
  adjustEntryPointAuthorization,
  getAuthorizationHash,
  getEntryPointAuthorization
} from '../../libs/signMessage/signMessage'
import {
  buildSwapAndBridgeUserRequests,
  getActiveRoutesForAccount
} from '../../libs/swapAndBridge/swapAndBridge'
import { debugTraceCall } from '../../libs/tracer/debugTraceCall'
import {
  buildClaimWalletRequest,
  buildMintVestingRequest,
  buildTransferUserRequest
} from '../../libs/transfer/userRequest'
import {
  ENTRY_POINT_AUTHORIZATION_REQUEST_ID,
  isErc4337Broadcast,
  shouldAskForEntryPointAuthorization
} from '../../libs/userOperation/userOperation'
import { getDefaultBundler } from '../../services/bundlers/getBundler'
import { GasSpeeds } from '../../services/bundlers/types'
import { paymasterFactory } from '../../services/paymaster'
import { failedPaymasters } from '../../services/paymaster/FailedPaymasters'
import { SocketAPI } from '../../services/socket/api'
import { getIsViewOnly } from '../../utils/accounts'
import shortenAddress from '../../utils/shortenAddress'
import wait from '../../utils/wait'
import { AccountAdderController } from '../accountAdder/accountAdder'
import { AccountsController } from '../accounts/accounts'
import {
  AccountOpAction,
  ActionExecutionType,
  ActionPosition,
  ActionsController,
  SignMessageAction
} from '../actions/actions'
import { ActivityController } from '../activity/activity'
import { SignedMessage } from '../activity/types'
import { AddressBookController } from '../addressBook/addressBook'
import { DappsController } from '../dapps/dapps'
import { DefiPositionsController } from '../defiPositions/defiPositions'
import { DomainsController } from '../domains/domains'
import { EmailVaultController } from '../emailVault/emailVault'
import EventEmitter, { ErrorRef, Statuses } from '../eventEmitter/eventEmitter'
import { FeatureFlagsController } from '../featureFlags/featureFlags'
import { InviteController } from '../invite/invite'
import { KeystoreController } from '../keystore/keystore'
import { NetworksController } from '../networks/networks'
import { PortfolioController } from '../portfolio/portfolio'
import { ProvidersController } from '../providers/providers'
/* eslint-disable @typescript-eslint/no-floating-promises */
import { SelectedAccountController } from '../selectedAccount/selectedAccount'
import { SignAccountOpController, SigningStatus } from '../signAccountOp/signAccountOp'
import { TraceCallDiscoveryStatus } from '../../interfaces/signAccountOp'
import { SignMessageController } from '../signMessage/signMessage'
import { SwapAndBridgeController, SwapAndBridgeFormStatus } from '../swapAndBridge/swapAndBridge'

const STATUS_WRAPPED_METHODS = {
  onAccountAdderSuccess: 'INITIAL',
  signAccountOp: 'INITIAL',
  broadcastSignedAccountOp: 'INITIAL',
  removeAccount: 'INITIAL',
  handleAccountAdderInitLedger: 'INITIAL',
  handleAccountAdderInitLattice: 'INITIAL',
  importSmartAccountFromDefaultSeed: 'INITIAL',
  buildSwapAndBridgeUserRequest: 'INITIAL',
  importSmartAccountFromSavedSeed: 'INITIAL',
  selectAccount: 'INITIAL'
} as const

export class MainController extends EventEmitter {
  #storage: Storage

  fetch: Fetch

  // Holds the initial load promise, so that one can wait until it completes
  #initialLoadPromise: Promise<void>

  callRelayer: Function

  isReady: boolean = false

  featureFlags: FeatureFlagsController

  invite: InviteController

  keystore: KeystoreController

  /**
   * Hardware wallets (usually) need an additional (external signer) controller,
   * that is app-specific (web, mobile) and is used to interact with the device.
   * (example: LedgerController, TrezorController, LatticeController)
   */
  #externalSignerControllers: ExternalSignerControllers = {}

  // Subcontrollers
  networks: NetworksController

  providers: ProvidersController

  accountAdder: AccountAdderController

  portfolio: PortfolioController

  defiPositions: DefiPositionsController

  dapps: DappsController

  actions: ActionsController

  // Public sub-structures
  // @TODO emailVaults
  emailVault: EmailVaultController

  signMessage: SignMessageController

  swapAndBridge: SwapAndBridgeController

  signAccountOp: SignAccountOpController | null = null

  signAccOpInitError: string | null = null

  activity: ActivityController

  addressBook: AddressBookController

  domains: DomainsController

  accounts: AccountsController

  selectedAccount: SelectedAccountController

  userRequests: UserRequest[] = []

  userRequestWaitingAccountSwitch: UserRequest[] = []

  // network => GasRecommendation[]
  gasPrices: { [key: string]: GasRecommendation[] } = {}

  // network => BundlerGasPrice
  bundlerGasPrices: { [key: string]: { speeds: GasSpeeds; bundler: BUNDLER } } = {}

  accountOpsToBeConfirmed: { [key: string]: { [key: string]: AccountOp } } = {}

  // TODO: Temporary solution to expose the fee payer key during Account Op broadcast.
  feePayerKey: Key | null = null

  lastUpdate: Date = new Date()

  isOffline: boolean = false

  statuses: Statuses<keyof typeof STATUS_WRAPPED_METHODS> = STATUS_WRAPPED_METHODS

  #windowManager: WindowManager

  #notificationManager: NotificationManager

  #signAccountOpSigningPromise?: Promise<AccountOp | void | null>

  #signAccountOpBroadcastPromise?: Promise<SubmittedAccountOp>

  #traceCallTimeoutId: ReturnType<typeof setTimeout> | null = null

  constructor({
    storage,
    fetch,
    relayerUrl,
    velcroUrl,
    socketApiKey,
    keystoreSigners,
    externalSignerControllers,
    windowManager,
    notificationManager
  }: {
    storage: Storage
    fetch: Fetch
    relayerUrl: string
    velcroUrl: string
    socketApiKey: string
    keystoreSigners: Partial<{ [key in Key['type']]: KeystoreSignerType }>
    externalSignerControllers: ExternalSignerControllers
    windowManager: WindowManager
    notificationManager: NotificationManager
  }) {
    super()
    this.#storage = storage
    this.fetch = fetch
    this.#windowManager = windowManager
    this.#notificationManager = notificationManager

    this.featureFlags = new FeatureFlagsController()
    this.invite = new InviteController({ relayerUrl, fetch, storage: this.#storage })
    this.keystore = new KeystoreController(this.#storage, keystoreSigners, windowManager)
    this.#externalSignerControllers = externalSignerControllers
    this.networks = new NetworksController(
      this.#storage,
      this.fetch,
      async (network: Network) => {
        this.providers.setProvider(network)
        await this.reloadSelectedAccount({ networkId: network.id })
      },
      (networkId: NetworkId) => {
        this.providers.removeProvider(networkId)
      }
    )
    this.providers = new ProvidersController(this.networks)
    this.accounts = new AccountsController(
      this.#storage,
      this.providers,
      this.networks,
      async (accounts) => {
        const defaultSelectedAccount = getDefaultSelectedAccount(accounts)
        if (defaultSelectedAccount) {
          await this.#selectAccount(defaultSelectedAccount.addr)
        }
      },
      this.providers.updateProviderIsWorking.bind(this.providers),
      this.#updateIsOffline.bind(this)
    )
    this.selectedAccount = new SelectedAccountController({
      storage: this.#storage,
      accounts: this.accounts
    })
    this.portfolio = new PortfolioController(
      this.#storage,
      this.fetch,
      this.providers,
      this.networks,
      this.accounts,
      relayerUrl,
      velcroUrl
    )
    this.defiPositions = new DefiPositionsController({
      fetch: this.fetch,
      storage,
      selectedAccount: this.selectedAccount,
      networks: this.networks,
      providers: this.providers
    })
    this.emailVault = new EmailVaultController(this.#storage, this.fetch, relayerUrl, this.keystore)
    this.accountAdder = new AccountAdderController({
      accounts: this.accounts,
      keystore: this.keystore,
      networks: this.networks,
      providers: this.providers,
      relayerUrl,
      fetch: this.fetch
    })
    this.addressBook = new AddressBookController(this.#storage, this.accounts, this.selectedAccount)
    this.signMessage = new SignMessageController(
      this.keystore,
      this.providers,
      this.networks,
      this.accounts,
      this.#externalSignerControllers
    )
    const socketAPI = new SocketAPI({ apiKey: socketApiKey, fetch: this.fetch })
    this.dapps = new DappsController(this.#storage)
    this.actions = new ActionsController({
      selectedAccount: this.selectedAccount,
      windowManager,
      notificationManager,
      onActionWindowClose: () => {
        const userRequestsToRejectOnWindowClose = this.userRequests.filter(
          (r) => r.action.kind !== 'calls'
        )
        userRequestsToRejectOnWindowClose.forEach((r) =>
          this.rejectUserRequest(ethErrors.provider.userRejectedRequest().message, r.id)
        )

        this.userRequestWaitingAccountSwitch = []
        this.emitUpdate()
      }
    })
    this.selectedAccount.initControllers({
      portfolio: this.portfolio,
      defiPositions: this.defiPositions,
      actions: this.actions,
      networks: this.networks,
      providers: this.providers
    })

    this.callRelayer = relayerCall.bind({ url: relayerUrl, fetch: this.fetch })
    this.activity = new ActivityController(
      this.#storage,
      this.fetch,
      this.callRelayer,
      this.accounts,
      this.selectedAccount,
      this.providers,
      this.networks,
      async (network: Network) => {
        await this.setContractsDeployedToTrueIfDeployed(network)
      }
    )
    this.swapAndBridge = new SwapAndBridgeController({
      selectedAccount: this.selectedAccount,
      networks: this.networks,
      activity: this.activity,
      invite: this.invite,
      socketAPI,
      storage: this.#storage,
      actions: this.actions
    })
    this.domains = new DomainsController(this.providers.providers)

    this.#initialLoadPromise = this.#load()
    paymasterFactory.init(relayerUrl, fetch, (e: ErrorRef) => {
      if (!this.signAccountOp) return
      this.emitError(e)
    })
  }

  /**
   * - Updates the selected account's account state, portfolio and defi positions
   * - Calls batchReverseLookup for all accounts
   *
   * It's not a problem to call it many times consecutively as all methods have internal
   * caching mechanisms to prevent unnecessary calls.
   */
  onPopupOpen() {
    const FIVE_MINUTES = 1000 * 60 * 5
    const selectedAccountAddr = this.selectedAccount.account?.addr
    this.domains.batchReverseLookup(this.accounts.accounts.map((a) => a.addr))
    if (!this.activity.broadcastedButNotConfirmed.length) {
      // Update defi positions together with the portfolio for simplicity
      this.defiPositions.updatePositions({ maxDataAgeMs: FIVE_MINUTES })
      this.updateSelectedAccountPortfolio(undefined, undefined, FIVE_MINUTES)
    }

    if (selectedAccountAddr && !this.accounts.areAccountStatesLoading)
      this.accounts.updateAccountState(selectedAccountAddr)
  }

  async #load(): Promise<void> {
    this.isReady = false
    // #load is called in the constructor which is synchronous
    // we await (1 ms/next tick) for the constructor to extend the EventEmitter class
    // and then we call it's methods
    await wait(1)
    this.emitUpdate()
    await this.networks.initialLoadPromise
    await this.providers.initialLoadPromise
    await this.accounts.initialLoadPromise
    await this.selectedAccount.initialLoadPromise

    this.defiPositions.updatePositions()
    this.updateSelectedAccountPortfolio()
    this.domains.batchReverseLookup(this.accounts.accounts.map((a) => a.addr))
    /**
     * Listener that gets triggered as a finalization step of adding new
     * accounts via the AccountAdder controller flow.
     *
     * VIEW-ONLY ACCOUNTS: In case of changes in this method, make sure these
     * changes are reflected for view-only accounts as well. Because the
     * view-only accounts import flow bypasses the AccountAdder, this method
     * won't click for them. Their on add success flow continues in the
     * MAIN_CONTROLLER_ADD_VIEW_ONLY_ACCOUNTS action case.
     */
    const onAccountAdderSuccess = () => {
      if (this.accountAdder.addAccountsStatus !== 'SUCCESS') return

      return this.withStatus(
        'onAccountAdderSuccess',
        async () => {
          // Add accounts first, because some of the next steps have validation
          // if accounts exists.
          await this.accounts.addAccounts(this.accountAdder.readyToAddAccounts)

          // Then add keys, because some of the next steps could have validation
          // if keys exists. Should be separate (not combined in Promise.all,
          // since firing multiple keystore actions is not possible
          // (the #wrapKeystoreAction listens for the first one to finish and
          // skips the parallel one, if one is requested).

          await this.keystore.addKeys(this.accountAdder.readyToAddKeys.internal)
          await this.keystore.addKeysExternallyStored(this.accountAdder.readyToAddKeys.external)

          // Update the saved seed `hdPathTemplate` if accounts were added from
          // the saved seed, so when user opts in to "Import a new Smart Account
          // from the saved Seed Phrase" the next account is derived based
          // on the latest `hdPathTemplate` chosen in the AccountAdder.
          if (this.accountAdder.isInitializedWithSavedSeed)
            this.keystore.changeSavedSeedHdPathTemplateIfNeeded(this.accountAdder.hdPathTemplate)
          if (this.keystore.hasKeystoreTempSeed)
            this.keystore.changeTempSeedHdPathTemplateIfNeeded(this.accountAdder.hdPathTemplate)
        },
        true
      )
    }
    this.accountAdder.onUpdate(onAccountAdderSuccess)

    this.isReady = true
    this.emitUpdate()
  }

  lock() {
    this.keystore.lock()
    this.emailVault.cleanMagicAndSessionKeys()
    this.selectedAccount.setDashboardNetworkFilter(null)
  }

  async selectAccount(toAccountAddr: string) {
    await this.withStatus('selectAccount', async () => this.#selectAccount(toAccountAddr), true)
  }

  async #selectAccount(toAccountAddr: string | null) {
    await this.#initialLoadPromise
    if (!toAccountAddr) {
      await this.selectedAccount.setAccount(null)

      this.emitUpdate()
      return
    }

    const accountToSelect = this.accounts.accounts.find((acc) => acc.addr === toAccountAddr)
    if (!accountToSelect) {
      console.error(`Account with address ${toAccountAddr} does not exist`)
      return
    }

    this.isOffline = false
    // call closeActionWindow while still on the currently selected account to allow proper
    // state cleanup of the controllers like actionsCtrl, signAccountOpCtrl, signMessageCtrl...
    if (this.actions?.currentAction?.type !== 'switchAccount') {
      this.actions.closeActionWindow()
    }
    this.selectedAccount.setAccount(accountToSelect)
    this.swapAndBridge.onAccountChange()
    this.dapps.broadcastDappSessionEvent('accountsChanged', [toAccountAddr])
    // forceEmitUpdate to update the getters in the FE state of the ctrl
    await this.forceEmitUpdate()
    await this.actions.forceEmitUpdate()
    await this.addressBook.forceEmitUpdate()
    // Don't await these as they are not critical for the account selection
    // and if the user decides to quickly change to another account withStatus
    // will block the UI until these are resolved.
    this.reloadSelectedAccount({ forceUpdate: false })
    this.emitUpdate()
  }

  async importSmartAccountFromSavedSeed(seed?: string) {
    await this.withStatus(
      'importSmartAccountFromSavedSeed',
      async () => {
        if (this.accountAdder.isInitialized) this.accountAdder.reset()
        if (seed && !this.keystore.hasKeystoreSavedSeed) {
          await this.keystore.addSeed({ seed, hdPathTemplate: BIP44_STANDARD_DERIVATION_TEMPLATE })
        }

        const savedSeed = await this.keystore.getSavedSeed()
        if (!savedSeed) {
          throw new EmittableError({
            message:
              'Failed to retrieve saved seed phrase from keystore. Please try again or contact Ambire support if the issue persists.',
            level: 'major',
            error: new Error('failed to retrieve saved seed phrase from keystore')
          })
        }

        const keyIterator = new KeyIterator(savedSeed.seed)
        await this.accountAdder.init({
          keyIterator,
          hdPathTemplate: savedSeed.hdPathTemplate,
          pageSize: 1,
          shouldGetAccountsUsedOnNetworks: false,
          shouldSearchForLinkedAccounts: false
        })

        let currentPage: number = 1
        let isAccountAlreadyAdded: boolean
        let nextSmartAccount: AccountWithNetworkMeta | undefined

        const findNextSmartAccount = async () => {
          do {
            // eslint-disable-next-line no-await-in-loop
            await this.accountAdder.setPage({ page: currentPage })

            nextSmartAccount = this.accountAdder.accountsOnPage.find(
              ({ isLinked, account }) => !isLinked && isSmartAccount(account)
            )?.account

            if (!nextSmartAccount) break

            isAccountAlreadyAdded = !!this.accounts.accounts.find(
              // eslint-disable-next-line @typescript-eslint/no-loop-func
              (a) => a.addr === nextSmartAccount!.addr
            )

            currentPage++
          } while (isAccountAlreadyAdded)
        }

        await findNextSmartAccount()

        if (!nextSmartAccount) {
          throw new EmittableError({
            message:
              'Internal error while looking for account to add. Please start the process all over again and if the issue persists contact Ambire support.',
            level: 'major',
            error: new Error('Internal error: Failed to find a smart account to add')
          })
        }

        this.accountAdder.selectAccount(nextSmartAccount)

        const readyToAddKeys = this.accountAdder.retrieveInternalKeysOfSelectedAccounts()

        await this.accountAdder.addAccounts(this.accountAdder.selectedAccounts, {
          internal: readyToAddKeys,
          external: []
        })
      },
      true
    )
  }

  initSignAccOp(actionId: AccountOpAction['id']): null | void {
    const accountOp = getAccountOpFromAction(actionId, this.actions.actionsQueue)
    if (!accountOp) {
      this.signAccOpInitError =
        'We cannot initiate the signing process because no transaction has been found for the specified account and network.'
      return null
    }

    const network = this.networks.networks.find((net) => net.id === accountOp.networkId)

    if (
      !this.selectedAccount.account ||
      this.selectedAccount.account.addr !== accountOp.accountAddr
    ) {
      this.signAccOpInitError =
        'Attempting to initialize an accountOp for an account other than the currently selected one.'
      return null
    }

    if (!network) {
      this.signAccOpInitError =
        'We cannot initiate the signing process as we are unable to locate the specified network.'
      return null
    }

    // on init, set the accountOp nonce to the latest one we know
    // it could happen that the user inits a userRequest with an old
    // accountState and therefore caching the old nonce in the accountOp.
    // we make sure the latest nonce is set when initing signAccountOp
    const state = this.accounts.accountStates?.[accountOp.accountAddr]?.[accountOp.networkId]
    if (state) accountOp.nonce = state.nonce

    this.signAccOpInitError = null

    this.signAccountOp = new SignAccountOpController(
      this.accounts,
      this.keystore,
      this.portfolio,
      this.#externalSignerControllers,
      this.selectedAccount.account,
      network,
      actionId,
      accountOp,
      () => {
        this.estimateSignAccountOp()
      },
      () => {
        return this.isSignRequestStillActive
      }
    )

    this.emitUpdate()

    this.updateSignAccountOpGasPrice()
    this.estimateSignAccountOp({ shouldTraceCall: true })
  }

  async handleSignAndBroadcastAccountOp() {
    await this.withStatus(
      'signAccountOp',
      async () => {
        const wasAlreadySigned = this.signAccountOp?.status?.type === SigningStatus.Done
        if (wasAlreadySigned) return Promise.resolve()

        if (!this.signAccountOp) {
          const message =
            'The signing process was not initialized as expected. Please try again later or contact Ambire support if the issue persists.'
          const error = new Error('SignAccountOp is not initialized')
          this.emitError({ level: 'major', message, error })
          return Promise.reject(error)
        }

        // Reset the promise in the `finally` block to ensure it doesn't remain unresolved if an error is thrown
        this.#signAccountOpSigningPromise = this.signAccountOp.sign().finally(() => {
          this.#signAccountOpSigningPromise = undefined
        })

        return this.#signAccountOpSigningPromise
      },
      true
    )

    // Error handling on the prev step will notify the user, it's fine to return here
    if (this.signAccountOp?.status?.type !== SigningStatus.Done) return

    return this.withStatus(
      'broadcastSignedAccountOp',
      async () => {
        // Reset the promise in the `finally` block to ensure it doesn't remain unresolved if an error is thrown
        this.#signAccountOpBroadcastPromise = this.#broadcastSignedAccountOp().finally(() => {
          this.#signAccountOpBroadcastPromise = undefined
        })
        return this.#signAccountOpBroadcastPromise
      },
      true
    )
  }

  destroySignAccOp() {
    if (!this.signAccountOp) return

    this.feePayerKey = null
    this.signAccountOp = null
    this.signAccOpInitError = null

    // NOTE: no need to update the portfolio here as an update is
    // fired upon removeUserRequest

    this.emitUpdate()
  }

  async traceCall(estimation: EstimateResult) {
    const accountOp = this.signAccountOp?.accountOp
    if (!accountOp) return

    const network = this.networks.networks.find((net) => net.id === accountOp?.networkId)
    if (!network) return

    // `traceCall` should not be invoked too frequently. However, if there is a pending timeout,
    // it should be cleared to prevent the previous interval from changing the status
    // to `SlowPendingResponse` for the newer `traceCall` invocation.
    if (this.#traceCallTimeoutId) clearTimeout(this.#traceCallTimeoutId)

    // Here, we also check the status because, in the case of re-estimation,
    // `traceCallDiscoveryStatus` is already set, and we don’t want to reset it to "InProgress".
    // This prevents the BalanceDecrease banner from flickering.
    if (
      this.signAccountOp &&
      this.signAccountOp.traceCallDiscoveryStatus === TraceCallDiscoveryStatus.NotStarted
    )
      this.signAccountOp.traceCallDiscoveryStatus = TraceCallDiscoveryStatus.InProgress

    // Flag the discovery logic as `SlowPendingResponse` if the call does not resolve within 2 seconds.
    const timeoutId = setTimeout(() => {
      if (this.signAccountOp) {
        this.signAccountOp.traceCallDiscoveryStatus = TraceCallDiscoveryStatus.SlowPendingResponse
        this.signAccountOp.calculateWarnings()
      }
    }, 2000)

    this.#traceCallTimeoutId = timeoutId

    try {
      const account = this.accounts.accounts.find((acc) => acc.addr === accountOp.accountAddr)!
      const state = this.accounts.accountStates[accountOp.accountAddr][accountOp.networkId]
      const provider = this.providers.providers[network.id]
      const gasPrice = this.gasPrices[network.id]
      const { tokens, nfts } = await debugTraceCall(
        account,
        accountOp,
        provider,
        state,
        estimation.gasUsed,
        gasPrice,
        !network.rpcNoStateOverride
      )
      const learnedNewTokens = this.portfolio.addTokensToBeLearned(tokens, network.id)
      const learnedNewNfts = await this.portfolio.learnNfts(nfts, network.id)
      const accountOpsForSimulation = getAccountOpsForSimulation(
        account,
        this.actions.visibleActionsQueue,
        network,
        accountOp
      )
      // update the portfolio only if new tokens were found through tracing
      if (learnedNewTokens || learnedNewNfts) {
<<<<<<< HEAD
        this.portfolio
          .updateSelectedAccount(
            accountOp.accountAddr,
            network,
            accountOpsForSimulation
              ? {
                  accountOps: accountOpsForSimulation,
                  states: await this.accounts.getOrFetchAccountStates(account.addr)
                }
              : undefined,
            { forceUpdate: true }
          )
          // fire an update request to refresh the warnings if any
          .then(() => this.signAccountOp?.update({}))
=======
        await this.portfolio.updateSelectedAccount(
          accountOp.accountAddr,
          network,
          getAccountOpsForSimulation(account, this.actions.visibleActionsQueue, network, accountOp),
          { forceUpdate: true }
        )
>>>>>>> 6846ccfd
      }

      if (this.signAccountOp)
        this.signAccountOp.traceCallDiscoveryStatus = TraceCallDiscoveryStatus.Done
    } catch (e: any) {
      if (this.signAccountOp)
        this.signAccountOp.traceCallDiscoveryStatus = TraceCallDiscoveryStatus.Failed

      this.emitError({
        level: 'silent',
        message: 'Error in main.traceCall',
        error: new Error(`Debug trace call error on ${network.id}: ${e.message}`)
      })
    }

    this.signAccountOp?.calculateWarnings()
    this.#traceCallTimeoutId = null
    clearTimeout(timeoutId)
  }

  // show signAccountOp with previously added userRequests kind calls
  #makeAccountOpFromStackedCalls(networkId: string, accountAddr: string) {
    // no account op request if there isn't one
    const callsUserReq = this.userRequests.find(
      (req) =>
        req.action.kind === 'calls' &&
        req.meta.networkId === networkId &&
        req.meta.accountAddr === accountAddr
    )
    if (!callsUserReq) return

    const accountOpAction = makeSmartAccountOpAction({
      account: this.accounts.accounts.find((acc) => acc.addr === accountAddr)!,
      networkId,
      nonce: this.accounts.accountStates[accountAddr][networkId].nonce,
      userRequests: this.userRequests,
      actionsQueue: this.actions.actionsQueue
    })

    this.actions.addOrUpdateAction(accountOpAction, 'first')
  }

  handleSignMessageCallbacks(signedMessage: SignedMessage) {
    if (signedMessage.fromActionId === ENTRY_POINT_AUTHORIZATION_REQUEST_ID) {
      const accountOpAction = makeSmartAccountOpAction({
        account: this.accounts.accounts.filter((a) => a.addr === signedMessage.accountAddr)[0],
        networkId: signedMessage.networkId,
        nonce:
          this.accounts.accountStates[signedMessage.accountAddr][signedMessage.networkId].nonce,
        userRequests: this.userRequests,
        actionsQueue: this.actions.actionsQueue
      })
      if (!accountOpAction.accountOp.meta) accountOpAction.accountOp.meta = {}

      if (signedMessage.fromActionId === ENTRY_POINT_AUTHORIZATION_REQUEST_ID) {
        accountOpAction.accountOp.meta.entryPointAuthorization = adjustEntryPointAuthorization(
          signedMessage.signature as string
        )
      }

      this.actions.addOrUpdateAction(accountOpAction, 'first')
      return
    }

    if (signedMessage.content.kind === 'authorization-7702') {
      const account = this.accounts.accounts.find((a) => a.addr === signedMessage.accountAddr)!

      // fetch the newest account state so EOA = smarter
      this.accounts
        .updateAccountState(
          account.addr,
          'latest',
          signedMessage.content.chainId === 0n ? [] : [signedMessage.networkId]
        )
        .then(() => {
          this.#makeAccountOpFromStackedCalls(signedMessage.networkId, signedMessage.accountAddr)
        })
    }
  }

  async handleSignMessage() {
    const accountAddr = this.signMessage.messageToSign?.accountAddr
    const networkId = this.signMessage.messageToSign?.networkId

    // Could (rarely) happen if not even a single account state is fetched yet
    const shouldForceUpdateAndWaitForAccountState =
      accountAddr && networkId && !this.accounts.accountStates?.[accountAddr]?.[networkId]
    if (shouldForceUpdateAndWaitForAccountState)
      await this.accounts.updateAccountState(accountAddr, 'latest', [networkId])

    const isAccountStateStillMissing =
      !accountAddr || !networkId || !this.accounts.accountStates?.[accountAddr]?.[networkId]
    if (isAccountStateStillMissing) {
      const message =
        'Unable to sign the message. During the preparation step, required account data failed to get received. Please try again later or contact Ambire support.'
      const error = new Error(
        `The account state of ${accountAddr} is missing for the network with id ${networkId}.`
      )
      return this.emitError({ level: 'major', message, error })
    }

    await this.signMessage.sign()

    const signedMessage = this.signMessage.signedMessage
    // Error handling on the prev step will notify the user, it's fine to return here
    if (!signedMessage) return

    // if an action is required after signing, enable it. Like:
    // * accountOp after entry point sign
    // * accountOp (if there is one) after 7702 authorization
    this.handleSignMessageCallbacks(signedMessage)

    await this.activity.addSignedMessage(signedMessage, signedMessage.accountAddr)

    // no need to await this, the app will update by itself accordingly
    this.accounts.update({ authorization: signedMessage })

    this.resolveUserRequest({ hash: signedMessage.signature }, signedMessage.fromActionId)

    await this.#notificationManager.create({
      title: 'Done!',
      message: 'The Message was successfully signed.'
    })
  }

  async #handleAccountAdderInitLedger(
    LedgerKeyIterator: any // TODO: KeyIterator type mismatch
  ) {
    if (this.accountAdder.isInitialized) this.accountAdder.reset()

    try {
      const ledgerCtrl = this.#externalSignerControllers.ledger
      if (!ledgerCtrl) {
        const message =
          'Could not initialize connection with your Ledger device. Please try again later or contact Ambire support.'
        throw new EmittableError({ message, level: 'major', error: new Error(message) })
      }

      // Once a session with the Ledger device gets initiated, the user might
      // use the device with another app. In this scenario, when coming back to
      // Ambire (the second time a connection gets requested onwards),
      // the Ledger device throws with "invalid channel" error.
      // To overcome this, always make sure to clean up before starting
      // a new session when retrieving keys, in case there already is one.
      if (ledgerCtrl.walletSDK) await ledgerCtrl.cleanUp()

      const hdPathTemplate = BIP44_LEDGER_DERIVATION_TEMPLATE
      await ledgerCtrl.unlock(hdPathTemplate)

      if (!ledgerCtrl.walletSDK) {
        const message = 'Could not establish connection with the Ledger device'
        throw new EmittableError({ message, level: 'major', error: new Error(message) })
      }

      const keyIterator = new LedgerKeyIterator({ controller: ledgerCtrl })
      await this.accountAdder.init({ keyIterator, hdPathTemplate })

      return await this.accountAdder.setPage({ page: 1 })
    } catch (error: any) {
      const message = error?.message || 'Could not unlock the Ledger device. Please try again.'
      throw new EmittableError({ message, level: 'major', error })
    }
  }

  async handleAccountAdderInitLedger(LedgerKeyIterator: any /* TODO: KeyIterator type mismatch */) {
    await this.withStatus('handleAccountAdderInitLedger', async () =>
      this.#handleAccountAdderInitLedger(LedgerKeyIterator)
    )
  }

  async #handleAccountAdderInitLattice(
    LatticeKeyIterator: any /* TODO: KeyIterator type mismatch */
  ) {
    if (this.accountAdder.isInitialized) this.accountAdder.reset()

    try {
      const latticeCtrl = this.#externalSignerControllers.lattice
      if (!latticeCtrl) {
        const message =
          'Could not initialize connection with your Lattice1 device. Please try again later or contact Ambire support.'
        throw new EmittableError({ message, level: 'major', error: new Error(message) })
      }

      const hdPathTemplate = BIP44_STANDARD_DERIVATION_TEMPLATE
      await latticeCtrl.unlock(hdPathTemplate, undefined, true)

      const { walletSDK } = latticeCtrl
      await this.accountAdder.init({
        keyIterator: new LatticeKeyIterator({ walletSDK }),
        hdPathTemplate
      })

      return await this.accountAdder.setPage({ page: 1 })
    } catch (error: any) {
      const message = error?.message || 'Could not unlock the Lattice1 device. Please try again.'
      throw new EmittableError({ message, level: 'major', error })
    }
  }

  async handleAccountAdderInitLattice(
    LatticeKeyIterator: any /* TODO: KeyIterator type mismatch */
  ) {
    await this.withStatus('handleAccountAdderInitLattice', async () =>
      this.#handleAccountAdderInitLattice(LatticeKeyIterator)
    )
  }

  async updateAccountsOpsStatuses(): Promise<{ newestOpTimestamp: number }> {
    await this.#initialLoadPromise

    const { shouldEmitUpdate, shouldUpdatePortfolio, updatedAccountsOps, newestOpTimestamp } =
      await this.activity.updateAccountsOpsStatuses()

    if (shouldEmitUpdate) {
      this.emitUpdate()

      if (shouldUpdatePortfolio) {
        this.updateSelectedAccountPortfolio(true)
      }
    }

    updatedAccountsOps.forEach((op) => {
      this.swapAndBridge.handleUpdateActiveRouteOnSubmittedAccountOpStatusUpdate(op)
    })

    return { newestOpTimestamp }
  }

  // call this function after a call to the singleton has been made
  // it will check if the factory has been deployed and update the network settings if it has been
  async setContractsDeployedToTrueIfDeployed(network: Network) {
    await this.#initialLoadPromise
    if (network.areContractsDeployed) return

    const provider = this.providers.providers[network.id]
    if (!provider) return

    const factoryCode = await provider.getCode(AMBIRE_ACCOUNT_FACTORY)
    if (factoryCode === '0x') return
    await this.networks.updateNetwork({ areContractsDeployed: true }, network.id)
  }

  #removeAccountKeyData(address: Account['addr']) {
    // Compute account keys that are only associated with this account
    const accountAssociatedKeys =
      this.accounts.accounts.find((acc) => acc.addr === address)?.associatedKeys || []
    const keysInKeystore = this.keystore.keys
    const importedAccountKeys = keysInKeystore.filter((key) =>
      accountAssociatedKeys.includes(key.addr)
    )
    const solelyAccountKeys = importedAccountKeys.filter((key) => {
      const isKeyAssociatedWithOtherAccounts = this.accounts.accounts.some(
        (acc) => acc.addr !== address && acc.associatedKeys.includes(key.addr)
      )

      return !isKeyAssociatedWithOtherAccounts
    })

    // Remove account keys from the keystore
    solelyAccountKeys.forEach((key) => {
      this.keystore.removeKey(key.addr, key.type).catch((e) => {
        throw new EmittableError({
          level: 'major',
          message: 'Failed to remove account key',
          error: e
        })
      })
    })
  }

  async removeAccount(address: Account['addr']) {
    await this.withStatus('removeAccount', async () => {
      try {
        this.#removeAccountKeyData(address)
        // Remove account data from sub-controllers
        await this.accounts.removeAccountData(address)
        this.portfolio.removeAccountData(address)
        await this.activity.removeAccountData(address)
        this.actions.removeAccountData(address)
        this.signMessage.removeAccountData(address)
        this.defiPositions.removeAccountData(address)

        if (this.selectedAccount.account?.addr === address) {
          await this.#selectAccount(this.accounts.accounts[0]?.addr)
        }

        if (this.signAccountOp?.account.addr === address) {
          this.destroySignAccOp()
        }

        this.emitUpdate()
      } catch (e: any) {
        throw new EmittableError({
          level: 'major',
          message: 'Failed to remove account',
          error: e || new Error('Failed to remove account')
        })
      }
    })
  }

  async #ensureAccountInfo(accountAddr: AccountId, networkId: NetworkId) {
    await this.#initialLoadPromise
    // Initial sanity check: does this account even exist?
    if (!this.accounts.accounts.find((x) => x.addr === accountAddr)) {
      this.signAccOpInitError = `Account ${accountAddr} does not exist`
      return
    }
    // If this still didn't work, re-load
    if (!this.accounts.accountStates[accountAddr]?.[networkId])
      await this.accounts.updateAccountState(accountAddr, 'pending', [networkId])
    // If this still didn't work, throw error: this prob means that we're calling for a non-existent acc/network
    if (!this.accounts.accountStates[accountAddr]?.[networkId])
      this.signAccOpInitError = `Failed to retrieve account info for ${networkId}, because of one of the following reasons: 1) network doesn't exist, 2) RPC is down for this network`
  }

  #batchCallsFromUserRequests(accountAddr: AccountId, networkId: NetworkId): Call[] {
    // Note: we use reduce instead of filter/map so that the compiler can deduce that we're checking .kind
    return (this.userRequests.filter((r) => r.action.kind === 'calls') as SignUserRequest[]).reduce(
      (uCalls: Call[], req) => {
        if (req.meta.networkId === networkId && req.meta.accountAddr === accountAddr) {
          const { calls } = req.action as Calls
          calls.map((call) => uCalls.push({ ...call, fromUserRequestId: req.id }))
        }
        return uCalls
      },
      []
    )
  }

  async reloadSelectedAccount(options?: { forceUpdate?: boolean; networkId?: NetworkId }) {
    const { forceUpdate = true, networkId } = options || {}
    const networkToUpdate = networkId
      ? this.networks.networks.find((n) => n.id === networkId)
      : undefined
    if (!this.selectedAccount.account) return

    this.selectedAccount.resetSelectedAccountPortfolio()
    await Promise.all([
      // When we trigger `reloadSelectedAccount` (for instance, from Dashboard -> Refresh balance icon),
      // it's very likely that the account state is already in the process of being updated.
      // If we try to run the same action, `withStatus` validation will throw an error.
      // So, we perform this safety check to prevent the error.
      // However, even if we don't trigger an update here, it's not a big problem,
      // as the account state will be updated anyway, and its update will be very recent.
      !this.accounts.areAccountStatesLoading && this.selectedAccount.account?.addr
        ? this.accounts.updateAccountState(
            this.selectedAccount.account.addr,
            'pending',
            networkId ? [networkId] : undefined
          )
        : Promise.resolve(),
      // `updateSelectedAccountPortfolio` doesn't rely on `withStatus` validation internally,
      // as the PortfolioController already exposes flags that are highly sufficient for the UX.
      // Additionally, if we trigger the portfolio update twice (i.e., running a long-living interval + force update from the Dashboard),
      // there won't be any error thrown, as all portfolio updates are queued and they don't use the `withStatus` helper.
      this.updateSelectedAccountPortfolio(forceUpdate, networkToUpdate),
      this.defiPositions.updatePositions({ networkId })
    ])
  }

  #updateIsOffline() {
    const oldIsOffline = this.isOffline
    const accountAddr = this.selectedAccount.account?.addr

    if (!accountAddr) return

    // We have to make calculations based on the state of the portfolio
    // and not the selected account portfolio the flag isOffline
    // and the errors of the selected account portfolio should
    // come in the same tick. Otherwise the UI may flash the wrong error.
    const latestState = this.portfolio.getLatestPortfolioState(accountAddr)
    const latestStateKeys = Object.keys(latestState)

    const isAllReady = latestStateKeys.every((networkId) => {
      return isNetworkReady(latestState[networkId])
    })

    if (!isAllReady) return

    const allPortfolioNetworksHaveErrors = latestStateKeys.every((networkId) => {
      const state = latestState[networkId]

      return !!state?.criticalError
    })

    const allNetworkRpcsAreDown = Object.keys(this.providers.providers).every((networkId) => {
      const provider = this.providers.providers[networkId]
      const isWorking = provider.isWorking

      return typeof isWorking === 'boolean' && !isWorking
    })

    // Update isOffline if either all portfolio networks have errors or we've failed to fetch
    // the account state for every account. This is because either update may fail first.
    this.isOffline = !!allNetworkRpcsAreDown || !!allPortfolioNetworksHaveErrors

    if (oldIsOffline !== this.isOffline) {
      this.emitUpdate()
    }
  }

  // TODO: Refactor this to accept an optional object with options
  async updateSelectedAccountPortfolio(
    // eslint-disable-next-line default-param-last
    forceUpdate: boolean = false,
    network?: Network,
    maxDataAgeMs?: number
  ) {
    await this.#initialLoadPromise
    if (!this.selectedAccount.account) return

    const signAccountOpNetworkId = this.signAccountOp?.accountOp.networkId
    const networkData =
      network || this.networks.networks.find((n) => n.id === signAccountOpNetworkId)

    const accountOpsToBeSimulatedByNetwork = getAccountOpsForSimulation(
      this.selectedAccount.account,
      this.actions.visibleActionsQueue,
      networkData,
      this.signAccountOp?.accountOp
    )

    await this.portfolio.updateSelectedAccount(
      this.selectedAccount.account.addr,
      network,
      accountOpsToBeSimulatedByNetwork
        ? {
            accountOps: accountOpsToBeSimulatedByNetwork,
            states: await this.accounts.getOrFetchAccountStates(this.selectedAccount.account.addr)
          }
        : undefined,
      { forceUpdate, maxDataAgeMs }
    )
    this.#updateIsOffline()
  }

  #getUserRequestAccountError(dappOrigin: string, fromAccountAddr: string): string | null {
    if (ORIGINS_WHITELISTED_TO_ALL_ACCOUNTS.includes(dappOrigin)) {
      const isAddressInAccounts = this.accounts.accounts.some((a) => a.addr === fromAccountAddr)

      if (isAddressInAccounts) return null

      return 'The dApp is trying to sign using an address that is not imported in the extension.'
    }
    const isAddressSelected = this.selectedAccount.account?.addr === fromAccountAddr

    if (isAddressSelected) return null

    return 'The dApp is trying to sign using an address that is not selected in the extension.'
  }

  async buildUserRequestFromDAppRequest(
    request: DappProviderRequest,
    dappPromise: {
      session: { name: string; origin: string; icon: string }
      resolve: (data: any) => void
      reject: (data: any) => void
    }
  ) {
    await this.#initialLoadPromise
    let userRequest = null
    let actionPosition: ActionPosition = 'last'
    const kind = dappRequestMethodToActionKind(request.method)
    const dapp = this.dapps.getDapp(request.origin)

    if (kind === 'calls') {
      if (!this.selectedAccount.account) throw ethErrors.rpc.internal()
      const network = this.networks.networks.find(
        (n) => Number(n.chainId) === Number(dapp?.chainId)
      )
      if (!network) {
        throw ethErrors.provider.chainDisconnected('Transaction failed - unknown network')
      }

      const isWalletSendCalls = !!request.params[0].calls
      const accountAddr = getAddress(request.params[0].from)

      const calls: Calls['calls'] = isWalletSendCalls
        ? request.params[0].calls
        : [request.params[0]]
      const paymasterService = isWalletSendCalls
        ? getPaymasterService(network.chainId, request.params[0].capabilities)
        : null

      userRequest = {
        id: new Date().getTime(),
        action: {
          kind,
          calls: calls.map((call) => ({
            to: call.to,
            data: call.data || '0x',
            value: call.value ? getBigInt(call.value) : 0n
          }))
        },
        meta: {
          isSignAction: true,
          isWalletSendCalls,
          accountAddr,
          networkId: network.id,
          paymasterService
        },
        dappPromise
      } as SignUserRequest

      const accountState = await this.accounts.getOrFetchAccountOnChainState(
        accountAddr,
        network.id
      )
      if (isBasicAccount(this.selectedAccount.account, accountState)) {
        const otherUserRequestFromSameDapp = this.userRequests.find(
          (r) => r.dappPromise?.session?.origin === dappPromise?.session?.origin
        )

        if (!otherUserRequestFromSameDapp && !!dappPromise?.session?.origin) {
          actionPosition = 'first'
        }
      }
    } else if (kind === 'message') {
      if (!this.selectedAccount.account) throw ethErrors.rpc.internal()

      const msg = request.params
      if (!msg) {
        throw ethErrors.rpc.invalidRequest('No msg request to sign')
      }
      const msgAddress = getAddress(msg?.[1])

      const network = this.networks.networks.find(
        (n) => Number(n.chainId) === Number(dapp?.chainId)
      )

      if (!network) {
        throw ethErrors.provider.chainDisconnected('Transaction failed - unknown network')
      }

      userRequest = {
        id: new Date().getTime(),
        action: {
          kind: 'message',
          message: msg[0]
        },
        session: request.session,
        meta: {
          isSignAction: true,
          accountAddr: msgAddress,
          networkId: network.id
        },
        dappPromise
      } as SignUserRequest
    } else if (kind === 'typedMessage') {
      if (!this.selectedAccount.account) throw ethErrors.rpc.internal()

      const msg = request.params
      if (!msg) {
        throw ethErrors.rpc.invalidRequest('No msg request to sign')
      }
      const msgAddress = getAddress(msg?.[0])

      const network = this.networks.networks.find(
        (n) => Number(n.chainId) === Number(dapp?.chainId)
      )

      if (!network) {
        throw ethErrors.provider.chainDisconnected('Transaction failed - unknown network')
      }

      let typedData = msg?.[1]

      try {
        typedData = parse(typedData)
      } catch (error) {
        throw ethErrors.rpc.invalidRequest('Invalid typedData provided')
      }

      if (
        !typedData?.types ||
        !typedData?.domain ||
        !typedData?.message ||
        !typedData?.primaryType
      ) {
        throw ethErrors.rpc.methodNotSupported(
          'Invalid typedData format - only typedData v4 is supported'
        )
      }

      if (
        msgAddress === this.selectedAccount.account.addr &&
        (typedData.primaryType === 'AmbireOperation' || !!typedData.types.AmbireOperation)
      ) {
        throw ethErrors.rpc.methodNotSupported('Signing an AmbireOperation is not allowed')
      }

      userRequest = {
        id: new Date().getTime(),
        action: {
          kind: 'typedMessage',
          types: typedData.types,
          domain: typedData.domain,
          message: typedData.message,
          primaryType: typedData.primaryType
        },
        session: request.session,
        meta: {
          isSignAction: true,
          accountAddr: msgAddress,
          networkId: network.id
        },
        dappPromise
      } as SignUserRequest
    } else {
      userRequest = {
        id: new Date().getTime(),
        session: request.session,
        action: { kind, params: request.params },
        meta: { isSignAction: false },
        dappPromise
      } as DappUserRequest
    }

    if (userRequest.action.kind !== 'calls') {
      const otherUserRequestFromSameDapp = this.userRequests.find(
        (r) => r.dappPromise?.session?.origin === dappPromise?.session?.origin
      )

      if (!otherUserRequestFromSameDapp && !!dappPromise?.session?.origin) {
        actionPosition = 'first'
      }
    }

    if (!userRequest) return

    const isASignOperationRequestedForAnotherAccount =
      userRequest.meta.isSignAction &&
      userRequest.meta.accountAddr !== this.selectedAccount.account?.addr

    // We can simply add the user request if it's not a sign operation
    // for another account
    if (!isASignOperationRequestedForAnotherAccount) {
      await this.addUserRequest(
        userRequest,
        actionPosition,
        actionPosition === 'first' || isSmartAccount(this.selectedAccount.account)
          ? 'open-action-window'
          : 'queue-but-open-action-window'
      )
      return
    }

    const accountError = this.#getUserRequestAccountError(
      dappPromise.session.origin,
      userRequest.meta.accountAddr
    )

    if (accountError) {
      dappPromise.reject(ethErrors.provider.userRejectedRequest(accountError))
      return
    }

    const network = this.networks.networks.find((n) => Number(n.chainId) === Number(dapp?.chainId))

    if (!network) {
      throw ethErrors.provider.chainDisconnected('Transaction failed - unknown network')
    }

    this.userRequestWaitingAccountSwitch.push(userRequest)
    await this.addUserRequest(
      buildSwitchAccountUserRequest({
        nextUserRequest: userRequest,
        networkId: network.id,
        selectedAccountAddr: userRequest.meta.accountAddr,
        session: dappPromise.session,
        dappPromise
      }),
      'last',
      'open-action-window'
    )
  }

  async buildTransferUserRequest(
    amount: string,
    recipientAddress: string,
    selectedToken: TokenResult,
    actionExecutionType: ActionExecutionType = 'open-action-window'
  ) {
    await this.#initialLoadPromise
    if (!this.selectedAccount.account) return

    const userRequest = buildTransferUserRequest({
      selectedAccount: this.selectedAccount.account.addr,
      amount,
      selectedToken,
      recipientAddress
    })

    if (!userRequest) {
      this.emitError({
        level: 'major',
        message: 'Unexpected error while building transfer request',
        error: new Error(
          'buildUserRequestFromTransferRequest: bad parameters passed to buildTransferUserRequest'
        )
      })
      return
    }

    await this.addUserRequest(userRequest, 'last', actionExecutionType)
  }

  async buildSwapAndBridgeUserRequest(activeRouteId?: number) {
    await this.withStatus(
      'buildSwapAndBridgeUserRequest',
      async () => {
        if (!this.selectedAccount.account) return
        let transaction: SocketAPISendTransactionRequest | null | undefined = null

        const activeRoute = this.swapAndBridge.activeRoutes.find(
          (r) => r.activeRouteId === activeRouteId
        )

        if (this.swapAndBridge.formStatus === SwapAndBridgeFormStatus.ReadyToSubmit) {
          transaction = await this.swapAndBridge.getRouteStartUserTx()
        }

        if (activeRoute) {
          this.removeUserRequest(activeRoute.activeRouteId, {
            shouldRemoveSwapAndBridgeRoute: false,
            shouldOpenNextRequest: false
          })
          this.swapAndBridge.updateActiveRoute(activeRoute.activeRouteId, { error: undefined })

          transaction = await this.swapAndBridge.getNextRouteUserTx(activeRoute.activeRouteId)

          if (transaction) {
            const network = this.networks.networks.find(
              (n) => Number(n.chainId) === transaction!.chainId
            )!
            if (
              isBasicAccount(
                this.selectedAccount.account,
                await this.accounts.getOrFetchAccountOnChainState(
                  this.selectedAccount.account.addr,
                  network.id
                )
              )
            ) {
              this.removeUserRequest(`${activeRouteId}-revoke-approval`, {
                shouldRemoveSwapAndBridgeRoute: false,
                shouldOpenNextRequest: false
              })
              this.removeUserRequest(`${activeRouteId}-approval`, {
                shouldRemoveSwapAndBridgeRoute: false,
                shouldOpenNextRequest: false
              })
            }
          }
        }

        if (!this.selectedAccount.account || !transaction) {
          const errorDetails = `missing ${
            this.selectedAccount.account ? 'selected account' : 'transaction'
          } info`
          const error = new SwapAndBridgeError(
            `Something went wrong when preparing your request. Please try again later or contact Ambire support. Error details: <${errorDetails}>`
          )
          throw new EmittableError({ message: error.message, level: 'major', error })
        }

        const network = this.networks.networks.find(
          (n) => Number(n.chainId) === transaction!.chainId
        )!

        // TODO: Consider refining the error handling in here, because this
        // swallows errors and doesn't provide any feedback to the user.
        const swapAndBridgeUserRequests = await buildSwapAndBridgeUserRequests(
          transaction,
          network.id,
          this.selectedAccount.account,
          this.providers.providers[network.id],
          await this.accounts.getOrFetchAccountOnChainState(
            this.selectedAccount.account.addr,
            network.id
          )
        )

        for (let i = 0; i < swapAndBridgeUserRequests.length; i++) {
          if (i === 0) {
            this.addUserRequest(swapAndBridgeUserRequests[i], 'last', 'open-action-window')
          } else {
            // eslint-disable-next-line no-await-in-loop
            await this.addUserRequest(swapAndBridgeUserRequests[i], 'last', 'queue')
          }
        }

        if (this.swapAndBridge.formStatus === SwapAndBridgeFormStatus.ReadyToSubmit) {
          await this.swapAndBridge.addActiveRoute({
            activeRouteId: transaction.activeRouteId,
            userTxIndex: transaction.userTxIndex
          })
        }

        if (activeRouteId) {
          this.swapAndBridge.updateActiveRoute(
            activeRouteId,
            {
              userTxIndex: transaction.userTxIndex,
              userTxHash: null
            },
            true
          )
        }
      },
      true
    )
  }

  buildClaimWalletUserRequest(token: TokenResult) {
    if (!this.selectedAccount.account) return

    const claimableRewardsData =
      this.selectedAccount.portfolio.latest.rewards?.result?.claimableRewardsData

    if (!claimableRewardsData) return

    const userRequest: UserRequest = buildClaimWalletRequest({
      selectedAccount: this.selectedAccount.account.addr,
      selectedToken: token,
      claimableRewardsData
    })

    this.addUserRequest(userRequest)
  }

  buildMintVestingUserRequest(token: TokenResult) {
    if (!this.selectedAccount.account) return

    const addrVestingData = this.selectedAccount.portfolio.latest.rewards?.result?.addrVestingData

    if (!addrVestingData) return
    const userRequest: UserRequest = buildMintVestingRequest({
      selectedAccount: this.selectedAccount.account.addr,
      selectedToken: token,
      addrVestingData
    })

    this.addUserRequest(userRequest)
  }

  resolveUserRequest(data: any, requestId: UserRequest['id']) {
    const userRequest = this.userRequests.find((r) => r.id === requestId)
    if (!userRequest) return // TODO: emit error

    userRequest.dappPromise?.resolve(data)
    // These requests are transitionary initiated internally (not dApp requests) that block dApp requests
    // before being resolved. The timeout prevents the action-window from closing before the actual dApp request arrives
    if (['unlock', 'dappConnect'].includes(userRequest.action.kind)) {
      setTimeout(() => {
        this.removeUserRequest(requestId)
        this.emitUpdate()
      }, 300)
    } else {
      this.removeUserRequest(requestId)
      this.emitUpdate()
    }
  }

  #handlePreReject(userRequest: UserRequest) {
    // if the entry point signature is rejected, remove all the calls
    // accumulated until now
    if (userRequest.id === ENTRY_POINT_AUTHORIZATION_REQUEST_ID) {
      this.userRequests = this.userRequests.filter(
        (r) =>
          !(
            r.action.kind === 'calls' &&
            r.meta.accountAddr === userRequest.meta.accountAddr &&
            r.meta.networkId === userRequest.meta.networkId
          )
      )
      return
    }

    // if the user rejects 7702, he will sign as normal EOA the stack calls
    if (userRequest.action.kind === 'authorization-7702') {
      this.#makeAccountOpFromStackedCalls(userRequest.meta.networkId, userRequest.meta.accountAddr)
    }
  }

  async updateDisable7702Reminders(
    accountAddr: string,
    opts: { disable7702Popup?: boolean; disable7702Banner?: boolean }
  ) {
    await this.accounts.updateDisable7702Reminders(accountAddr, opts)
    await this.#selectAccount(accountAddr)
  }

  rejectUserRequest(
    err: string,
    requestId: UserRequest['id'],
    opts?: { shouldDisable7702Asking?: boolean }
  ) {
    const userRequest = this.userRequests.find((r) => r.id === requestId)
    if (!userRequest) return

    if (opts && 'shouldDisable7702Asking' in opts && opts.shouldDisable7702Asking) {
      this.accounts.updateDisable7702Reminders(userRequest.meta.accountAddr, {
        disable7702Banner: true,
        disable7702Popup: true
      })
    }

    this.#handlePreReject(userRequest)

    // if the userRequest that is about to be removed is an approval request
    // find and remove the associated pending transaction request if there is any
    // this is valid scenario for a swap & bridge txs with a BA
    if (userRequest.action.kind === 'calls') {
      const acc = this.accounts.accounts.find((a) => a.addr === userRequest.meta.accountAddr)!

      if (
        isBasicAccount(acc, this.accounts.accountStates[acc.addr][userRequest.meta.networkId]) &&
        userRequest.meta.isSwapAndBridgeCall
      ) {
        this.removeUserRequest(userRequest.meta.activeRouteId)
        this.removeUserRequest(`${userRequest.meta.activeRouteId}-approval`)
        this.removeUserRequest(`${userRequest.meta.activeRouteId}-revoke-approval`)
      }
    }

    userRequest.dappPromise?.reject(ethErrors.provider.userRejectedRequest<any>(err))
    this.removeUserRequest(requestId)
  }

  rejectSignAccountOpCall(callId: string) {
    if (!this.signAccountOp) return

    const { calls, networkId, accountAddr } = this.signAccountOp.accountOp

    const requestId = calls.find((c) => c.id === callId)?.fromUserRequestId
    if (requestId) {
      const userRequestIndex = this.userRequests.findIndex((r) => r.id === requestId)
      const userRequest = this.userRequests[userRequestIndex] as SignUserRequest
      if (userRequest.action.kind === 'calls') {
        ;(userRequest.action as Calls).calls = (userRequest.action as Calls).calls.filter(
          (c) => c.id !== callId
        )

        if (userRequest.action.calls.length === 0) {
          // the reject will remove the userRequest which will rebuild the action and update the signAccountOp
          this.rejectUserRequest('User rejected the transaction request.', userRequest.id)
        } else {
          const accountOpAction = makeSmartAccountOpAction({
            account: this.accounts.accounts.find((a) => a.addr === accountAddr)!,
            networkId,
            nonce: this.accounts.accountStates[accountAddr][networkId].nonce,
            userRequests: this.userRequests,
            actionsQueue: this.actions.actionsQueue
          })

          this.actions.addOrUpdateAction(accountOpAction)
          this.signAccountOp?.update({ calls: accountOpAction.accountOp.calls })
          this.estimateSignAccountOp()
        }
      }
    } else {
      this.emitError({
        message: 'Reject call: the call was not found or was not linked to a user request',
        level: 'major',
        error: new Error(
          `Error: rejectAccountOpCall: userRequest for call with id ${callId} was not found`
        )
      })
    }
  }

  removeActiveRoute(activeRouteId: number) {
    const userRequest = this.userRequests.find((r) =>
      [activeRouteId, `${activeRouteId}-approval`, `${activeRouteId}-revoke-approval`].includes(
        r.id
      )
    )

    if (userRequest) {
      this.rejectUserRequest('User rejected the transaction request.', userRequest.id)
    } else {
      this.swapAndBridge.removeActiveRoute(activeRouteId)
    }
  }

  #focusPreUserRequestIfAnyAndDeleteOldRequest(
    preActionFinder: Function,
    newReq: UserRequest
  ): boolean {
    const preAction = this.actions.visibleActionsQueue.find((a) => preActionFinder(a))
    if (preAction) {
      this.actions.setCurrentActionById(preAction.id)

      // remove old user requests
      const oldReq = this.userRequests.find(
        (uReq) =>
          uReq.action.kind === 'calls' &&
          uReq.meta.accountAddr === newReq.meta.accountAddr &&
          uReq.meta.networkId === newReq.meta.networkId
      )
      if (oldReq) this.userRequests.splice(this.userRequests.indexOf(oldReq), 1)

      return true
    }

    return false
  }

  // The goal here is add a UserRequest before the main one takes places
  // if we want to do so. Examplese:
  // * SA with nonce 0 - enable entry point
  // * BA - enable EIP-7702
  async #addPreUserRequestIfAny(
    req: UserRequest,
    actionExecutionType: ActionExecutionType = 'open-action-window'
  ): Promise<boolean> {
    const { action, meta } = req

    // allow preUser requests only before txns
    // otherwise: meta.networkId is not reliable for some userRequests:
    // benzin is one such type where networkId comes as ""
    if (action.kind !== 'calls') return false

    const account = this.accounts.accounts.find((x) => x.addr === meta.accountAddr)!
    const network = this.networks.networks.find((n) => n.id === meta.networkId)!
    const accountState = await this.accounts.getOrFetchAccountOnChainState(
      meta.accountAddr,
      meta.networkId
    )

    // smart account nonce 0: check for entry point auth
    if (isSmartAccount(account)) {
      // find me the accountOp for the network if any, it's always 1 for SA
      const currentAccountOpAction = this.actions.actionsQueue.find(
        (a) =>
          a.type === 'accountOp' &&
          a.accountOp.accountAddr === account.addr &&
          a.accountOp.networkId === meta.networkId
      ) as AccountOpAction | undefined

      const entryPointAuthorizationMessageFromHistory = await this.activity.findMessage(
        account.addr,
        (message) =>
          message.fromActionId === ENTRY_POINT_AUTHORIZATION_REQUEST_ID &&
          message.networkId === meta.networkId
      )

      const hasAuthorized =
        !!currentAccountOpAction?.accountOp?.meta?.entryPointAuthorization ||
        !!entryPointAuthorizationMessageFromHistory

      if (shouldAskForEntryPointAuthorization(network, account, accountState, hasAuthorized)) {
        // check if entry point auth is already visible
        // if it is, focus it and remove old call requests to it
        const hasFocussed = this.#focusPreUserRequestIfAnyAndDeleteOldRequest(
          (a: any) =>
            a.id === ENTRY_POINT_AUTHORIZATION_REQUEST_ID &&
            (a as SignMessageAction).userRequest.meta.networkId === req.meta.networkId,
          req
        )
        if (hasFocussed) return true

        const typedMessageAction = await getEntryPointAuthorization(
          req.meta.accountAddr,
          network.chainId,
          BigInt(accountState.nonce)
        )
        await this.addUserRequest(
          {
            id: ENTRY_POINT_AUTHORIZATION_REQUEST_ID,
            action: typedMessageAction,
            meta: {
              isSignAction: true,
              accountAddr: req.meta.accountAddr,
              networkId: req.meta.networkId
            },
            session: req.session,
            dappPromise: req?.dappPromise
              ? { reject: req?.dappPromise?.reject, resolve: () => {} }
              : undefined
          } as SignUserRequest,
          'first',
          actionExecutionType
        )

        this.emitUpdate()
        return true
      }
    }

    // basic account: ask for 7702 auth
    if (
      this.featureFlags.isFeatureEnabled('eip7702') &&
      !account.disable7702Popup &&
      has7702(network) &&
      canBecomeSmarterOnChain(
        account,
        accountState,
        this.keystore.keys.filter((key) =>
          this.selectedAccount.account!.associatedKeys.includes(key.addr)
        )
      )
    ) {
      // check if entry point auth is already visible
      // if it is, focus it and remove old call requests to it
      const hasFocussed = this.#focusPreUserRequestIfAnyAndDeleteOldRequest(
        (a: any) =>
          a.type === 'signMessage' &&
          a.userRequest.action.kind === 'authorization-7702' &&
          a.userRequest.meta.networkId === req.meta.networkId,
        req
      )
      if (hasFocussed) return true

      const contractAddr = getContractImplementation(network.chainId)
      await this.addUserRequest(
        {
          id: new Date().getTime(),
          action: {
            kind: 'authorization-7702',
            chainId: network.chainId,
            nonce: accountState.nonce,
            contractAddr,
            message: getAuthorizationHash(network.chainId, contractAddr, accountState.nonce)
          },
          meta: {
            isSignAction: true,
            accountAddr: meta.accountAddr,
            networkId: meta.networkId,
            show7702Info: true
          },
          session: req.session,
          dappPromise: req?.dappPromise
            ? { reject: req?.dappPromise?.reject, resolve: () => {} }
            : undefined
        } as SignUserRequest,
        'first',
        actionExecutionType
      )

      this.emitUpdate()
      return true
    }

    return false
  }

  async addUserRequest(
    req: UserRequest,
    actionPosition: ActionPosition = 'last',
    actionExecutionType: ActionExecutionType = 'open-action-window'
  ) {
    if (req.action.kind === 'calls') {
      ;(req.action as Calls).calls.forEach((_, i) => {
        ;(req.action as Calls).calls[i].id = `${req.id}-${i}`
      })
    }
    if (actionPosition === 'first') {
      this.userRequests.unshift(req)
    } else {
      this.userRequests.push(req)
    }

    // if SA nonce 0: might ask entry point auth
    // if BA: might ask EIP-7702 auth
    if (await this.#addPreUserRequestIfAny(req, actionExecutionType)) return

    const { id, action, meta } = req
    if (action.kind === 'calls') {
      // @TODO
      // one solution would be to, instead of checking, have a promise that we always await here, that is responsible for fetching
      // account data; however, this won't work with EOA accountOps, which have to always pick the first userRequest for a particular acc/network,
      // and be recalculated when one gets dismissed
      // although it could work like this: 1) await the promise, 2) check if exists 3) if not, re-trigger the promise;
      // 4) manage recalc on removeUserRequest too in order to handle EOAs
      // @TODO consider re-using this whole block in removeUserRequest
      await this.#ensureAccountInfo(meta.accountAddr, meta.networkId)
      if (this.signAccOpInitError) {
        return req.dappPromise?.reject(
          ethErrors.provider.custom({
            code: 1001,
            message: this.signAccOpInitError
          })
        )
      }

      if (this.#signAccountOpSigningPromise) await this.#signAccountOpSigningPromise
      if (this.#signAccountOpBroadcastPromise) await this.#signAccountOpBroadcastPromise

      const account = this.accounts.accounts.find((x) => x.addr === meta.accountAddr)!
      const accountState = await this.accounts.getOrFetchAccountOnChainState(
        meta.accountAddr,
        meta.networkId
      )

      if (!isBasicAccount(account, accountState)) {
        const network = this.networks.networks.find((n) => n.id === meta.networkId)!

        // search for msg only if it's a SA
        const entryPointAuthorizationMessageFromHistory = isSmartAccount(account)
          ? await this.activity.findMessage(
              account.addr,
              (message) =>
                message.fromActionId === ENTRY_POINT_AUTHORIZATION_REQUEST_ID &&
                message.networkId === network.id
            )
          : undefined

        const accountOpAction = makeSmartAccountOpAction({
          account,
          networkId: meta.networkId,
          nonce: accountState.nonce,
          userRequests: this.userRequests,
          actionsQueue: this.actions.actionsQueue,
          entryPointAuthorizationSignature:
            (entryPointAuthorizationMessageFromHistory?.signature as string) ?? undefined
        })
        this.actions.addOrUpdateAction(accountOpAction, actionPosition, actionExecutionType)
        if (this.signAccountOp) {
          if (this.signAccountOp.fromActionId === accountOpAction.id) {
            this.signAccountOp.update({ calls: accountOpAction.accountOp.calls })
            await this.estimateSignAccountOp({ shouldTraceCall: true })
          }
        } else {
          // Even without an initialized SignAccountOpController or Screen, we should still update the portfolio and run the simulation.
          // It's necessary to continue operating with the token `amountPostSimulation` amount.
          this.updateSelectedAccountPortfolio(true, network)
        }
      } else {
        const accountOpAction = makeBasicAccountOpAction({
          account,
          networkId: meta.networkId,
          nonce: accountState.nonce,
          userRequest: req
        })
        this.actions.addOrUpdateAction(accountOpAction, actionPosition, actionExecutionType)
      }
    } else {
      let actionType: 'dappRequest' | 'benzin' | 'signMessage' | 'switchAccount' = 'dappRequest'

      if (req.action.kind === 'typedMessage' || req.action.kind === 'message') {
        actionType = 'signMessage'

        if (this.actions.visibleActionsQueue.find((a) => a.type === 'signMessage')) {
          const msgReq = this.userRequests.find((uReq) => uReq.id === id)
          if (!msgReq) return
          msgReq.dappPromise?.reject(
            ethErrors.provider.custom({
              code: 1001,
              message:
                'Rejected: Please complete your pending message request before initiating a new one.'
            })
          )
          this.userRequests.splice(this.userRequests.indexOf(msgReq), 1)
          return
        }
      }
      if (req.action.kind === 'benzin') actionType = 'benzin'
      if (req.action.kind === 'switchAccount') actionType = 'switchAccount'
      if (req.action.kind === 'authorization-7702') actionType = 'signMessage'

      this.actions.addOrUpdateAction(
        {
          id,
          type: actionType,
          userRequest: req as UserRequest as never
        },
        actionPosition,
        actionExecutionType
      )
    }

    this.emitUpdate()
  }

  // @TODO allow this to remove multiple OR figure out a way to debounce re-estimations
  // first one sounds more reasonable
  // although the second one can't hurt and can help (or no debounce, just a one-at-a-time queue)
  removeUserRequest(
    id: UserRequest['id'],
    options: {
      shouldRemoveSwapAndBridgeRoute: boolean
      shouldUpdateAccount?: boolean
      shouldOpenNextRequest?: boolean
    } = {
      shouldRemoveSwapAndBridgeRoute: true,
      shouldUpdateAccount: true,
      shouldOpenNextRequest: true
    }
  ) {
    const req = this.userRequests.find((uReq) => uReq.id === id)
    if (!req) return

    // remove from the request queue
    this.userRequests.splice(this.userRequests.indexOf(req), 1)

    // update the pending stuff to be signed
    const { action, meta } = req
    if (action.kind === 'calls') {
      const network = this.networks.networks.find((net) => net.id === meta.networkId)!
      const account = this.accounts.accounts.find((x) => x.addr === meta.accountAddr)
      if (!account)
        throw new Error(
          `batchCallsFromUserRequests: tried to run for non-existent account ${meta.accountAddr}`
        )

      if (!isBasicAccount(account, this.accounts.accountStates[account.addr][network.id])) {
        const accountOpIndex = this.actions.actionsQueue.findIndex(
          (a) => a.type === 'accountOp' && a.id === `${meta.accountAddr}-${meta.networkId}`
        )
        const accountOpAction = this.actions.actionsQueue[accountOpIndex] as
          | AccountOpAction
          | undefined
        // accountOp has just been rejected or broadcasted
        if (!accountOpAction) {
          if (options.shouldUpdateAccount) this.updateSelectedAccountPortfolio(true, network)

          if (this.swapAndBridge.activeRoutes.length && options.shouldRemoveSwapAndBridgeRoute) {
            this.swapAndBridge.removeActiveRoute(meta.activeRouteId)
          }
          this.emitUpdate()
          return
        }

        accountOpAction.accountOp.calls = this.#batchCallsFromUserRequests(
          meta.accountAddr,
          meta.networkId
        )
        if (accountOpAction.accountOp.calls.length) {
          this.actions.addOrUpdateAction(accountOpAction)

          if (this.signAccountOp && this.signAccountOp.fromActionId === accountOpAction.id) {
            this.signAccountOp.update({ calls: accountOpAction.accountOp.calls, estimation: null })
            this.estimateSignAccountOp()
          }
        } else {
          if (this.signAccountOp && this.signAccountOp.fromActionId === accountOpAction.id) {
            this.destroySignAccOp()
          }
          this.actions.removeAction(
            `${meta.accountAddr}-${meta.networkId}`,
            options.shouldOpenNextRequest
          )

          if (options.shouldUpdateAccount) this.updateSelectedAccountPortfolio(true, network)
        }
      } else {
        if (this.signAccountOp && this.signAccountOp.fromActionId === req.id) {
          this.destroySignAccOp()
        }
        this.actions.removeAction(id, options.shouldOpenNextRequest)

        if (options.shouldUpdateAccount) this.updateSelectedAccountPortfolio(true, network)
      }
      if (this.swapAndBridge.activeRoutes.length && options.shouldRemoveSwapAndBridgeRoute) {
        this.swapAndBridge.removeActiveRoute(meta.activeRouteId)
      }
    } else if (id === ACCOUNT_SWITCH_USER_REQUEST) {
      const requestsToAdd = this.userRequestWaitingAccountSwitch.filter(
        (r) => r.meta.accountAddr === this.selectedAccount.account!.addr
      )
      this.actions.removeAction(
        id,
        this.selectedAccount.account?.addr !== (action as any).params!.switchToAccountAddr
      )
      ;(async () => {
        // eslint-disable-next-line no-restricted-syntax
        for (const r of requestsToAdd) {
          this.userRequestWaitingAccountSwitch.splice(this.userRequests.indexOf(r), 1)
          // eslint-disable-next-line no-await-in-loop
          await this.addUserRequest(r)
        }
      })()
    } else {
      this.actions.removeAction(id, options.shouldOpenNextRequest)
    }
    this.emitUpdate()
  }

  async addNetwork(network: AddNetworkRequestParams) {
    await this.networks.addNetwork(network)
    await this.updateSelectedAccountPortfolio()
  }

  async removeNetwork(id: NetworkId) {
    await this.networks.removeNetwork(id)
    this.portfolio.removeNetworkData(id)
    this.defiPositions.removeNetworkData(id)
    this.accountAdder.removeNetworkData(id)
    this.activity.removeNetworkData(id)
  }

  async resolveAccountOpAction(data: any, actionId: AccountOpAction['id']) {
    const accountOpAction = this.actions.actionsQueue.find((a) => a.id === actionId)
    if (!accountOpAction) return

    const { accountOp } = accountOpAction as AccountOpAction
    const network = this.networks.networks.find((n) => n.id === accountOp.networkId)

    if (!network) return

    const meta: SignUserRequest['meta'] = {
      isSignAction: true,
      accountAddr: accountOp.accountAddr,
      chainId: network.chainId,
      networkId: '',
      txnId: null,
      userOpHash: null
    }
    if (data.submittedAccountOp) {
      // can be undefined, check submittedAccountOp.ts
      meta.txnId = data.submittedAccountOp.txnId

      meta.identifiedBy = data.submittedAccountOp.identifiedBy
      meta.submittedAccountOp = data.submittedAccountOp
    }

    const benzinUserRequest: SignUserRequest = {
      id: new Date().getTime(),
      action: { kind: 'benzin' },
      meta
    }
    await this.addUserRequest(benzinUserRequest, 'first')

    this.actions.removeAction(actionId)

    // handle wallet_sendCalls before pollTxnId as 1) it's faster
    // 2) the identifier is different
    // eslint-disable-next-line no-restricted-syntax
    for (const call of accountOp.calls) {
      const walletSendCallsUserReq = this.userRequests.find(
        (r) => r.id === call.fromUserRequestId && r.meta.isWalletSendCalls
      )
      if (walletSendCallsUserReq) {
        walletSendCallsUserReq.dappPromise?.resolve({
          hash: getDappIdentifier(data.submittedAccountOp)
        })

        // eslint-disable-next-line no-await-in-loop
        this.removeUserRequest(walletSendCallsUserReq.id, {
          shouldRemoveSwapAndBridgeRoute: false,
          // Since `resolveAccountOpAction` is invoked only when we broadcast a transaction,
          // we don't want to update the account portfolio immediately, as we would lose the simulation.
          // The simulation is required to calculate the pending badges (see: calculatePendingAmounts()).
          // Once the transaction is confirmed, delayed, or the user manually refreshes the portfolio,
          // the account will be updated automatically.
          shouldUpdateAccount: false
        })
      }
    }

    // Note: this may take a while!
    const txnId = await pollTxnId(
      data.submittedAccountOp.identifiedBy,
      network,
      this.fetch,
      this.callRelayer
    )

    // eslint-disable-next-line no-restricted-syntax
    for (const call of accountOp.calls) {
      const uReq = this.userRequests.find((r) => r.id === call.fromUserRequestId)
      if (uReq) {
        if (txnId) {
          uReq.dappPromise?.resolve({ hash: txnId })
        } else {
          uReq.dappPromise?.reject(
            ethErrors.rpc.transactionRejected({
              message: 'Transaction rejected by the bundler'
            })
          )
        }

        // eslint-disable-next-line no-await-in-loop
        this.removeUserRequest(uReq.id, {
          shouldRemoveSwapAndBridgeRoute: false,
          // Since `resolveAccountOpAction` is invoked only when we broadcast a transaction,
          // we don't want to update the account portfolio immediately, as we would lose the simulation.
          // The simulation is required to calculate the pending badges (see: calculatePendingAmounts()).
          // Once the transaction is confirmed, delayed, or the user manually refreshes the portfolio,
          // the account will be updated automatically.
          shouldUpdateAccount: false
        })
      }
    }

    this.emitUpdate()
  }

  rejectAccountOpAction(
    err: string,
    actionId: AccountOpAction['id'],
    shouldOpenNextAction: boolean
  ) {
    const accountOpAction = this.actions.actionsQueue.find((a) => a.id === actionId)
    if (!accountOpAction) return

    const { accountOp, id } = accountOpAction as AccountOpAction

    if (this.signAccountOp && this.signAccountOp.fromActionId === id) {
      this.destroySignAccOp()
    }
    this.actions.removeAction(actionId, shouldOpenNextAction)
    // eslint-disable-next-line no-restricted-syntax
    for (const call of accountOp.calls) {
      if (call.fromUserRequestId) this.rejectUserRequest(err, call.fromUserRequestId)
    }

    this.emitUpdate()
  }

  async #updateGasPrice() {
    await this.#initialLoadPromise

    // if there's no signAccountOp initialized, we don't want to fetch gas
    const accOp = this.signAccountOp?.accountOp ?? null
    if (!accOp) return undefined

    const network = this.networks.networks.find((net) => net.id === accOp.networkId)
    if (!network) return undefined // shouldn't happen

    const account = this.accounts.accounts.find((x) => x.addr === accOp.accountAddr)
    if (!account) return undefined // shouldn't happen

    const is4337 = isErc4337Broadcast(
      account,
      network,
      this.accounts.accountStates[accOp.accountAddr][accOp.networkId]
    )
    const bundler = this.signAccountOp
      ? this.signAccountOp.bundlerSwitcher.getBundler()
      : getDefaultBundler(network)
    const bundlerFetch = async () => {
      if (!is4337) return null
      const errorCallback = (e: ErrorRef) => {
        if (!this.signAccountOp) return
        this.emitError(e)
      }
      return bundler.fetchGasPrices(network, errorCallback).catch((e) => {
        this.emitError({
          level: 'silent',
          message: "Failed to fetch the bundler's gas price",
          error: e
        })
      })
    }
    const [gasPriceData, bundlerGas] = await Promise.all([
      getGasPriceRecommendations(this.providers.providers[network.id], network).catch((e) => {
        this.emitError({
          level: 'major',
          message: `Unable to get gas price for ${network.id}`,
          error: new Error(`Failed to fetch gas price: ${e?.message}`)
        })
        return null
      }),
      bundlerFetch()
    ])

    if (gasPriceData && gasPriceData.gasPrice) this.gasPrices[network.id] = gasPriceData.gasPrice
    if (bundlerGas)
      this.bundlerGasPrices[network.id] = { speeds: bundlerGas, bundler: bundler.getName() }

    return {
      blockGasLimit: gasPriceData?.blockGasLimit
    }
  }

  async updateSignAccountOpGasPrice() {
    if (!this.signAccountOp) return

    const accOp = this.signAccountOp.accountOp
    const gasData = await this.#updateGasPrice()

    // there's a chance signAccountOp gets destroyed between the time
    // the first "if (!this.signAccountOp) return" is performed and
    // the time we get here. To prevent issues, we check one more time
    if (!this.signAccountOp) return

    this.signAccountOp.update({
      gasPrices: this.gasPrices[accOp.networkId],
      bundlerGasPrices: this.bundlerGasPrices[accOp.networkId],
      blockGasLimit: gasData && gasData.blockGasLimit ? gasData.blockGasLimit : undefined
    })
    this.emitUpdate()
  }

  // @TODO: protect this from race conditions/simultanous executions
  async estimateSignAccountOp({ shouldTraceCall = false }: { shouldTraceCall?: boolean } = {}) {
    try {
      if (!this.signAccountOp) return

      // make a local copy to avoid updating the main reference
      const localAccountOp: AccountOp = { ...this.signAccountOp.accountOp }

      await this.#initialLoadPromise
      // new accountOps should have spoof signatures so that they can be easily simulated
      // this is not used by the Estimator, because it iterates through all associatedKeys and
      // it knows which ones are authenticated, and it can generate it's own spoofSig
      // @TODO
      // accountOp.signature = `${}03`

      // TODO check if needed data in accountStates are available
      // this.accountStates[accountOp.accountAddr][accountOp.networkId].
      const account = this.accounts.accounts.find((x) => x.addr === localAccountOp.accountAddr)

      // Here, we list EOA accounts for which you can also obtain an estimation of the AccountOp payment.
      // In the case of operating with a smart account (an account with creation code), all other EOAs can pay the fee.
      //
      // If the current account is an EOA, only this account can pay the fee,
      // and there's no need for checking other EOA accounts native balances.
      // This is already handled and estimated as a fee option in the estimate library, which is why we pass an empty array here.
      //
      // we're excluding the view only accounts from the natives to check
      // in all cases EXCEPT the case where we're making an estimation for
      // the view only account itself. In all other, view only accounts options
      // should not be present as the user cannot pay the fee with them (no key)
      const nativeToCheck = account?.creation
        ? this.accounts.accounts
            .filter(
              (acc) =>
                !isSmartAccount(acc) &&
                (acc.addr === localAccountOp.accountAddr ||
                  !getIsViewOnly(this.keystore.keys, acc.associatedKeys))
            )
            .map((acc) => acc.addr)
        : []

      if (!account)
        throw new Error(
          `estimateSignAccountOp: ${localAccountOp.accountAddr}: account does not exist`
        )
      const network = this.networks.networks.find((x) => x.id === localAccountOp.networkId)
      if (!network)
        throw new Error(
          `estimateSignAccountOp: ${localAccountOp.networkId}: network does not exist`
        )

      // Take the fee tokens from two places: the user's tokens and his gasTank
      // The gasTank tokens participate on each network as they belong everywhere
      // NOTE: at some point we should check all the "?" signs below and if
      // an error pops out, we should notify the user about it
      const networkFeeTokens =
        this.portfolio.getLatestPortfolioState(localAccountOp.accountAddr)?.[
          localAccountOp.networkId
        ]?.result?.feeTokens ?? []

      const gasTankResult = this.portfolio.getLatestPortfolioState(localAccountOp.accountAddr)
        ?.gasTank?.result

      const gasTankFeeTokens = isPortfolioGasTankResult(gasTankResult)
        ? gasTankResult.gasTankTokens
        : []

      const feeTokens =
        [...networkFeeTokens, ...gasTankFeeTokens].filter((t) => t.flags.isFeeToken) || []

      // can be read from the UI
      const humanization = humanizeAccountOp(localAccountOp, {})
      humanization.forEach((call: any) => {
        if (!call.fullVisualization) return

        call.fullVisualization.forEach(async (visualization: any) => {
          if (visualization.type !== 'address' || !visualization.address) return

          await this.domains.reverseLookup(visualization.address)
        })
      })

      const additionalHints: GetOptions['additionalErc20Hints'] = humanization
        .map((call: any) =>
          !call.fullVisualization
            ? []
            : call.fullVisualization.map((vis: any) =>
                vis.address && isAddress(vis.address) ? getAddress(vis.address) : ''
              )
        )
        .flat()
        .filter((x: any) => isAddress(x))

      this.portfolio.addTokensToBeLearned(additionalHints, network.id)

      const accountOpsToBeSimulatedByNetwork = getAccountOpsForSimulation(
        account,
        this.actions.visibleActionsQueue,
        network,
        this.signAccountOp.accountOp
      )

      const [, estimation] = await Promise.all([
        // NOTE: we are not emitting an update here because the portfolio controller will do that
        // NOTE: the portfolio controller has it's own logic of constructing/caching providers, this is intentional, as
        // it may have different needs
        this.portfolio.updateSelectedAccount(
          localAccountOp.accountAddr,
          network,
          accountOpsToBeSimulatedByNetwork
            ? {
                accountOps: accountOpsToBeSimulatedByNetwork,
                states: await this.accounts.getOrFetchAccountStates(localAccountOp.accountAddr)
              }
            : undefined,
          { forceUpdate: true }
        ),
        estimate(
          this.providers.providers[localAccountOp.networkId],
          network,
          account,
          localAccountOp,
          this.accounts.accountStates,
          nativeToCheck,
          // @TODO - first time calling this, portfolio is still not loaded.
          feeTokens,
          (e: ErrorRef) => {
            if (!this.signAccountOp) return
            this.emitError(e)
          },
          this.signAccountOp.bundlerSwitcher,
          {
            is4337Broadcast: isErc4337Broadcast(
              account,
              network,
              this.accounts.accountStates[localAccountOp.accountAddr][localAccountOp.networkId]
            )
          }
        ).catch((e) => {
          const { message } = getHumanReadableEstimationError(e)

          this.emitError({
            level: 'major',
            message,
            error: e
          })
          return null
        })
      ])

      // @race
      // if the signAccountOp has been deleted, don't continue as the request has already finished
      if (!this.signAccountOp) return

      if (estimation) {
        const currentNonceAhead =
          BigInt(estimation.currentAccountNonce) > (localAccountOp.nonce ?? 0n)

        // if the nonce from the estimation is bigger than the one in localAccountOp,
        // override the accountState and accountOp with the newly detected nonce
        if (currentNonceAhead) {
          localAccountOp.nonce = BigInt(estimation.currentAccountNonce)
          this.signAccountOp.accountOp.nonce = BigInt(estimation.currentAccountNonce)

          if (this.accounts.accountStates?.[localAccountOp.accountAddr]?.[localAccountOp.networkId])
            this.accounts.accountStates[localAccountOp.accountAddr][
              localAccountOp.networkId
            ].nonce = localAccountOp.nonce
        }

        const hasNonceDiscrepancy = estimation.error?.cause === 'NONCE_FAILURE'
        const lastTxn = this.activity.getLastTxn(localAccountOp.networkId)
        const SAHasOldNonceOnARelayerNetwork =
          isSmartAccount(account) &&
          !network.erc4337.enabled &&
          lastTxn &&
          localAccountOp.nonce === lastTxn.nonce &&
          lastTxn.success &&
          lastTxn.status === AccountOpStatus.Success

        if (hasNonceDiscrepancy || SAHasOldNonceOnARelayerNetwork) {
          this.accounts
            .updateAccountState(localAccountOp.accountAddr, 'pending', [localAccountOp.networkId])
            .then(() => this.estimateSignAccountOp())
            .catch((error) =>
              this.emitError({
                level: 'major',
                message:
                  'Failed to refetch the account state. Please try again to initialize your transaction',
                error
              })
            )
          return
        }
      }

      if (
        estimation &&
        estimation.nonFatalErrors &&
        estimation.nonFatalErrors.find((err) => err.cause === '4337_INVALID_NONCE') &&
        this.accounts.accountStates?.[localAccountOp.accountAddr]?.[localAccountOp.networkId]
      ) {
        this.accounts
          .updateAccountState(localAccountOp.accountAddr, 'pending', [localAccountOp.networkId])
          .then(() => this.estimateSignAccountOp())
          .catch((error) =>
            this.emitError({
              level: 'major',
              message:
                'Failed to refetch the account state. Please try again to initialize your transaction',
              error
            })
          )

        // returning here means estimation will not be set => better UX as
        // the user will not see the warning but instead
        // just wait for the new estimation
        return
      }

      // check if an RBF should be applied for the incoming transaction
      // for SA conditions are: take the last broadcast but not confirmed accOp
      // and check if the nonce is the same as the current nonce (non 4337 txns)
      // for EOA: check the last broadcast but not confirmed txn across SA
      // as the EOA could've broadcast a txn there + it's own history and
      // compare the highest found nonce
      const rbfAccountOps: { [key: string]: SubmittedAccountOp | null } = {}
      nativeToCheck.push(localAccountOp.accountAddr)
      nativeToCheck.forEach((accId) => {
        const notConfirmedOp = this.activity.getNotConfirmedOpIfAny(accId, localAccountOp.networkId)

        // the accountState of the nativeToCheck may no be initialized
        const currentNonce =
          this.accounts.accountStates &&
          this.accounts.accountStates[accId] &&
          this.accounts.accountStates[accId][localAccountOp.networkId]
            ? this.accounts.accountStates[accId][localAccountOp.networkId].nonce
            : null

        rbfAccountOps[accId] =
          notConfirmedOp &&
          !notConfirmedOp.gasFeePayment?.isERC4337 &&
          currentNonce &&
          currentNonce === notConfirmedOp.nonce
            ? notConfirmedOp
            : null
      })

      // if there's an estimation error, override the pending results
      if (estimation && estimation.error) {
        this.portfolio.overridePendingResults(localAccountOp)
      }
      // update the signAccountOp controller once estimation finishes;
      // this eliminates the infinite loading bug if the estimation comes slower
      if (this.signAccountOp && estimation) {
        this.signAccountOp.update({ estimation, rbfAccountOps })
        if (shouldTraceCall) this.traceCall(estimation)
      }
    } catch (error: any) {
      this.signAccountOp?.calculateWarnings()
      this.emitError({
        level: 'silent',
        message: 'Estimation error',
        error
      })
    }
  }

  /**
   * There are 4 ways to broadcast an AccountOp:
   *   1. For basic accounts (EOA), there is only one way to do that. After
   *   signing the transaction, the serialized signed transaction object gets
   *   send to the network.
   *   2. For smart accounts, when EOA pays the fee. Two signatures are needed
   *   for this. The first one is the signature of the AccountOp itself. The
   *   second one is the signature of the transaction that will be executed
   *   by the smart account.
   *   3. For smart accounts that broadcast the ERC-4337 way.
   *   4. for smart accounts, when the Relayer does the broadcast.
   *
   */
  async #broadcastSignedAccountOp() {
    const accountOp = this.signAccountOp?.accountOp
    const estimation = this.signAccountOp?.estimation
    const actionId = this.signAccountOp?.fromActionId
    const bundlerSwitcher = this.signAccountOp?.bundlerSwitcher
    const contactSupportPrompt = 'Please try again or contact support if the problem persists.'

    if (
      !accountOp ||
      !estimation ||
      !actionId ||
      !accountOp.signingKeyAddr ||
      !accountOp.signingKeyType ||
      !accountOp.signature ||
      !bundlerSwitcher
    ) {
      const message = `Missing mandatory transaction details. ${contactSupportPrompt}`
      return this.throwBroadcastAccountOp({ message })
    }

    const provider = this.providers.providers[accountOp.networkId]
    const account = this.accounts.accounts.find((acc) => acc.addr === accountOp.accountAddr)
    const network = this.networks.networks.find((n) => n.id === accountOp.networkId)

    if (!provider) {
      const networkName = network?.name || `network with id ${accountOp.networkId}`
      const message = `Provider for ${networkName} not found. ${contactSupportPrompt}`
      return this.throwBroadcastAccountOp({ message })
    }

    if (!account) {
      const addr = shortenAddress(accountOp.accountAddr, 13)
      const message = `Account with address ${addr} not found. ${contactSupportPrompt}`
      return this.throwBroadcastAccountOp({ message })
    }

    if (!network) {
      const message = `Network with id ${accountOp.networkId} not found. ${contactSupportPrompt}`
      return this.throwBroadcastAccountOp({ message })
    }

    const accountState = await this.accounts.getOrFetchAccountOnChainState(
      accountOp.accountAddr,
      accountOp.networkId
    )
    let transactionRes: {
      txnId?: string
      nonce: number
      identifiedBy: AccountOpIdentifiedBy
    } | null = null

    // Basic account (EOA)
    if (isBasicAccount(account, accountState)) {
      try {
        const feePayerKeys = this.keystore.keys.filter(
          (key) => key.addr === accountOp.gasFeePayment!.paidBy
        )
        const feePayerKey =
          // Temporarily prioritize the key with the same type as the signing key.
          // TODO: Implement a way to choose the key type to broadcast with.
          feePayerKeys.find((key) => key.type === accountOp.signingKeyType) || feePayerKeys[0]
        if (!feePayerKey) {
          const missingKeyAddr = shortenAddress(accountOp.gasFeePayment!.paidBy, 13)
          const accAddr = shortenAddress(accountOp.accountAddr, 13)
          const message = `Key with address ${missingKeyAddr} for account with address ${accAddr} not found. ${contactSupportPrompt}`
          return await this.throwBroadcastAccountOp({ message, accountState })
        }
        this.feePayerKey = feePayerKey
        this.emitUpdate()

        const signer = await this.keystore.getSigner(feePayerKey.addr, feePayerKey.type)
        if (signer.init) signer.init(this.#externalSignerControllers[feePayerKey.type])

        const gasFeePayment = accountOp.gasFeePayment!
        const { to, value, data } = accountOp.calls[0]
        const rawTxn: TxnRequest = {
          to: to ?? undefined,
          value,
          data,
          chainId: network!.chainId,
          nonce: await provider.getTransactionCount(accountOp.accountAddr),
          gasLimit: gasFeePayment.simulatedGasLimit
        }

        // if it's eip1559, send it as such. If no, go to legacy
        if (gasFeePayment.maxPriorityFeePerGas !== undefined) {
          rawTxn.maxFeePerGas = gasFeePayment.gasPrice
          rawTxn.maxPriorityFeePerGas = gasFeePayment.maxPriorityFeePerGas
          rawTxn.type = 2
        } else {
          rawTxn.gasPrice = gasFeePayment.gasPrice
          rawTxn.type = 0
        }

        const signedTxn = await signer.signRawTransaction(rawTxn)
        const broadcastRes = await provider.broadcastTransaction(signedTxn)
        transactionRes = {
          txnId: broadcastRes.hash,
          nonce: broadcastRes.nonce,
          identifiedBy: {
            type: 'Transaction',
            identifier: broadcastRes.hash
          }
        }
      } catch (error: any) {
        return this.throwBroadcastAccountOp({ error, accountState })
      }
    }
    // Smart account but EOA pays the fee
    else if (
      account.creation &&
      accountOp.gasFeePayment &&
      accountOp.gasFeePayment.paidBy !== account.addr
    ) {
      const feePayerKeys = this.keystore.keys.filter(
        (key) => key.addr === accountOp.gasFeePayment!.paidBy
      )
      const feePayerKey =
        // Temporarily prioritize the key with the same type as the signing key.
        // TODO: Implement a way to choose the key type to broadcast with.
        feePayerKeys.find((key) => key.type === accountOp.signingKeyType) || feePayerKeys[0]
      if (!feePayerKey) {
        const missingKeyAddr = shortenAddress(accountOp.gasFeePayment!.paidBy, 13)
        const accAddr = shortenAddress(accountOp.accountAddr, 13)
        const message = `Key with address ${missingKeyAddr} for account with address ${accAddr} not found.`

        return this.throwBroadcastAccountOp({ message, accountState })
      }

      this.feePayerKey = feePayerKey
      this.emitUpdate()

      let data
      let to
      if (accountState.isDeployed) {
        const ambireAccount = new Interface(AmbireAccount.abi)
        to = accountOp.accountAddr
        data = ambireAccount.encodeFunctionData('execute', [
          getSignableCalls(accountOp),
          accountOp.signature
        ])
      } else {
        const ambireFactory = new Interface(AmbireFactory.abi)
        to = account.creation.factoryAddr
        data = ambireFactory.encodeFunctionData('deployAndExecute', [
          account.creation.bytecode,
          account.creation.salt,
          getSignableCalls(accountOp),
          accountOp.signature
        ])
      }

      try {
        const signer = await this.keystore.getSigner(feePayerKey.addr, feePayerKey.type)
        if (signer.init) signer.init(this.#externalSignerControllers[feePayerKey.type])

        const rawTxn: TxnRequest = {
          to,
          data,
          // We ultimately do a smart contract call, which means we don't need
          // to send any `value` from the EOA address. The actual `value` will
          // get taken from the value encoded in the `data` field.
          value: BigInt(0),
          chainId: network.chainId,
          nonce: await provider.getTransactionCount(accountOp.gasFeePayment!.paidBy),
          gasLimit: accountOp.gasFeePayment.simulatedGasLimit
        }

        if (accountOp.gasFeePayment.maxPriorityFeePerGas !== undefined) {
          rawTxn.maxFeePerGas = accountOp.gasFeePayment.gasPrice
          rawTxn.maxPriorityFeePerGas = accountOp.gasFeePayment.maxPriorityFeePerGas
          rawTxn.type = 2
        } else {
          rawTxn.gasPrice = accountOp.gasFeePayment.gasPrice
          rawTxn.type = 0
        }

        const signedTxn = await signer.signRawTransaction(rawTxn)
        const broadcastRes = await provider.broadcastTransaction(signedTxn)
        transactionRes = {
          txnId: broadcastRes.hash,
          nonce: broadcastRes.nonce,
          identifiedBy: {
            type: 'Transaction',
            identifier: broadcastRes.hash
          }
        }
      } catch (error: any) {
        return this.throwBroadcastAccountOp({ error, accountState })
      }
    }
    // Smart account, the ERC-4337 way
    else if (accountOp.gasFeePayment && accountOp.gasFeePayment.isERC4337) {
      const userOperation = accountOp.asUserOperation
      if (!userOperation) {
        const accAddr = shortenAddress(accountOp.accountAddr, 13)
        const message = `Trying to broadcast an ERC-4337 request but userOperation is not set for the account with address ${accAddr}`
        return this.throwBroadcastAccountOp({ message, accountState })
      }

      // broadcast through bundler's service
      let userOperationHash
      const bundler = bundlerSwitcher.getBundler()
      try {
        userOperationHash = !accountState.authorization
          ? await bundler.broadcast(userOperation, network)
          : await bundler.broadcast7702(userOperation, network)
      } catch (e: any) {
        let retryMsg

        // if the signAccountOp is still active (it should be)
        // try to switch the bundler and ask the user to try again
        // TODO: explore more error case where we switch the bundler
        if (this.signAccountOp) {
          const decodedError = bundler.decodeBundlerError(e)
          const humanReadable = getHumanReadableBroadcastError(decodedError)
          const switcher = this.signAccountOp.bundlerSwitcher
          this.signAccountOp.updateStatus(SigningStatus.ReadyToSign)

          if (switcher.canSwitch(account, humanReadable)) {
            switcher.switch()
            this.estimateSignAccountOp()
            this.#updateGasPrice()
            retryMsg = 'Broadcast failed because bundler was down. Please try again'
          }
        }

        return this.throwBroadcastAccountOp({
          error: e,
          accountState,
          provider,
          network,
          message: retryMsg
        })
      }
      if (!userOperationHash) {
        return this.throwBroadcastAccountOp({
          message: 'Bundler broadcast failed. Please try broadcasting by an EOA or contact support.'
        })
      }

      transactionRes = {
        nonce: Number(userOperation.nonce),
        identifiedBy: {
          type: 'UserOperation',
          identifier: userOperationHash,
          bundler: bundler.getName()
        }
      }
    }
    // Smart account, the Relayer way
    else {
      try {
        const body = {
          gasLimit: Number(accountOp.gasFeePayment!.simulatedGasLimit),
          txns: getSignableCalls(accountOp),
          signature: accountOp.signature,
          signer: { address: accountOp.signingKeyAddr },
          nonce: Number(accountOp.nonce)
        }
        const additionalRelayerNetwork = relayerAdditionalNetworks.find(
          (net) => net.chainId === network.chainId
        )
        const relayerNetworkId = additionalRelayerNetwork
          ? additionalRelayerNetwork.name
          : accountOp.networkId
        const response = await this.callRelayer(
          `/identity/${accountOp.accountAddr}/${relayerNetworkId}/submit`,
          'POST',
          body
        )
        if (!response.success) throw new Error(response.message)

        transactionRes = {
          txnId: response.txId,
          nonce: Number(accountOp.nonce),
          identifiedBy: {
            type: 'Relayer',
            identifier: response.id
          }
        }
      } catch (error: any) {
        return this.throwBroadcastAccountOp({ error, accountState, isRelayer: true })
      }
    }

    if (!transactionRes)
      return this.throwBroadcastAccountOp({
        message: 'No transaction response received after being broadcasted.'
      })

    this.portfolio.markSimulationAsBroadcasted(account.addr, network.id)

    const submittedAccountOp: SubmittedAccountOp = {
      ...accountOp,
      status: AccountOpStatus.BroadcastedButNotConfirmed,
      txnId: transactionRes.txnId,
      nonce: BigInt(transactionRes.nonce),
      identifiedBy: transactionRes.identifiedBy,
      timestamp: new Date().getTime(),
      isSingletonDeploy: !!accountOp.calls.find(
        (call) => call.to && getAddress(call.to) === SINGLETON
      )
    }
    await this.activity.addAccountOp(submittedAccountOp)
    this.swapAndBridge.handleUpdateActiveRouteOnSubmittedAccountOpStatusUpdate(submittedAccountOp)
    await this.resolveAccountOpAction(
      {
        networkId: network.id,
        isUserOp: !!accountOp?.asUserOperation,
        submittedAccountOp
      },
      actionId
    )
    await this.#notificationManager.create({
      title: 'Done!',
      message: 'The transaction was successfully signed and broadcasted to the network.'
    })
    return Promise.resolve(submittedAccountOp)
  }

  // ! IMPORTANT !
  // Banners that depend on async data from sub-controllers should be implemented
  // in the sub-controllers themselves. This is because updates in the sub-controllers
  // will not trigger emitUpdate in the MainController, therefore the banners will
  // remain the same until a subsequent update in the MainController.
  get banners(): Banner[] {
    if (!this.selectedAccount.account || !this.networks.isInitialized) return []

    const activeSwapAndBridgeRoutesForSelectedAccount = getActiveRoutesForAccount(
      this.selectedAccount.account.addr,
      this.swapAndBridge.activeRoutes
    )
    const swapAndBridgeRoutesPendingSignature = activeSwapAndBridgeRoutesForSelectedAccount.filter(
      (r) => r.routeStatus === 'ready'
    )

    const accountOpBanners = getAccountOpBanners({
      accountOpActionsByNetwork: getAccountOpActionsByNetwork(
        this.selectedAccount.account.addr,
        this.actions.actionsQueue
      ),
      selectedAccount: this.selectedAccount.account.addr,
      accounts: this.accounts.accounts,
      networks: this.networks.networks,
      swapAndBridgeRoutesPendingSignature
    })

    const smarterEoaBanner =
      this.featureFlags.isFeatureEnabled('eip7702') &&
      !this.selectedAccount.account.disable7702Banner &&
      !hasBecomeSmarter(this.selectedAccount.account, this.accounts.accountStates) &&
      canBecomeSmarter(
        this.selectedAccount.account,
        this.keystore.keys.filter((key) =>
          this.selectedAccount.account!.associatedKeys.includes(key.addr)
        )
      )
        ? getBecomeSmarterEOABanner(this.selectedAccount.account)
        : []

    return [...accountOpBanners, ...smarterEoaBanner]
  }

  // Technically this is an anti-pattern, but it's the only way to
  // test the error handling in the method.
  protected throwBroadcastAccountOp({
    message: humanReadableMessage,
    error: _err,
    accountState,
    isRelayer = false,
    provider = undefined,
    network = undefined
  }: {
    message?: string
    error?: Error
    accountState?: AccountOnchainState
    isRelayer?: boolean
    provider?: RPCProvider
    network?: Network
  }) {
    const originalMessage = _err?.message
    let message = humanReadableMessage
    let isReplacementFeeLow = false

    if (originalMessage) {
      if (originalMessage.includes('replacement fee too low')) {
        message =
          'Replacement fee is insufficient. Fees have been automatically adjusted so please try submitting your transaction again.'
        isReplacementFeeLow = true
        this.estimateSignAccountOp()
      } else if (originalMessage.includes('INSUFFICIENT_PRIVILEGE')) {
        message = `Signer key not supported on this network.${
          !accountState?.isV2
            ? 'You can add/change signers from the web wallet or contact support.'
            : 'Please contact support.'
        }`
      } else if (originalMessage.includes('underpriced')) {
        message =
          'Transaction fee underpriced. Please select a higher transaction speed and try again'
        this.updateSignAccountOpGasPrice()
        this.estimateSignAccountOp()
      } else if (originalMessage.includes('Failed to fetch') && isRelayer) {
        message =
          'Currently, the Ambire relayer seems to be down. Please try again a few moments later or broadcast with a Basic Account'
      }
    }

    if (!message) {
      message = getHumanReadableBroadcastError(_err || new Error('')).message

      // if the message states that the paymaster doesn't have sufficient amount,
      // add it to the failedPaymasters to disable it until a top-up is made
      if (message.includes(insufficientPaymasterFunds) && provider && network) {
        failedPaymasters.addInsufficientFunds(provider, network).then(() => {
          this.estimateSignAccountOp()
        })
      }
      if (message.includes('the selected fee is too low')) {
        this.updateSignAccountOpGasPrice()
      }
    }

    // To enable another try for signing in case of broadcast fail
    // broadcast is called in the FE only after successful signing
    this.signAccountOp?.updateStatus(SigningStatus.ReadyToSign, isReplacementFeeLow)
    this.feePayerKey = null

    return Promise.reject(
      new EmittableError({ level: 'major', message, error: _err || new Error(message) })
    )
  }

  get isSignRequestStillActive(): boolean {
    if (!this.signAccountOp) return false

    return !!this.actions.actionsQueue.find((a) => a.id === this.signAccountOp!.fromActionId)
  }

  // includes the getters in the stringified instance
  toJSON() {
    return {
      ...this,
      ...super.toJSON(),
      banners: this.banners,
      isSignRequestStillActive: this.isSignRequestStillActive
    }
  }
}<|MERGE_RESOLUTION|>--- conflicted
+++ resolved
@@ -135,9 +135,9 @@
 import { PortfolioController } from '../portfolio/portfolio'
 import { ProvidersController } from '../providers/providers'
 /* eslint-disable @typescript-eslint/no-floating-promises */
+import { TraceCallDiscoveryStatus } from '../../interfaces/signAccountOp'
 import { SelectedAccountController } from '../selectedAccount/selectedAccount'
 import { SignAccountOpController, SigningStatus } from '../signAccountOp/signAccountOp'
-import { TraceCallDiscoveryStatus } from '../../interfaces/signAccountOp'
 import { SignMessageController } from '../signMessage/signMessage'
 import { SwapAndBridgeController, SwapAndBridgeFormStatus } from '../swapAndBridge/swapAndBridge'
 
@@ -767,29 +767,17 @@
       )
       // update the portfolio only if new tokens were found through tracing
       if (learnedNewTokens || learnedNewNfts) {
-<<<<<<< HEAD
-        this.portfolio
-          .updateSelectedAccount(
-            accountOp.accountAddr,
-            network,
-            accountOpsForSimulation
-              ? {
-                  accountOps: accountOpsForSimulation,
-                  states: await this.accounts.getOrFetchAccountStates(account.addr)
-                }
-              : undefined,
-            { forceUpdate: true }
-          )
-          // fire an update request to refresh the warnings if any
-          .then(() => this.signAccountOp?.update({}))
-=======
         await this.portfolio.updateSelectedAccount(
           accountOp.accountAddr,
           network,
-          getAccountOpsForSimulation(account, this.actions.visibleActionsQueue, network, accountOp),
+          accountOpsForSimulation
+            ? {
+                accountOps: accountOpsForSimulation,
+                states: await this.accounts.getOrFetchAccountStates(account.addr)
+              }
+            : undefined,
           { forceUpdate: true }
         )
->>>>>>> 6846ccfd
       }
 
       if (this.signAccountOp)
