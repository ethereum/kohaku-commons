import { ethErrors } from 'eth-rpc-errors'
/* eslint-disable @typescript-eslint/brace-style */
import { getAddress, getBigInt, Interface, isAddress } from 'ethers'

import AmbireAccount from '../../../contracts/compiled/AmbireAccount.json'
import AmbireFactory from '../../../contracts/compiled/AmbireFactory.json'
import EmittableError from '../../classes/EmittableError'
import { AMBIRE_ACCOUNT_FACTORY, SINGLETON } from '../../consts/deploy'
import {
  BIP44_LEDGER_DERIVATION_TEMPLATE,
  BIP44_STANDARD_DERIVATION_TEMPLATE
} from '../../consts/derivation'
import {
  Account,
  AccountId,
  AccountOnchainState,
  AccountWithNetworkMeta
} from '../../interfaces/account'
import { Banner } from '../../interfaces/banner'
import { DappProviderRequest } from '../../interfaces/dapp'
import { Fetch } from '../../interfaces/fetch'
import {
  ExternalSignerControllers,
  Key,
  KeystoreSignerType,
  TxnRequest
} from '../../interfaces/keystore'
import { AddNetworkRequestParams, Network, NetworkId } from '../../interfaces/network'
import { NotificationManager } from '../../interfaces/notification'
import { Storage } from '../../interfaces/storage'
import { SocketAPISendTransactionRequest } from '../../interfaces/swapAndBridge'
import { Calls, DappUserRequest, SignUserRequest, UserRequest } from '../../interfaces/userRequest'
import { WindowManager } from '../../interfaces/window'
import { getDefaultSelectedAccount, isSmartAccount } from '../../libs/account/account'
import { AccountOp, AccountOpStatus, getSignableCalls } from '../../libs/accountOp/accountOp'
import {
  AccountOpIdentifiedBy,
  pollTxnId,
  SubmittedAccountOp
} from '../../libs/accountOp/submittedAccountOp'
import { Call } from '../../libs/accountOp/types'
import {
  dappRequestMethodToActionKind,
  getAccountOpActionsByNetwork,
  getAccountOpFromAction
} from '../../libs/actions/actions'
import { getAccountOpBanners } from '../../libs/banners/banners'
import { estimate } from '../../libs/estimate/estimate'
import { BundlerGasPrice, EstimateResult } from '../../libs/estimate/interfaces'
import { GasRecommendation, getGasPriceRecommendations } from '../../libs/gasPrice/gasPrice'
import { humanizeAccountOp } from '../../libs/humanizer'
import { KeyIterator } from '../../libs/keyIterator/keyIterator'
import {
  getAccountOpsForSimulation,
  makeBasicAccountOpAction,
  makeSmartAccountOpAction
} from '../../libs/main/main'
import { GetOptions, TokenResult } from '../../libs/portfolio/interfaces'
import { relayerCall } from '../../libs/relayerCall/relayerCall'
import { parse } from '../../libs/richJson/richJson'
import {
  adjustEntryPointAuthorization,
  getEntryPointAuthorization
} from '../../libs/signMessage/signMessage'
import {
  buildSwapAndBridgeUserRequests,
  getActiveRoutesForAccount
} from '../../libs/swapAndBridge/swapAndBridge'
import { debugTraceCall } from '../../libs/tracer/debugTraceCall'
import {
  buildClaimWalletRequest,
  buildMintVestingRequest,
  buildTransferUserRequest
} from '../../libs/transfer/userRequest'
import {
  ENTRY_POINT_AUTHORIZATION_REQUEST_ID,
  isErc4337Broadcast,
  shouldAskForEntryPointAuthorization
} from '../../libs/userOperation/userOperation'
import bundler from '../../services/bundlers'
import { Bundler } from '../../services/bundlers/bundler'
import { SocketAPI } from '../../services/socket/api'
import { getIsViewOnly } from '../../utils/accounts'
import shortenAddress from '../../utils/shortenAddress'
import wait from '../../utils/wait'
import { AccountAdderController } from '../accountAdder/accountAdder'
import { AccountsController } from '../accounts/accounts'
import {
  AccountOpAction,
  ActionsController,
  SignMessageAction,
  SwitchAccountAction
} from '../actions/actions'
import { ActivityController } from '../activity/activity'
import { AddressBookController } from '../addressBook/addressBook'
import { DappsController } from '../dapps/dapps'
import { DefiPositionsController } from '../defiPositions/defiPositions'
import { DomainsController } from '../domains/domains'
import { EmailVaultController } from '../emailVault/emailVault'
import EventEmitter, { Statuses } from '../eventEmitter/eventEmitter'
import { InviteController } from '../invite/invite'
import { KeystoreController } from '../keystore/keystore'
import { NetworksController } from '../networks/networks'
import { PortfolioController } from '../portfolio/portfolio'
import { ProvidersController } from '../providers/providers'
/* eslint-disable @typescript-eslint/no-floating-promises */
import { SelectedAccountController } from '../selectedAccount/selectedAccount'
/* eslint-disable no-underscore-dangle */
import { SignAccountOpController, SigningStatus } from '../signAccountOp/signAccountOp'
import { SignMessageController } from '../signMessage/signMessage'
import { SwapAndBridgeController, SwapAndBridgeFormStatus } from '../swapAndBridge/swapAndBridge'

const STATUS_WRAPPED_METHODS = {
  onAccountAdderSuccess: 'INITIAL',
  signAccountOp: 'INITIAL',
  broadcastSignedAccountOp: 'INITIAL',
  removeAccount: 'INITIAL',
  handleAccountAdderInitLedger: 'INITIAL',
  handleAccountAdderInitLattice: 'INITIAL',
  importSmartAccountFromDefaultSeed: 'INITIAL',
  buildSwapAndBridgeUserRequest: 'INITIAL',
  importSmartAccountFromSavedSeed: 'INITIAL',
  selectAccount: 'INITIAL'
} as const

export class MainController extends EventEmitter {
  #storage: Storage

  fetch: Fetch

  // Holds the initial load promise, so that one can wait until it completes
  #initialLoadPromise: Promise<void>

  callRelayer: Function

  isReady: boolean = false

  invite: InviteController

  keystore: KeystoreController

  /**
   * Hardware wallets (usually) need an additional (external signer) controller,
   * that is app-specific (web, mobile) and is used to interact with the device.
   * (example: LedgerController, TrezorController, LatticeController)
   */
  #externalSignerControllers: ExternalSignerControllers = {}

  // Subcontrollers
  networks: NetworksController

  providers: ProvidersController

  accountAdder: AccountAdderController

  portfolio: PortfolioController

  defiPositions: DefiPositionsController

  dapps: DappsController

  actions: ActionsController

  // Public sub-structures
  // @TODO emailVaults
  emailVault: EmailVaultController

  signMessage: SignMessageController

  #socketAPI: SocketAPI

  swapAndBridge: SwapAndBridgeController

  signAccountOp: SignAccountOpController | null = null

  signAccOpInitError: string | null = null

  activity: ActivityController

  addressBook: AddressBookController

  domains: DomainsController

  accounts: AccountsController

  selectedAccount: SelectedAccountController

  userRequests: UserRequest[] = []

  // network => GasRecommendation[]
  gasPrices: { [key: string]: GasRecommendation[] } = {}

  // network => BundlerGasPrice
  bundlerGasPrices: { [key: string]: BundlerGasPrice } = {}

  accountOpsToBeConfirmed: { [key: string]: { [key: string]: AccountOp } } = {}

  // TODO: Temporary solution to expose the fee payer key during Account Op broadcast.
  feePayerKey: Key | null = null

  lastUpdate: Date = new Date()

  statuses: Statuses<keyof typeof STATUS_WRAPPED_METHODS> = STATUS_WRAPPED_METHODS

  #windowManager: WindowManager

  #notificationManager: NotificationManager

  constructor({
    storage,
    fetch,
    relayerUrl,
    velcroUrl,
    socketApiKey,
    keystoreSigners,
    externalSignerControllers,
    windowManager,
    notificationManager
  }: {
    storage: Storage
    fetch: Fetch
    relayerUrl: string
    velcroUrl: string
    socketApiKey: string
    keystoreSigners: Partial<{ [key in Key['type']]: KeystoreSignerType }>
    externalSignerControllers: ExternalSignerControllers
    windowManager: WindowManager
    notificationManager: NotificationManager
  }) {
    super()
    this.#storage = storage
    this.fetch = fetch
    this.#windowManager = windowManager
    this.#notificationManager = notificationManager

    this.invite = new InviteController({ relayerUrl, fetch, storage: this.#storage })
    this.keystore = new KeystoreController(this.#storage, keystoreSigners, windowManager)
    this.#externalSignerControllers = externalSignerControllers
    this.networks = new NetworksController(
      this.#storage,
      this.fetch,
      async (network: Network) => {
        this.providers.setProvider(network)
        await this.accounts.updateAccountStates('latest', [network.id])
        await this.updateSelectedAccountPortfolio()
        await this.defiPositions.updatePositions(network.id)
      },
      (networkId: NetworkId) => {
        this.providers.removeProvider(networkId)
      }
    )
    this.providers = new ProvidersController(this.networks)
    this.accounts = new AccountsController(
      this.#storage,
      this.providers,
      this.networks,
      async (accounts) => {
        const defaultSelectedAccount = getDefaultSelectedAccount(accounts)
        if (defaultSelectedAccount) {
          await this.#selectAccount(defaultSelectedAccount.addr)
          // Don't wait for account state because:
          // 1. The extension works perfectly fine without it
          // 2. Some RPCs may be slow and we don't want to block the UI
          // eslint-disable-next-line @typescript-eslint/no-floating-promises
          this.accounts.updateAccountState(defaultSelectedAccount.addr)
        }
      },
      this.providers.updateProviderIsWorking.bind(this.providers)
    )
    this.selectedAccount = new SelectedAccountController({
      storage: this.#storage,
      accounts: this.accounts
    })
    this.portfolio = new PortfolioController(
      this.#storage,
      this.fetch,
      this.providers,
      this.networks,
      this.accounts,
      relayerUrl,
      velcroUrl
    )
    this.defiPositions = new DefiPositionsController({
      fetch: this.fetch,
      selectedAccount: this.selectedAccount,
      networks: this.networks,
      providers: this.providers
    })
    this.emailVault = new EmailVaultController(this.#storage, this.fetch, relayerUrl, this.keystore)
    this.accountAdder = new AccountAdderController({
      accounts: this.accounts,
      keystore: this.keystore,
      networks: this.networks,
      providers: this.providers,
      relayerUrl,
      fetch: this.fetch
    })
    this.addressBook = new AddressBookController(this.#storage, this.accounts, this.selectedAccount)
    this.signMessage = new SignMessageController(
      this.keystore,
      this.providers,
      this.networks,
      this.accounts,
      this.#externalSignerControllers
    )
    this.#socketAPI = new SocketAPI({ apiKey: socketApiKey, fetch: this.fetch })
    this.dapps = new DappsController(this.#storage)
    this.actions = new ActionsController({
      selectedAccount: this.selectedAccount,
      windowManager,
      notificationManager,
      onActionWindowClose: () => {
        const userRequestsToRejectOnWindowClose = this.userRequests.filter(
          (r) => r.action.kind !== 'calls'
        )
        userRequestsToRejectOnWindowClose.forEach((r) =>
          r.dappPromise?.reject(ethErrors.provider.userRejectedRequest())
        )
        this.userRequests = this.userRequests.filter((r) => r.action.kind === 'calls')
        this.emitUpdate()
      }
    })
    this.selectedAccount.initControllers({
      portfolio: this.portfolio,
      defiPositions: this.defiPositions,
      actions: this.actions,
      networks: this.networks,
      providers: this.providers
    })
    this.swapAndBridge = new SwapAndBridgeController({
      selectedAccount: this.selectedAccount,
      networks: this.networks,
      socketAPI: this.#socketAPI,
      storage: this.#storage,
      actions: this.actions
    })
    this.callRelayer = relayerCall.bind({ url: relayerUrl, fetch: this.fetch })
    this.activity = new ActivityController(
      this.#storage,
      this.fetch,
      this.callRelayer,
      this.accounts,
      this.selectedAccount,
      this.providers,
      this.networks,
      async (network: Network) => {
        await this.setContractsDeployedToTrueIfDeployed(network)
      }
    )
    this.domains = new DomainsController(this.providers.providers, this.fetch)
    this.#initialLoadPromise = this.#load()
  }

  async #load(): Promise<void> {
    this.isReady = false
    // #load is called in the constructor which is synchronous
    // we await (1 ms/next tick) for the constructor to extend the EventEmitter class
    // and then we call it's methods
    await wait(1)
    this.emitUpdate()
    await this.networks.initialLoadPromise
    await this.providers.initialLoadPromise
    await this.accounts.initialLoadPromise
    await this.selectedAccount.initialLoadPromise

    this.updateSelectedAccountPortfolio()
    this.defiPositions.updatePositions()
    /**
     * Listener that gets triggered as a finalization step of adding new
     * accounts via the AccountAdder controller flow.
     *
     * VIEW-ONLY ACCOUNTS: In case of changes in this method, make sure these
     * changes are reflected for view-only accounts as well. Because the
     * view-only accounts import flow bypasses the AccountAdder, this method
     * won't click for them. Their on add success flow continues in the
     * MAIN_CONTROLLER_ADD_VIEW_ONLY_ACCOUNTS action case.
     */
    const onAccountAdderSuccess = () => {
      if (this.accountAdder.addAccountsStatus !== 'SUCCESS') return

      return this.withStatus(
        'onAccountAdderSuccess',
        async () => {
          // Add accounts first, because some of the next steps have validation
          // if accounts exists.
          await this.accounts.addAccounts(this.accountAdder.readyToAddAccounts)

          // Then add keys, because some of the next steps could have validation
          // if keys exists. Should be separate (not combined in Promise.all,
          // since firing multiple keystore actions is not possible
          // (the #wrapKeystoreAction listens for the first one to finish and
          // skips the parallel one, if one is requested).

          await this.keystore.addKeys(this.accountAdder.readyToAddKeys.internal)
          await this.keystore.addKeysExternallyStored(this.accountAdder.readyToAddKeys.external)

          // Update the saved seed `hdPathTemplate` if accounts were added from
          // the saved seed, so when user opts in to "Import a new Smart Account
          // from the saved Seed Phrase" the next account is derived based
          // on the latest `hdPathTemplate` chosen in the AccountAdder.
          if (this.accountAdder.isInitializedWithSavedSeed)
            this.keystore.changeSavedSeedHdPathTemplateIfNeeded(this.accountAdder.hdPathTemplate)
          if (this.keystore.hasKeystoreTempSeed)
            this.keystore.changeTempSeedHdPathTemplateIfNeeded(this.accountAdder.hdPathTemplate)
        },
        true
      )
    }
    this.accountAdder.onUpdate(onAccountAdderSuccess)

    this.isReady = true
    this.emitUpdate()
  }

  async selectAccount(toAccountAddr: string) {
    await this.withStatus('selectAccount', async () => this.#selectAccount(toAccountAddr), true)
  }

  async #selectAccount(toAccountAddr: string | null) {
    await this.#initialLoadPromise
    if (!toAccountAddr) {
      await this.selectedAccount.setAccount(null)

      this.emitUpdate()
      return
    }

    const accountToSelect = this.accounts.accounts.find((acc) => acc.addr === toAccountAddr)
    if (!accountToSelect) {
      console.error(`Account with address ${toAccountAddr} does not exist`)
      return
    }
    this.selectedAccount.setAccount(accountToSelect)
    this.activity.init()
    this.swapAndBridge.onAccountChange()
    this.dapps.broadcastDappSessionEvent('accountsChanged', [toAccountAddr])
    // forceEmitUpdate to update the getters in the FE state of the ctrl
    await this.forceEmitUpdate()
    await this.actions.forceEmitUpdate()
    await this.addressBook.forceEmitUpdate()
    // Don't await these as they are not critical for the account selection
    // and if the user decides to quickly change to another account withStatus
    // will block the UI until these are resolved.
    this.accounts.updateAccountState(toAccountAddr)
    this.updateSelectedAccountPortfolio()
    this.defiPositions.updatePositions()

    this.emitUpdate()
  }

  async importSmartAccountFromSavedSeed(seed?: string) {
    await this.withStatus(
      'importSmartAccountFromSavedSeed',
      async () => {
        if (this.accountAdder.isInitialized) this.accountAdder.reset()
        if (seed && !this.keystore.hasKeystoreSavedSeed) {
          await this.keystore.addSeed({ seed, hdPathTemplate: BIP44_STANDARD_DERIVATION_TEMPLATE })
        }

        const savedSeed = await this.keystore.getSavedSeed()
        if (!savedSeed) {
          throw new EmittableError({
            message:
              'Failed to retrieve saved seed phrase from keystore. Please try again or contact Ambire support if the issue persists.',
            level: 'major',
            error: new Error('failed to retrieve saved seed phrase from keystore')
          })
        }

        const keyIterator = new KeyIterator(savedSeed.seed)
        await this.accountAdder.init({
          keyIterator,
          hdPathTemplate: savedSeed.hdPathTemplate,
          pageSize: 1,
          shouldGetAccountsUsedOnNetworks: false,
          shouldSearchForLinkedAccounts: false
        })

        let currentPage: number = 1
        let isAccountAlreadyAdded: boolean
        let nextSmartAccount: AccountWithNetworkMeta | undefined

        const findNextSmartAccount = async () => {
          do {
            // eslint-disable-next-line no-await-in-loop
            await this.accountAdder.setPage({ page: currentPage })

            nextSmartAccount = this.accountAdder.accountsOnPage.find(
              ({ isLinked, account }) => !isLinked && isSmartAccount(account)
            )?.account

            if (!nextSmartAccount) break

            isAccountAlreadyAdded = !!this.accounts.accounts.find(
              // eslint-disable-next-line @typescript-eslint/no-loop-func
              (a) => a.addr === nextSmartAccount!.addr
            )

            currentPage++
          } while (isAccountAlreadyAdded)
        }

        await findNextSmartAccount()

        if (!nextSmartAccount) {
          throw new EmittableError({
            message:
              'Internal error while looking for account to add. Please start the process all over again and if the issue persists contact Ambire support.',
            level: 'major',
            error: new Error('Internal error: Failed to find a smart account to add')
          })
        }

        this.accountAdder.selectAccount(nextSmartAccount)

        const readyToAddKeys = this.accountAdder.retrieveInternalKeysOfSelectedAccounts()

        await this.accountAdder.addAccounts(this.accountAdder.selectedAccounts, {
          internal: readyToAddKeys,
          external: []
        })
      },
      true
    )
  }

  initSignAccOp(actionId: AccountOpAction['id']): null | void {
    const accountOp = getAccountOpFromAction(actionId, this.actions.actionsQueue)
    if (!accountOp) {
      this.signAccOpInitError =
        'We cannot initiate the signing process because no transaction has been found for the specified account and network.'
      return null
    }

    const network = this.networks.networks.find((net) => net.id === accountOp.networkId)

    if (
      !this.selectedAccount.account ||
      this.selectedAccount.account.addr !== accountOp.accountAddr
    ) {
      this.signAccOpInitError =
        'Attempting to initialize an accountOp for an account other than the currently selected one.'
      return null
    }

    if (!network) {
      this.signAccOpInitError =
        'We cannot initiate the signing process as we are unable to locate the specified network.'
      return null
    }

    // on init, set the accountOp nonce to the latest one we know
    // it could happen that the user inits a userRequest with an old
    // accountState and therefore caching the old nonce in the accountOp.
    // we make sure the latest nonce is set when initing signAccountOp
    const state = this.accounts.accountStates?.[accountOp.accountAddr]?.[accountOp.networkId]
    if (state) accountOp.nonce = state.nonce

    this.signAccOpInitError = null

    this.signAccountOp = new SignAccountOpController(
      this.accounts,
      this.keystore,
      this.portfolio,
      this.#externalSignerControllers,
      this.selectedAccount.account,
      network,
      actionId,
      accountOp,
      this.callRelayer,
      () => {
        this.estimateSignAccountOp()
      },
      () => {
        return this.isSignRequestStillActive
      }
    )

    this.emitUpdate()

    this.updateSignAccountOpGasPrice()
    this.estimateSignAccountOp()
  }

  async handleSignAndBroadcastAccountOp() {
    await this.withStatus(
      'signAccountOp',
      async () => {
        const wasAlreadySigned = this.signAccountOp?.status?.type === SigningStatus.Done
        if (wasAlreadySigned) return Promise.resolve()

        if (!this.signAccountOp) {
          const message =
            'The signing process was not initialized as expected. Please try again later or contact Ambire support if the issue persists.'
          const error = new Error('SignAccountOp is not initialized')
          this.emitError({ level: 'major', message, error })
          return Promise.reject(error)
        }

        return this.signAccountOp.sign()
      },
      true
    )

    // Error handling on the prev step will notify the user, it's fine to return here
    if (this.signAccountOp?.status?.type !== SigningStatus.Done) return

    return this.withStatus(
      'broadcastSignedAccountOp',
      async () => this.#broadcastSignedAccountOp(),
      true
    )
  }

  destroySignAccOp() {
    if (!this.signAccountOp) return

    this.feePayerKey = null
    this.signAccountOp = null
    this.signAccOpInitError = null

    // NOTE: no need to update the portfolio here as an update is
    // fired upon removeUserRequest

    this.emitUpdate()
  }

  async traceCall(estimation: EstimateResult) {
    const accountOp = this.signAccountOp?.accountOp
    if (!accountOp) return

    const network = this.networks.networks.find((net) => net.id === accountOp?.networkId)
    if (!network) return

    const account = this.accounts.accounts.find((acc) => acc.addr === accountOp.accountAddr)!
    const state = this.accounts.accountStates[accountOp.accountAddr][accountOp.networkId]
    const provider = this.providers.providers[network.id]
    const gasPrice = this.gasPrices[network.id]
    const { tokens, nfts } = await debugTraceCall(
      account,
      accountOp,
      provider,
      state,
      estimation.gasUsed,
      gasPrice,
      !network.rpcNoStateOverride
    )
    const learnedNewTokens = this.portfolio.addTokensToBeLearned(tokens, network.id)
    const learnedNewNfts = await this.portfolio.learnNfts(nfts, network.id)
    // update the portfolio only if new tokens were found through tracing
    if (learnedNewTokens || learnedNewNfts) {
      this.portfolio.updateSelectedAccount(
        accountOp.accountAddr,
        network,
        getAccountOpsForSimulation(account, this.actions.visibleActionsQueue, network, accountOp),
        { forceUpdate: true }
      )
    }
  }

  async handleSignMessage() {
    const accountAddr = this.signMessage.messageToSign?.accountAddr
    const networkId = this.signMessage.messageToSign?.networkId

    // Could (rarely) happen if not even a single account state is fetched yet
    const shouldForceUpdateAndWaitForAccountState =
      accountAddr && networkId && !this.accounts.accountStates?.[accountAddr]?.[networkId]
    if (shouldForceUpdateAndWaitForAccountState)
      await this.accounts.updateAccountState(accountAddr, 'latest', [networkId])

    const isAccountStateStillMissing =
      !accountAddr || !networkId || !this.accounts.accountStates?.[accountAddr]?.[networkId]
    if (isAccountStateStillMissing) {
      const message =
        'Unable to sign the message. During the preparation step, required account data failed to get received. Please try again later or contact Ambire support.'
      const error = new Error(
        `The account state of ${accountAddr} is missing for the network with id ${networkId}.`
      )
      return this.emitError({ level: 'major', message, error })
    }

    await this.signMessage.sign()

    const signedMessage = this.signMessage.signedMessage
    // Error handling on the prev step will notify the user, it's fine to return here
    if (!signedMessage) return

    if (signedMessage.fromActionId === ENTRY_POINT_AUTHORIZATION_REQUEST_ID) {
      const accountOpAction = makeSmartAccountOpAction({
        account: this.accounts.accounts.filter((a) => a.addr === signedMessage.accountAddr)[0],
        networkId: signedMessage.networkId,
        nonce:
          this.accounts.accountStates[signedMessage.accountAddr][signedMessage.networkId].nonce,
        userRequests: this.userRequests,
        actionsQueue: this.actions.actionsQueue
      })
      if (!accountOpAction.accountOp.meta) accountOpAction.accountOp.meta = {}
      accountOpAction.accountOp.meta.entryPointAuthorization = adjustEntryPointAuthorization(
        signedMessage.signature as string
      )

      this.actions.addOrUpdateAction(accountOpAction, true)
    }

    await this.activity.addSignedMessage(signedMessage, signedMessage.accountAddr)
    await this.resolveUserRequest({ hash: signedMessage.signature }, signedMessage.fromActionId)

    await this.#notificationManager.create({
      title: 'Done!',
      message: 'The Message was successfully signed.'
    })
  }

  async #handleAccountAdderInitLedger(
    LedgerKeyIterator: any // TODO: KeyIterator type mismatch
  ) {
    if (this.accountAdder.isInitialized) this.accountAdder.reset()

    try {
      const ledgerCtrl = this.#externalSignerControllers.ledger
      if (!ledgerCtrl) {
        const message =
          'Could not initialize connection with your Ledger device. Please try again later or contact Ambire support.'
        throw new EmittableError({ message, level: 'major', error: new Error(message) })
      }

      // Once a session with the Ledger device gets initiated, the user might
      // use the device with another app. In this scenario, when coming back to
      // Ambire (the second time a connection gets requested onwards),
      // the Ledger device throws with "invalid channel" error.
      // To overcome this, always make sure to clean up before starting
      // a new session when retrieving keys, in case there already is one.
      if (ledgerCtrl.walletSDK) await ledgerCtrl.cleanUp()

      const hdPathTemplate = BIP44_LEDGER_DERIVATION_TEMPLATE
      await ledgerCtrl.unlock(hdPathTemplate)

      if (!ledgerCtrl.walletSDK) {
        const message = 'Could not establish connection with the Ledger device'
        throw new EmittableError({ message, level: 'major', error: new Error(message) })
      }

      const keyIterator = new LedgerKeyIterator({ controller: ledgerCtrl })
      await this.accountAdder.init({ keyIterator, hdPathTemplate })

      return await this.accountAdder.setPage({ page: 1 })
    } catch (error: any) {
      const message = error?.message || 'Could not unlock the Ledger device. Please try again.'
      throw new EmittableError({ message, level: 'major', error })
    }
  }

  async handleAccountAdderInitLedger(LedgerKeyIterator: any /* TODO: KeyIterator type mismatch */) {
    await this.withStatus('handleAccountAdderInitLedger', async () =>
      this.#handleAccountAdderInitLedger(LedgerKeyIterator)
    )
  }

  async #handleAccountAdderInitLattice(
    LatticeKeyIterator: any /* TODO: KeyIterator type mismatch */
  ) {
    if (this.accountAdder.isInitialized) this.accountAdder.reset()

    try {
      const latticeCtrl = this.#externalSignerControllers.lattice
      if (!latticeCtrl) {
        const message =
          'Could not initialize connection with your Lattice1 device. Please try again later or contact Ambire support.'
        throw new EmittableError({ message, level: 'major', error: new Error(message) })
      }

      const hdPathTemplate = BIP44_STANDARD_DERIVATION_TEMPLATE
      await latticeCtrl.unlock(hdPathTemplate, undefined, true)

      const { walletSDK } = latticeCtrl
      await this.accountAdder.init({
        keyIterator: new LatticeKeyIterator({ walletSDK }),
        hdPathTemplate
      })

      return await this.accountAdder.setPage({ page: 1 })
    } catch (error: any) {
      const message = error?.message || 'Could not unlock the Lattice1 device. Please try again.'
      throw new EmittableError({ message, level: 'major', error })
    }
  }

  async handleAccountAdderInitLattice(
    LatticeKeyIterator: any /* TODO: KeyIterator type mismatch */
  ) {
    await this.withStatus('handleAccountAdderInitLattice', async () =>
      this.#handleAccountAdderInitLattice(LatticeKeyIterator)
    )
  }

  async updateAccountsOpsStatuses() {
    await this.#initialLoadPromise

    const { shouldEmitUpdate, shouldUpdatePortfolio } =
      await this.activity.updateAccountsOpsStatuses()

    if (shouldEmitUpdate) {
      this.emitUpdate()

      if (shouldUpdatePortfolio) {
        this.updateSelectedAccountPortfolio(true)
      }
    }
  }

  // call this function after a call to the singleton has been made
  // it will check if the factory has been deployed and update the network settings if it has been
  async setContractsDeployedToTrueIfDeployed(network: Network) {
    await this.#initialLoadPromise
    if (network.areContractsDeployed) return

    const provider = this.providers.providers[network.id]
    if (!provider) return

    const factoryCode = await provider.getCode(AMBIRE_ACCOUNT_FACTORY)
    if (factoryCode === '0x') return
    await this.networks.updateNetwork({ areContractsDeployed: true }, network.id)
  }

  #removeAccountKeyData(address: Account['addr']) {
    // Compute account keys that are only associated with this account
    const accountAssociatedKeys =
      this.accounts.accounts.find((acc) => acc.addr === address)?.associatedKeys || []
    const keysInKeystore = this.keystore.keys
    const importedAccountKeys = keysInKeystore.filter((key) =>
      accountAssociatedKeys.includes(key.addr)
    )
    const solelyAccountKeys = importedAccountKeys.filter((key) => {
      const isKeyAssociatedWithOtherAccounts = this.accounts.accounts.some(
        (acc) => acc.addr !== address && acc.associatedKeys.includes(key.addr)
      )

      return !isKeyAssociatedWithOtherAccounts
    })

    // Remove account keys from the keystore
    solelyAccountKeys.forEach((key) => {
      this.keystore.removeKey(key.addr, key.type).catch((e) => {
        throw new EmittableError({
          level: 'major',
          message: 'Failed to remove account key',
          error: e
        })
      })
    })
  }

  async removeAccount(address: Account['addr']) {
    await this.withStatus('removeAccount', async () => {
      try {
        this.#removeAccountKeyData(address)
        // Remove account data from sub-controllers
        await this.accounts.removeAccountData(address)
        this.portfolio.removeAccountData(address)
        this.activity.removeAccountData(address)
        this.actions.removeAccountData(address)
        this.signMessage.removeAccountData(address)

        if (this.selectedAccount.account?.addr === address) {
          await this.#selectAccount(this.accounts.accounts[0]?.addr)
        }

        if (this.signAccountOp?.account.addr === address) {
          this.destroySignAccOp()
        }

        this.emitUpdate()
      } catch (e: any) {
        throw new EmittableError({
          level: 'major',
          message: 'Failed to remove account',
          error: e || new Error('Failed to remove account')
        })
      }
    })
  }

  async #ensureAccountInfo(accountAddr: AccountId, networkId: NetworkId) {
    await this.#initialLoadPromise
    // Initial sanity check: does this account even exist?
    if (!this.accounts.accounts.find((x) => x.addr === accountAddr)) {
      this.signAccOpInitError = `Account ${accountAddr} does not exist`
      return
    }
    // If this still didn't work, re-load
    if (!this.accounts.accountStates[accountAddr]?.[networkId])
      await this.accounts.updateAccountState(accountAddr, 'pending', [networkId])
    // If this still didn't work, throw error: this prob means that we're calling for a non-existent acc/network
    if (!this.accounts.accountStates[accountAddr]?.[networkId])
      this.signAccOpInitError = `Failed to retrieve account info for ${networkId}, because of one of the following reasons: 1) network doesn't exist, 2) RPC is down for this network`
  }

  #batchCallsFromUserRequests(accountAddr: AccountId, networkId: NetworkId): Call[] {
    // Note: we use reduce instead of filter/map so that the compiler can deduce that we're checking .kind
    return (this.userRequests.filter((r) => r.action.kind === 'calls') as SignUserRequest[]).reduce(
      (uCalls: Call[], req) => {
        if (req.meta.networkId === networkId && req.meta.accountAddr === accountAddr) {
          const { calls } = req.action as Calls
          calls.map((call) => uCalls.push({ ...call, fromUserRequestId: req.id }))
        }
        return uCalls
      },
      []
    )
  }

  async reloadSelectedAccount() {
    if (!this.selectedAccount.account) return

    const isUpdatingAccount = this.accounts.statuses.updateAccountState !== 'INITIAL'

    this.selectedAccount.resetSelectedAccountPortfolio()
    await Promise.all([
      // When we trigger `reloadSelectedAccount` (for instance, from Dashboard -> Refresh balance icon),
      // it's very likely that the account state is already in the process of being updated.
      // If we try to run the same action, `withStatus` validation will throw an error.
      // So, we perform this safety check to prevent the error.
      // However, even if we don't trigger an update here, it's not a big problem,
      // as the account state will be updated anyway, and its update will be very recent.
      !isUpdatingAccount && this.selectedAccount.account?.addr
        ? this.accounts.updateAccountState(this.selectedAccount.account.addr, 'pending')
        : Promise.resolve(),
      // `updateSelectedAccountPortfolio` doesn't rely on `withStatus` validation internally,
      // as the PortfolioController already exposes flags that are highly sufficient for the UX.
      // Additionally, if we trigger the portfolio update twice (i.e., running a long-living interval + force update from the Dashboard),
      // there won't be any error thrown, as all portfolio updates are queued and they don't use the `withStatus` helper.
      this.updateSelectedAccountPortfolio(true),
      this.defiPositions.updatePositions()
    ])
  }

  // eslint-disable-next-line default-param-last
  async updateSelectedAccountPortfolio(forceUpdate: boolean = false, network?: Network) {
    await this.#initialLoadPromise
    if (!this.selectedAccount.account) return

    const signAccountOpNetworkId = this.signAccountOp?.accountOp.networkId
    const networkData =
      network || this.networks.networks.find((n) => n.id === signAccountOpNetworkId)

    const accountOpsToBeSimulatedByNetwork = getAccountOpsForSimulation(
      this.selectedAccount.account,
      this.actions.visibleActionsQueue,
      networkData,
      this.signAccountOp?.accountOp
    )

    await this.portfolio.updateSelectedAccount(
      this.selectedAccount.account.addr,
      network,
      accountOpsToBeSimulatedByNetwork,
      { forceUpdate }
    )
  }

  async buildUserRequestFromDAppRequest(
    request: DappProviderRequest,
    dappPromise: {
      session: { name: string; origin: string; icon: string }
      resolve: (data: any) => void
      reject: (data: any) => void
    }
  ) {
    await this.#initialLoadPromise
    let userRequest = null
    let withPriority = false
    const kind = dappRequestMethodToActionKind(request.method)
    const dapp = this.dapps.getDapp(request.origin)

    if (kind === 'calls') {
      if (!this.selectedAccount.account) throw ethErrors.rpc.internal()

      const isWalletSendCalls = !!request.params[0].calls
      const calls: Calls['calls'] = isWalletSendCalls
        ? request.params[0].calls
        : [request.params[0]]
      const accountAddr = getAddress(request.params[0].from)

      const network = this.networks.networks.find(
        (n) => Number(n.chainId) === Number(dapp?.chainId)
      )

      if (!network) {
        throw ethErrors.provider.chainDisconnected('Transaction failed - unknown network')
      }
      userRequest = {
        id: new Date().getTime(),
        action: {
          kind,
          calls: calls.map((call) => ({
            to: call.to,
            data: call.data || '0x',
            value: call.value ? getBigInt(call.value) : 0n
          }))
        },
        meta: { isSignAction: true, accountAddr, networkId: network.id },
        dappPromise
      } as SignUserRequest
      if (!this.selectedAccount.account.creation) {
        const otherUserRequestFromSameDapp = this.userRequests.find(
          (r) => r.dappPromise?.session?.origin === dappPromise?.session?.origin
        )

        if (!otherUserRequestFromSameDapp && !!dappPromise?.session?.origin) {
          withPriority = true
        }
      }
    } else if (kind === 'message') {
      if (!this.selectedAccount.account) throw ethErrors.rpc.internal()

      const msg = request.params
      if (!msg) {
        throw ethErrors.rpc.invalidRequest('No msg request to sign')
      }
      const msgAddress = getAddress(msg?.[1])
<<<<<<< HEAD

      if (!this.accounts.accounts.some((a) => a.addr === msgAddress)) {
=======
      // TODO: if address is in this.accounts in theory the user should be able to sign
      // e.g. if an acc from the wallet is used as a signer of another wallet
      if (msgAddress !== this.selectedAccount.account.addr) {
>>>>>>> 75b5a499
        dappPromise.reject(
          ethErrors.provider.userRejectedRequest(
            // if updating, check https://github.com/AmbireTech/ambire-wallet/pull/1627
            'the dApp is trying to sign using an address that is not imported in the extension.'
          )
        )
        return
      }

      const network = this.networks.networks.find(
        (n) => Number(n.chainId) === Number(dapp?.chainId)
      )

      if (!network) {
        throw ethErrors.provider.chainDisconnected('Transaction failed - unknown network')
      }

      userRequest = {
        id: new Date().getTime(),
        action: {
          kind: 'message',
          message: msg[0]
        },
        session: request.session,
        meta: {
          isSignAction: true,
          accountAddr: msgAddress,
          networkId: network.id
        },
        dappPromise
      } as SignUserRequest
    } else if (kind === 'typedMessage') {
      if (!this.selectedAccount.account) throw ethErrors.rpc.internal()

      const msg = request.params
      if (!msg) {
        throw ethErrors.rpc.invalidRequest('No msg request to sign')
      }
      const msgAddress = getAddress(msg?.[0])
<<<<<<< HEAD
      if (!this.accounts.accounts.some((a) => a.addr === msgAddress)) {
=======
      // TODO: if address is in this.accounts in theory the user should be able to sign
      // e.g. if an acc from the wallet is used as a signer of another wallet
      if (msgAddress !== this.selectedAccount.account.addr) {
>>>>>>> 75b5a499
        dappPromise.reject(
          ethErrors.provider.userRejectedRequest(
            'the dApp is trying to sign using an address that is not in the extension.'
          )
        )
        return
      }

      const network = this.networks.networks.find(
        (n) => Number(n.chainId) === Number(dapp?.chainId)
      )

      if (!network) {
        throw ethErrors.provider.chainDisconnected('Transaction failed - unknown network')
      }

      let typedData = msg?.[1]

      try {
        typedData = parse(typedData)
      } catch (error) {
        throw ethErrors.rpc.invalidRequest('Invalid typedData provided')
      }

      if (
        !typedData?.types ||
        !typedData?.domain ||
        !typedData?.message ||
        !typedData?.primaryType
      ) {
        throw ethErrors.rpc.methodNotSupported(
          'Invalid typedData format - only typedData v4 is supported'
        )
      }

      userRequest = {
        id: new Date().getTime(),
        action: {
          kind: 'typedMessage',
          types: typedData.types,
          domain: typedData.domain,
          message: typedData.message,
          primaryType: typedData.primaryType
        },
        session: request.session,
        meta: {
          isSignAction: true,
          accountAddr: msgAddress,
          networkId: network.id
        },
        dappPromise
      } as SignUserRequest
    } else {
      userRequest = {
        id: new Date().getTime(),
        session: request.session,
        action: { kind, params: request.params },
        meta: { isSignAction: false },
        dappPromise
      } as DappUserRequest
    }

    if (userRequest.action.kind !== 'calls') {
      const otherUserRequestFromSameDapp = this.userRequests.find(
        (r) => r.dappPromise?.session?.origin === dappPromise?.session?.origin
      )

      if (!otherUserRequestFromSameDapp && !!dappPromise?.session?.origin) {
        withPriority = true
      }
    }

    if (userRequest) {
      const isASignOperationRequestedForAnotherAccount =
        userRequest.meta.isSignAction &&
        userRequest.meta.accountAddr !== this.accounts.selectedAccount

      if (isASignOperationRequestedForAnotherAccount) {
        const network = this.networks.networks.find(
          (n) => Number(n.chainId) === Number(dapp?.chainId)
        )

        if (!network) {
          throw ethErrors.provider.chainDisconnected('Transaction failed - unknown network')
        }

        await this.addUserRequest(userRequest, false)
        await this.addUserRequest(
          {
            id: new Date().getTime(),
            action: {
              kind: 'switchAccount',
              params: {}
            },
            session: request.session,
            meta: {
              accountAddr: this.accounts.selectedAccount,
              switchToAccountAddr: userRequest.meta.accountAddr,
              networkId: network.id,
              isSignAction: false
            },
            dappPromise: {
              session: request.session,
              resolve: () => {},
              reject: () => {}
            }
          },
          true
        )
        return
      }
      await this.addUserRequest(userRequest, withPriority)

      this.emitUpdate()
    }
  }

  async buildTransferUserRequest(
    amount: string,
    recipientAddress: string,
    selectedToken: TokenResult,
    executionType: 'queue' | 'open' = 'open'
  ) {
    await this.#initialLoadPromise
    if (!this.selectedAccount.account) return

    const userRequest = buildTransferUserRequest({
      selectedAccount: this.selectedAccount.account.addr,
      amount,
      selectedToken,
      recipientAddress
    })

    if (!userRequest) {
      this.emitError({
        level: 'major',
        message: 'Unexpected error while building transfer request',
        error: new Error(
          'buildUserRequestFromTransferRequest: bad parameters passed to buildTransferUserRequest'
        )
      })
      return
    }

    await this.addUserRequest(userRequest, !this.selectedAccount.account.creation, executionType)
  }

  async buildSwapAndBridgeUserRequest(activeRouteId?: number) {
    await this.withStatus(
      'buildSwapAndBridgeUserRequest',
      async () => {
        if (!this.selectedAccount.account) return
        let transaction: SocketAPISendTransactionRequest | null = null

        if (this.swapAndBridge.formStatus === SwapAndBridgeFormStatus.ReadyToSubmit) {
          transaction = await this.swapAndBridge.getRouteStartUserTx()
        }

        if (activeRouteId) {
          this.removeUserRequest(activeRouteId, { shouldRemoveSwapAndBridgeRoute: false })
          if (!isSmartAccount(this.selectedAccount.account)) {
            this.removeUserRequest(`${activeRouteId}-revoke-approval`, {
              shouldRemoveSwapAndBridgeRoute: false
            })
            this.removeUserRequest(`${activeRouteId}-approval`, {
              shouldRemoveSwapAndBridgeRoute: false
            })
          }
          transaction = await this.#socketAPI.getNextRouteUserTx(activeRouteId)
        }

        if (!this.selectedAccount.account || !transaction) {
          this.emitError({
            level: 'major',
            message: 'Unexpected error while building swap & bridge request',
            error: new Error('buildSwapAndBridgeUserRequest: bad parameters passed')
          })
          return
        }

        const network = this.networks.networks.find(
          (n) => Number(n.chainId) === transaction!.chainId
        )!

        const swapAndBridgeUserRequests = await buildSwapAndBridgeUserRequests(
          transaction,
          network.id,
          this.selectedAccount.account,
          this.providers.providers[network.id]
        )

        for (let i = 0; i < swapAndBridgeUserRequests.length; i++) {
          if (i === 0) {
            this.addUserRequest(
              swapAndBridgeUserRequests[i],
              !this.selectedAccount.account.creation,
              'open'
            )
          } else {
            // eslint-disable-next-line no-await-in-loop
            await this.addUserRequest(swapAndBridgeUserRequests[i], false, 'queue')
          }
        }

        if (this.swapAndBridge.formStatus === SwapAndBridgeFormStatus.ReadyToSubmit) {
          await this.swapAndBridge.addActiveRoute({
            activeRouteId: transaction.activeRouteId,
            userTxIndex: transaction.userTxIndex
          })
        }

        if (activeRouteId) {
          await this.swapAndBridge.updateActiveRoute(activeRouteId, {
            userTxIndex: transaction.userTxIndex,
            userTxHash: null
          })
        }
      },
      true
    )
  }

  buildClaimWalletUserRequest(token: TokenResult) {
    if (!this.selectedAccount.account) return

    const claimableRewardsData =
      this.selectedAccount.portfolio.latest.rewards?.result?.claimableRewardsData

    if (!claimableRewardsData) return

    const userRequest: UserRequest = buildClaimWalletRequest({
      selectedAccount: this.selectedAccount.account.addr,
      selectedToken: token,
      claimableRewardsData
    })

    this.addUserRequest(userRequest)
  }

  buildMintVestingUserRequest(token: TokenResult) {
    if (!this.selectedAccount.account) return

    const addrVestingData = this.selectedAccount.portfolio.latest.rewards?.result?.addrVestingData

    if (!addrVestingData) return
    const userRequest: UserRequest = buildMintVestingRequest({
      selectedAccount: this.selectedAccount.account.addr,
      selectedToken: token,
      addrVestingData
    })

    this.addUserRequest(userRequest)
  }

  resolveUserRequest(data: any, requestId: UserRequest['id']) {
    const userRequest = this.userRequests.find((r) => r.id === requestId)
    if (!userRequest) return // TODO: emit error

    userRequest.dappPromise?.resolve(data)
    // These requests are transitionary initiated internally (not dApp requests) that block dApp requests
    // before being resolved. The timeout prevents the action-window from closing before the actual dApp request arrives
    if (['unlock', 'dappConnect'].includes(userRequest.action.kind)) {
      setTimeout(() => {
        this.removeUserRequest(requestId)
        this.emitUpdate()
      }, 300)
    } else {
      this.removeUserRequest(requestId)
      this.emitUpdate()
    }
  }

  rejectUserRequest(err: string, requestId: UserRequest['id']) {
    const userRequest = this.userRequests.find((r) => r.id === requestId)
    if (!userRequest) return

    if (requestId === ENTRY_POINT_AUTHORIZATION_REQUEST_ID) {
      this.userRequests = this.userRequests.filter(
        (r) =>
          !(
            r.action.kind === 'calls' &&
            r.meta.accountAddr === userRequest.meta.accountAddr &&
            r.meta.networkId === userRequest.meta.networkId
          )
      )
    }

    // if the userRequest that is about to be removed is an approval request
    // find and remove the associated pending transaction request if there is any
    // this is valid scenario for a swap & bridge txs with a BA
    if (userRequest.action.kind === 'calls') {
      const acc = this.accounts.accounts.find((a) => a.addr === userRequest.meta.accountAddr)!

      if (!isSmartAccount(acc) && userRequest.meta.isApproval) {
        const txUserRequest = this.userRequests.find((r) => r.id === userRequest.meta.activeRouteId)
        if (txUserRequest) this.removeUserRequest(txUserRequest.id)
      }
    }

    userRequest.dappPromise?.reject(ethErrors.provider.userRejectedRequest<any>(err))
    this.removeUserRequest(requestId)
  }

  async addUserRequest(
    req: UserRequest,
    withPriority?: boolean,
    executionType: 'queue' | 'open' = 'open'
  ) {
    if (withPriority) {
      this.userRequests.unshift(req)
    } else {
      this.userRequests.push(req)
    }

    const { id, action, meta } = req
    if (action.kind === 'calls') {
      // @TODO
      // one solution would be to, instead of checking, have a promise that we always await here, that is responsible for fetching
      // account data; however, this won't work with EOA accountOps, which have to always pick the first userRequest for a particular acc/network,
      // and be recalculated when one gets dismissed
      // although it could work like this: 1) await the promise, 2) check if exists 3) if not, re-trigger the promise;
      // 4) manage recalc on removeUserRequest too in order to handle EOAs
      // @TODO consider re-using this whole block in removeUserRequest
      await this.#ensureAccountInfo(meta.accountAddr, meta.networkId)
      if (this.signAccOpInitError) {
        return req.dappPromise?.reject(
          ethErrors.provider.custom({
            code: 1001,
            message: this.signAccOpInitError
          })
        )
      }

      const account = this.accounts.accounts.find((x) => x.addr === meta.accountAddr)!
      const accountState = this.accounts.accountStates[meta.accountAddr][meta.networkId]

      if (isSmartAccount(account)) {
        const network = this.networks.networks.find((n) => n.id === meta.networkId)!

        // find me the accountOp for the network if any, it's always 1 for SA
        const currentAccountOpAction = this.actions.actionsQueue.find(
          (a) =>
            a.type === 'accountOp' &&
            a.accountOp.accountAddr === account.addr &&
            a.accountOp.networkId === network.id
        ) as AccountOpAction | undefined

        const activityFilters = {
          account: account.addr,
          network: network.id
        }
        if (!this.activity.isInitialized) {
          this.activity.init(activityFilters)
        } else {
          this.activity.setFilters(activityFilters)
        }

        const entryPointAuthorizationMessageFromHistory = this.activity.signedMessages?.items.find(
          (message) =>
            message.fromActionId === ENTRY_POINT_AUTHORIZATION_REQUEST_ID &&
            message.networkId === network.id
        )
        const hasAuthorized =
          !!currentAccountOpAction?.accountOp?.meta?.entryPointAuthorization ||
          !!entryPointAuthorizationMessageFromHistory

        if (shouldAskForEntryPointAuthorization(network, account, accountState, hasAuthorized)) {
          await this.addEntryPointAuthorization(req, network, accountState, executionType)
          this.emitUpdate()
          return
        }

        const accountOpAction = makeSmartAccountOpAction({
          account,
          networkId: meta.networkId,
          nonce: accountState.nonce,
          userRequests: this.userRequests,
          actionsQueue: this.actions.actionsQueue,
          entryPointAuthorizationSignature:
            entryPointAuthorizationMessageFromHistory?.signature ?? undefined
        })
        this.actions.addOrUpdateAction(accountOpAction, withPriority, executionType)
        if (this.signAccountOp) {
          if (this.signAccountOp.fromActionId === accountOpAction.id) {
            this.signAccountOp.update({ calls: accountOpAction.accountOp.calls })
            this.estimateSignAccountOp()
          }
        } else {
          // Even without an initialized SignAccountOpController or Screen, we should still update the portfolio and run the simulation.
          // It's necessary to continue operating with the token `amountPostSimulation` amount.
          this.updateSelectedAccountPortfolio(true, network)
        }
      } else {
        const accountOpAction = makeBasicAccountOpAction({
          account,
          networkId: meta.networkId,
          nonce: accountState.nonce,
          userRequest: req
        })
        this.actions.addOrUpdateAction(accountOpAction, withPriority, executionType)
      }
    } else {
      let actionType: 'dappRequest' | 'benzin' | 'signMessage' | 'switchAccount' = 'dappRequest'

      if (req.action.kind === 'typedMessage' || req.action.kind === 'message') {
        actionType = 'signMessage'

        if (this.actions.visibleActionsQueue.find((a) => a.type === 'signMessage')) {
          const msgReq = this.userRequests.find((uReq) => uReq.id === id)
          if (!msgReq) return
          msgReq.dappPromise?.reject(
            ethErrors.provider.custom({
              code: 1001,
              message:
                'Rejected: Please complete your pending message request before initiating a new one.'
            })
          )
          this.userRequests.splice(this.userRequests.indexOf(msgReq), 1)
          return
        }
      }
      if (req.action.kind === 'benzin') actionType = 'benzin'
      if (req.action.kind === 'switchAccount') actionType = 'switchAccount'

      this.actions.addOrUpdateAction(
        {
          id,
          type: actionType,
          userRequest: req as UserRequest as never
        },
        withPriority,
        executionType
      )
    }

    this.emitUpdate()
  }

  // @TODO allow this to remove multiple OR figure out a way to debounce re-estimations
  // first one sounds more reasonable
  // although the second one can't hurt and can help (or no debounce, just a one-at-a-time queue)
  removeUserRequest(
    id: UserRequest['id'],
    options: {
      shouldRemoveSwapAndBridgeRoute: boolean
    } = {
      shouldRemoveSwapAndBridgeRoute: true
    }
  ) {
    const req = this.userRequests.find((uReq) => uReq.id === id)
    if (!req) return

    // remove from the request queue
    this.userRequests.splice(this.userRequests.indexOf(req), 1)

    // update the pending stuff to be signed
    const { action, meta } = req
    if (action.kind === 'calls') {
      const network = this.networks.networks.find((net) => net.id === meta.networkId)!
      const account = this.accounts.accounts.find((x) => x.addr === meta.accountAddr)
      if (!account)
        throw new Error(
          `batchCallsFromUserRequests: tried to run for non-existent account ${meta.accountAddr}`
        )

      if (isSmartAccount(account)) {
        const accountOpIndex = this.actions.actionsQueue.findIndex(
          (a) => a.type === 'accountOp' && a.id === `${meta.accountAddr}-${meta.networkId}`
        )
        const accountOpAction = this.actions.actionsQueue[accountOpIndex] as
          | AccountOpAction
          | undefined
        // accountOp has just been rejected
        if (!accountOpAction) {
          this.updateSelectedAccountPortfolio(true, network)
          if (this.swapAndBridge.activeRoutes.length && options.shouldRemoveSwapAndBridgeRoute) {
            this.swapAndBridge.removeActiveRoute(id as number)
          }
          this.emitUpdate()
          return
        }

        accountOpAction.accountOp.calls = this.#batchCallsFromUserRequests(
          meta.accountAddr,
          meta.networkId
        )
        if (accountOpAction.accountOp.calls.length) {
          this.actions.addOrUpdateAction(accountOpAction)

          if (this.signAccountOp && this.signAccountOp.fromActionId === accountOpAction.id) {
            this.signAccountOp.update({ calls: accountOpAction.accountOp.calls, estimation: null })
            this.estimateSignAccountOp()
          }
        } else {
          if (this.signAccountOp && this.signAccountOp.fromActionId === accountOpAction.id) {
            this.destroySignAccOp()
          }
          this.actions.removeAction(`${meta.accountAddr}-${meta.networkId}`)
          this.updateSelectedAccountPortfolio(true, network)
        }
      } else {
        if (this.signAccountOp && this.signAccountOp.fromActionId === req.id) {
          this.destroySignAccOp()
        }
        this.actions.removeAction(id)
        this.updateSelectedAccountPortfolio(true, network)
      }
      if (this.swapAndBridge.activeRoutes.length && options.shouldRemoveSwapAndBridgeRoute) {
        this.swapAndBridge.removeActiveRoute(id as number)
      }
    } else {
      this.actions.removeAction(id)
    }
    this.emitUpdate()
  }

  async addEntryPointAuthorization(
    req: UserRequest,
    network: Network,
    accountState: AccountOnchainState,
    executionType: 'queue' | 'open' = 'open'
  ) {
    if (
      this.actions.visibleActionsQueue.find(
        (a) =>
          a.id === ENTRY_POINT_AUTHORIZATION_REQUEST_ID &&
          (a as SignMessageAction).userRequest.meta.networkId === req.meta.networkId
      )
    ) {
      this.actions.setCurrentActionById(ENTRY_POINT_AUTHORIZATION_REQUEST_ID)
      return
    }

    const typedMessageAction = await getEntryPointAuthorization(
      req.meta.accountAddr,
      network.chainId,
      BigInt(accountState.nonce)
    )
    await this.addUserRequest(
      {
        id: ENTRY_POINT_AUTHORIZATION_REQUEST_ID,
        action: typedMessageAction,
        meta: {
          isSignAction: true,
          accountAddr: req.meta.accountAddr,
          networkId: req.meta.networkId
        },
        session: req.session,
        dappPromise: req?.dappPromise
          ? { reject: req?.dappPromise?.reject, resolve: () => {} }
          : undefined
      } as SignUserRequest,
      true,
      executionType
    )
  }

  async addNetwork(network: AddNetworkRequestParams) {
    await this.networks.addNetwork(network)
    await this.updateSelectedAccountPortfolio()
  }

  async removeNetwork(id: NetworkId) {
    await this.networks.removeNetwork(id)
    this.portfolio.removeNetworkData(id)
    this.defiPositions.removeNetworkData(id)
  }

  async resolveAccountOpAction(data: any, actionId: AccountOpAction['id']) {
    const accountOpAction = this.actions.actionsQueue.find((a) => a.id === actionId)
    if (!accountOpAction) return

    const { accountOp } = accountOpAction as AccountOpAction
    const network = this.networks.networks.find((n) => n.id === accountOp.networkId)

    if (!network) return

    const meta: SignUserRequest['meta'] = {
      isSignAction: true,
      accountAddr: accountOp.accountAddr,
      chainId: network.chainId,
      networkId: '',
      txnId: null,
      userOpHash: null
    }
    if (data.submittedAccountOp) {
      // can be undefined, check submittedAccountOp.ts
      meta.txnId = data.submittedAccountOp.txnId

      meta.identifiedBy = data.submittedAccountOp.identifiedBy
    }

    const benzinUserRequest: SignUserRequest = {
      id: new Date().getTime(),
      action: { kind: 'benzin' },
      meta
    }
    await this.addUserRequest(benzinUserRequest, true)

    this.actions.removeAction(actionId)

    const accountOpUserRequests = this.userRequests.filter((r) =>
      accountOp.calls.some((c) => c.fromUserRequestId === r.id)
    )
    const swapAndBridgeUserRequests = accountOpUserRequests.filter(
      (r) => r.meta.activeRouteId && !r.meta.isApproval
    )

    // Update route status immediately, so that the UI quickly reflects the change
    await Promise.all(
      swapAndBridgeUserRequests.map(async (r) => {
        await this.swapAndBridge.updateActiveRoute(r.meta.activeRouteId, {
          routeStatus: 'in-progress'
        })
      })
    )

    // Note: this may take a while!
    const txnId = await pollTxnId(
      data.submittedAccountOp.identifiedBy,
      network,
      this.fetch,
      this.callRelayer
    )

    // Follow up update with the just polled txnId (that potentially came slower)
    await Promise.all(
      swapAndBridgeUserRequests.map(async (r) => {
        await this.swapAndBridge.updateActiveRoute(r.meta.activeRouteId, {
          userTxHash: txnId
        })
      })
    )

    // eslint-disable-next-line no-restricted-syntax
    for (const call of accountOp.calls) {
      const uReq = this.userRequests.find((r) => r.id === call.fromUserRequestId)
      if (uReq) {
        uReq.dappPromise?.resolve({ hash: txnId })
        // eslint-disable-next-line no-await-in-loop
        this.removeUserRequest(uReq.id, { shouldRemoveSwapAndBridgeRoute: false })
      }
    }

    this.emitUpdate()
  }

  rejectAccountOpAction(
    err: string,
    actionId: AccountOpAction['id'],
    shouldOpenNextAction: boolean
  ) {
    const accountOpAction = this.actions.actionsQueue.find((a) => a.id === actionId)
    if (!accountOpAction) return

    const { accountOp, id } = accountOpAction as AccountOpAction

    if (this.signAccountOp && this.signAccountOp.fromActionId === id) {
      this.destroySignAccOp()
    }
    this.actions.removeAction(actionId, shouldOpenNextAction)
    // eslint-disable-next-line no-restricted-syntax
    for (const call of accountOp.calls) {
      if (call.fromUserRequestId) this.rejectUserRequest(err, call.fromUserRequestId)
    }

    this.emitUpdate()
  }

  async resolveSwitchAccountAction(actionId: SwitchAccountAction['id']) {
    const switchAccountAction = this.actions.actionsQueue.find((a) => a.id === actionId)
    if (!switchAccountAction || switchAccountAction.type !== 'switchAccount') return

    const { userRequest } = switchAccountAction
    await this.accounts.selectAccount(userRequest.meta.switchToAccountAddr)
    this.removeUserRequest(actionId)
    this.emitUpdate()
  }

  async #updateGasPrice() {
    await this.#initialLoadPromise

    // if there's no signAccountOp initialized, we don't want to fetch gas
    const accOp = this.signAccountOp?.accountOp ?? null
    if (!accOp) return undefined

    const network = this.networks.networks.find((net) => net.id === accOp.networkId)
    if (!network) return undefined // shouldn't happen

    const is4337 = isErc4337Broadcast(
      network,
      this.accounts.accountStates[accOp.accountAddr][accOp.networkId]
    )
    const bundlerFetch = async () => {
      if (!is4337) return null
      return Bundler.fetchGasPrices(network).catch((e) => {
        this.emitError({
          level: 'silent',
          message: "Failed to fetch the bundler's gas price",
          error: e
        })
      })
    }
    const [gasPriceData, bundlerGas] = await Promise.all([
      getGasPriceRecommendations(this.providers.providers[network.id], network).catch((e) => {
        this.emitError({
          level: 'major',
          message: `Unable to get gas price for ${network.id}`,
          error: new Error(`Failed to fetch gas price: ${e?.message}`)
        })
        return null
      }),
      bundlerFetch()
    ])

    if (gasPriceData && gasPriceData.gasPrice) this.gasPrices[network.id] = gasPriceData.gasPrice
    if (bundlerGas) this.bundlerGasPrices[network.id] = bundlerGas

    return {
      blockGasLimit: gasPriceData?.blockGasLimit
    }
  }

  async updateSignAccountOpGasPrice() {
    if (!this.signAccountOp) return

    const accOp = this.signAccountOp.accountOp
    const gasData = await this.#updateGasPrice()

    // there's a chance signAccountOp gets destroyed between the time
    // the first "if (!this.signAccountOp) return" is performed and
    // the time we get here. To prevent issues, we check one more time
    if (!this.signAccountOp) return

    this.signAccountOp.update({
      gasPrices: this.gasPrices[accOp.networkId],
      bundlerGasPrices: this.bundlerGasPrices[accOp.networkId],
      blockGasLimit: gasData && gasData.blockGasLimit ? gasData.blockGasLimit : undefined
    })
    this.emitUpdate()
  }

  // @TODO: protect this from race conditions/simultanous executions
  async estimateSignAccountOp() {
    try {
      if (!this.signAccountOp) return

      // make a local copy to avoid updating the main reference
      const localAccountOp: AccountOp = { ...this.signAccountOp.accountOp }

      await this.#initialLoadPromise
      // new accountOps should have spoof signatures so that they can be easily simulated
      // this is not used by the Estimator, because it iterates through all associatedKeys and
      // it knows which ones are authenticated, and it can generate it's own spoofSig
      // @TODO
      // accountOp.signature = `${}03`

      // TODO check if needed data in accountStates are available
      // this.accountStates[accountOp.accountAddr][accountOp.networkId].
      const account = this.accounts.accounts.find((x) => x.addr === localAccountOp.accountAddr)

      // Here, we list EOA accounts for which you can also obtain an estimation of the AccountOp payment.
      // In the case of operating with a smart account (an account with creation code), all other EOAs can pay the fee.
      //
      // If the current account is an EOA, only this account can pay the fee,
      // and there's no need for checking other EOA accounts native balances.
      // This is already handled and estimated as a fee option in the estimate library, which is why we pass an empty array here.
      //
      // we're excluding the view only accounts from the natives to check
      // in all cases EXCEPT the case where we're making an estimation for
      // the view only account itself. In all other, view only accounts options
      // should not be present as the user cannot pay the fee with them (no key)
      const nativeToCheck = account?.creation
        ? this.accounts.accounts
            .filter(
              (acc) =>
                !isSmartAccount(acc) &&
                (acc.addr === localAccountOp.accountAddr ||
                  !getIsViewOnly(this.keystore.keys, acc.associatedKeys))
            )
            .map((acc) => acc.addr)
        : []

      if (!account)
        throw new Error(
          `estimateSignAccountOp: ${localAccountOp.accountAddr}: account does not exist`
        )
      const network = this.networks.networks.find((x) => x.id === localAccountOp.networkId)
      if (!network)
        throw new Error(
          `estimateSignAccountOp: ${localAccountOp.networkId}: network does not exist`
        )

      // Take the fee tokens from two places: the user's tokens and his gasTank
      // The gasTank tokens participate on each network as they belong everywhere
      // NOTE: at some point we should check all the "?" signs below and if
      // an error pops out, we should notify the user about it
      const networkFeeTokens =
        this.portfolio.getLatestPortfolioState(localAccountOp.accountAddr)?.[
          localAccountOp.networkId
        ]?.result?.feeTokens ?? []
      const gasTankFeeTokens =
        this.portfolio.getLatestPortfolioState(localAccountOp.accountAddr)?.gasTank?.result
          ?.tokens ?? []

      const feeTokens =
        [...networkFeeTokens, ...gasTankFeeTokens].filter((t) => t.flags.isFeeToken) || []

      // can be read from the UI
      const humanization = humanizeAccountOp(localAccountOp, {})
      humanization.forEach((call: any) => {
        if (!call.fullVisualization) return

        call.fullVisualization.forEach(async (visualization: any) => {
          if (visualization.type !== 'address' || !visualization.address) return

          await this.domains.reverseLookup(visualization.address)
        })
      })

      const additionalHints: GetOptions['additionalHints'] = humanization
        .map((call: any) =>
          !call.fullVisualization
            ? []
            : call.fullVisualization.map((vis: any) =>
                vis.address && isAddress(vis.address) ? getAddress(vis.address) : ''
              )
        )
        .flat()
        .filter((x: any) => isAddress(x))

      this.portfolio.addTokensToBeLearned(additionalHints, network.id)

      const accountOpsToBeSimulatedByNetwork = getAccountOpsForSimulation(
        account!,
        this.actions.visibleActionsQueue,
        network,
        this.signAccountOp?.accountOp
      )

      const [, estimation] = await Promise.all([
        // NOTE: we are not emitting an update here because the portfolio controller will do that
        // NOTE: the portfolio controller has it's own logic of constructing/caching providers, this is intentional, as
        // it may have different needs
        this.portfolio.updateSelectedAccount(
          localAccountOp.accountAddr,
          network,
          accountOpsToBeSimulatedByNetwork,
          { forceUpdate: true }
        ),
        estimate(
          this.providers.providers[localAccountOp.networkId],
          network,
          account,
          localAccountOp,
          this.accounts.accountStates,
          nativeToCheck,
          // @TODO - first time calling this, portfolio is still not loaded.
          feeTokens,
          {
            is4337Broadcast: isErc4337Broadcast(
              network,
              this.accounts.accountStates[localAccountOp.accountAddr][localAccountOp.networkId]
            )
          }
        ).catch((e) => {
          this.emitError({
            level: 'major',
            message: `Failed to estimate account op for ${localAccountOp.accountAddr} on ${localAccountOp.networkId}`,
            error: e
          })
          return null
        })
      ])

      // @race
      // if the signAccountOp has been deleted, don't continue as the request has already finished
      if (!this.signAccountOp) return

      // Basic Account (BA) has two pending actions:
      // 1. Approval transaction
      // 2. Actual transaction
      // If the user tries to sign the second action before the approval, the estimation will fail.
      // This part improves the error message for a better UX
      if (estimation && estimation.error) {
        if (!isSmartAccount(account)) {
          const userRequest = this.userRequests.find(
            (r) => r.id === this.signAccountOp?.accountOp.calls[0].fromUserRequestId
          )

          if (userRequest && userRequest.meta.activeRouteId && !userRequest.meta.isApproval) {
            const hasApprovalReq = this.userRequests.find(
              (r) => r.id === `${userRequest.meta.activeRouteId}-approval`
            )

            if (hasApprovalReq) {
              estimation.error = new Error(
                'Unable to estimate due to a pending approval. Please sign the approval transaction first to proceed with this transaction.'
              )
            }
          }
        }
      }

      if (estimation) {
        const currentNonceAhead =
          BigInt(estimation.currentAccountNonce) > (localAccountOp.nonce ?? 0n)

        // if the nonce from the estimation is bigger than the one in localAccountOp,
        // override the accountState and accountOp with the newly detected nonce
        if (currentNonceAhead) {
          localAccountOp.nonce = BigInt(estimation.currentAccountNonce)
          this.signAccountOp.accountOp.nonce = BigInt(estimation.currentAccountNonce)

          if (this.accounts.accountStates?.[localAccountOp.accountAddr]?.[localAccountOp.networkId])
            this.accounts.accountStates[localAccountOp.accountAddr][
              localAccountOp.networkId
            ].nonce = localAccountOp.nonce
        }

        const hasNonceDiscrepancy = estimation.error?.cause === 'NONCE_FAILURE'
        const lastTxn = this.activity.getLastTxn(localAccountOp.networkId)
        const SAHasOldNonceOnARelayerNetwork =
          isSmartAccount(account) &&
          !network.erc4337.enabled &&
          lastTxn &&
          localAccountOp.nonce === lastTxn.nonce &&
          lastTxn.success &&
          lastTxn.status === AccountOpStatus.Success

        if (hasNonceDiscrepancy || SAHasOldNonceOnARelayerNetwork) {
          this.accounts
            .updateAccountState(localAccountOp.accountAddr, 'pending', [localAccountOp.networkId])
            .then(() => this.estimateSignAccountOp())
            .catch((error) =>
              this.emitError({
                level: 'major',
                message:
                  'Failed to refetch the account state. Please try again to initialize your transaction',
                error
              })
            )
          return
        }
      }

      if (
        estimation &&
        estimation.nonFatalErrors &&
        estimation.nonFatalErrors.find((err) => err.cause === '4337_INVALID_NONCE') &&
        this.accounts.accountStates?.[localAccountOp.accountAddr]?.[localAccountOp.networkId]
      ) {
        this.accounts
          .updateAccountState(localAccountOp.accountAddr, 'pending', [localAccountOp.networkId])
          .then(() => this.estimateSignAccountOp())
          .catch((error) =>
            this.emitError({
              level: 'major',
              message:
                'Failed to refetch the account state. Please try again to initialize your transaction',
              error
            })
          )

        // returning here means estimation will not be set => better UX as
        // the user will not see the warning but instead
        // just wait for the new estimation
        return
      }

      // check if an RBF should be applied for the incoming transaction
      // for SA conditions are: take the last broadcast but not confirmed accOp
      // and check if the nonce is the same as the current nonce (non 4337 txns)
      // for EOA: check the last broadcast but not confirmed txn across SA
      // as the EOA could've broadcast a txn there + it's own history and
      // compare the highest found nonce
      const rbfAccountOps: { [key: string]: SubmittedAccountOp | null } = {}
      nativeToCheck.push(localAccountOp.accountAddr)
      nativeToCheck.forEach((accId) => {
        const notConfirmedOp = this.activity.getNotConfirmedOpIfAny(accId, localAccountOp.networkId)
        const currentNonce = this.accounts.accountStates?.[accId]?.[localAccountOp.networkId].nonce
        rbfAccountOps[accId] =
          notConfirmedOp &&
          !notConfirmedOp.gasFeePayment?.isERC4337 &&
          currentNonce === notConfirmedOp.nonce
            ? notConfirmedOp
            : null
      })

      // if there's an estimation error, override the pending results
      if (estimation && estimation.error) {
        this.portfolio.overridePendingResults(localAccountOp)
      }
      // update the signAccountOp controller once estimation finishes;
      // this eliminates the infinite loading bug if the estimation comes slower
      if (this.signAccountOp && estimation) {
        this.signAccountOp.update({ estimation, rbfAccountOps })
      }
    } catch (error: any) {
      this.signAccountOp?.calculateWarnings()
      this.emitError({
        level: 'silent',
        message: 'Estimation error',
        error
      })
    }
  }

  /**
   * There are 4 ways to broadcast an AccountOp:
   *   1. For basic accounts (EOA), there is only one way to do that. After
   *   signing the transaction, the serialized signed transaction object gets
   *   send to the network.
   *   2. For smart accounts, when EOA pays the fee. Two signatures are needed
   *   for this. The first one is the signature of the AccountOp itself. The
   *   second one is the signature of the transaction that will be executed
   *   by the smart account.
   *   3. For smart accounts that broadcast the ERC-4337 way.
   *   4. for smart accounts, when the Relayer does the broadcast.
   *
   */
  async #broadcastSignedAccountOp() {
    const accountOp = this.signAccountOp?.accountOp
    const estimation = this.signAccountOp?.estimation
    const actionId = this.signAccountOp?.fromActionId
    const contactSupportPrompt = 'Please try again or contact support if the problem persists.'

    if (
      !accountOp ||
      !estimation ||
      !actionId ||
      !accountOp.signingKeyAddr ||
      !accountOp.signingKeyType ||
      !accountOp.signature
    ) {
      const message = `Missing mandatory transaction details. ${contactSupportPrompt}`
      return this.#throwBroadcastAccountOp({ message })
    }

    const provider = this.providers.providers[accountOp.networkId]
    const account = this.accounts.accounts.find((acc) => acc.addr === accountOp.accountAddr)
    const network = this.networks.networks.find((n) => n.id === accountOp.networkId)

    if (!provider) {
      const networkName = network?.name || `network with id ${accountOp.networkId}`
      const message = `Provider for ${networkName} not found. ${contactSupportPrompt}`
      return this.#throwBroadcastAccountOp({ message })
    }

    if (!account) {
      const addr = shortenAddress(accountOp.accountAddr, 13)
      const message = `Account with address ${addr} not found. ${contactSupportPrompt}`
      return this.#throwBroadcastAccountOp({ message })
    }

    if (!network) {
      const message = `Network with id ${accountOp.networkId} not found. ${contactSupportPrompt}`
      return this.#throwBroadcastAccountOp({ message })
    }

    const accountState = this.accounts.accountStates[accountOp.accountAddr][accountOp.networkId]
    let transactionRes: {
      txnId?: string
      nonce: number
      identifiedBy: AccountOpIdentifiedBy
    } | null = null

    // Basic account (EOA)
    if (!isSmartAccount(account)) {
      try {
        const feePayerKeys = this.keystore.keys.filter(
          (key) => key.addr === accountOp.gasFeePayment!.paidBy
        )
        const feePayerKey =
          // Temporarily prioritize the key with the same type as the signing key.
          // TODO: Implement a way to choose the key type to broadcast with.
          feePayerKeys.find((key) => key.type === accountOp.signingKeyType) || feePayerKeys[0]
        if (!feePayerKey) {
          const missingKeyAddr = shortenAddress(accountOp.gasFeePayment!.paidBy, 13)
          const accAddr = shortenAddress(accountOp.accountAddr, 13)
          const message = `Key with address ${missingKeyAddr} for account with address ${accAddr} not found. ${contactSupportPrompt}`
          return await this.#throwBroadcastAccountOp({ message, accountState })
        }
        this.feePayerKey = feePayerKey
        this.emitUpdate()

        const signer = await this.keystore.getSigner(feePayerKey.addr, feePayerKey.type)
        if (signer.init) signer.init(this.#externalSignerControllers[feePayerKey.type])

        const gasFeePayment = accountOp.gasFeePayment!
        const { to, value, data } = accountOp.calls[0]
        const rawTxn: TxnRequest = {
          to,
          value,
          data,
          chainId: network!.chainId,
          nonce: await provider.getTransactionCount(accountOp.accountAddr),
          gasLimit: gasFeePayment.simulatedGasLimit
        }

        // if it's eip1559, send it as such. If no, go to legacy
        if (gasFeePayment.maxPriorityFeePerGas !== undefined) {
          rawTxn.maxFeePerGas = gasFeePayment.gasPrice
          rawTxn.maxPriorityFeePerGas = gasFeePayment.maxPriorityFeePerGas
          rawTxn.type = 2
        } else {
          rawTxn.gasPrice = gasFeePayment.gasPrice
          rawTxn.type = 0
        }

        const signedTxn = await signer.signRawTransaction(rawTxn)
        try {
          const broadcastRes = await provider.broadcastTransaction(signedTxn)
          transactionRes = {
            txnId: broadcastRes.hash,
            nonce: broadcastRes.nonce,
            identifiedBy: {
              type: 'Transaction',
              identifier: broadcastRes.hash
            }
          }
        } catch (e: any) {
          const reason = e?.message || 'unknown'

          throw new Error(
            `Transaction couldn't be broadcasted on the ${network.name} network. Reason: ${reason}`
          )
        }
      } catch (error: any) {
        return this.#throwBroadcastAccountOp({ error, network, accountState })
      }
    }
    // Smart account but EOA pays the fee
    else if (
      account.creation &&
      accountOp.gasFeePayment &&
      accountOp.gasFeePayment.paidBy !== account.addr
    ) {
      const feePayerKeys = this.keystore.keys.filter(
        (key) => key.addr === accountOp.gasFeePayment!.paidBy
      )
      const feePayerKey =
        // Temporarily prioritize the key with the same type as the signing key.
        // TODO: Implement a way to choose the key type to broadcast with.
        feePayerKeys.find((key) => key.type === accountOp.signingKeyType) || feePayerKeys[0]
      if (!feePayerKey) {
        const missingKeyAddr = shortenAddress(accountOp.gasFeePayment!.paidBy, 13)
        const accAddr = shortenAddress(accountOp.accountAddr, 13)
        const message = `Key with address ${missingKeyAddr} for account with address ${accAddr} not found.`
        return this.#throwBroadcastAccountOp({ message, accountState })
      }

      this.feePayerKey = feePayerKey
      this.emitUpdate()

      let data
      let to
      if (accountState.isDeployed) {
        const ambireAccount = new Interface(AmbireAccount.abi)
        to = accountOp.accountAddr
        data = ambireAccount.encodeFunctionData('execute', [
          getSignableCalls(accountOp),
          accountOp.signature
        ])
      } else {
        const ambireFactory = new Interface(AmbireFactory.abi)
        to = account.creation.factoryAddr
        data = ambireFactory.encodeFunctionData('deployAndExecute', [
          account.creation.bytecode,
          account.creation.salt,
          getSignableCalls(accountOp),
          accountOp.signature
        ])
      }

      try {
        const signer = await this.keystore.getSigner(feePayerKey.addr, feePayerKey.type)
        if (signer.init) signer.init(this.#externalSignerControllers[feePayerKey.type])

        const rawTxn: TxnRequest = {
          to,
          data,
          // We ultimately do a smart contract call, which means we don't need
          // to send any `value` from the EOA address. The actual `value` will
          // get taken from the value encoded in the `data` field.
          value: BigInt(0),
          chainId: network.chainId,
          nonce: await provider.getTransactionCount(accountOp.gasFeePayment!.paidBy),
          gasLimit: accountOp.gasFeePayment.simulatedGasLimit
        }

        if (accountOp.gasFeePayment.maxPriorityFeePerGas !== undefined) {
          rawTxn.maxFeePerGas = accountOp.gasFeePayment.gasPrice
          rawTxn.maxPriorityFeePerGas = accountOp.gasFeePayment.maxPriorityFeePerGas
          rawTxn.type = 2
        } else {
          rawTxn.gasPrice = accountOp.gasFeePayment.gasPrice
          rawTxn.type = 0
        }

        const signedTxn = await signer.signRawTransaction(rawTxn)
        try {
          const broadcastRes = await provider.broadcastTransaction(signedTxn)
          transactionRes = {
            txnId: broadcastRes.hash,
            nonce: broadcastRes.nonce,
            identifiedBy: {
              type: 'Transaction',
              identifier: broadcastRes.hash
            }
          }
        } catch (e: any) {
          const reason = e?.message || 'unknown'

          throw new Error(
            `Transaction couldn't be broadcasted on the ${network.name} network. Reason: ${reason}`
          )
        }
      } catch (error: any) {
        return this.#throwBroadcastAccountOp({ error, network, accountState })
      }
    }
    // Smart account, the ERC-4337 way
    else if (accountOp.gasFeePayment && accountOp.gasFeePayment.isERC4337) {
      const userOperation = accountOp.asUserOperation
      if (!userOperation) {
        const accAddr = shortenAddress(accountOp.accountAddr, 13)
        const message = `Trying to broadcast an ERC-4337 request but userOperation is not set for the account with address ${accAddr}`
        return this.#throwBroadcastAccountOp({ message, accountState })
      }

      // broadcast through bundler's service
      let userOperationHash
      try {
        userOperationHash = await bundler.broadcast(userOperation, network!)
      } catch (e: any) {
        return this.#throwBroadcastAccountOp({
          message: Bundler.decodeBundlerError(
            e,
            'Bundler broadcast failed. Please try broadcasting by an EOA or contact support.'
          ),
          network,
          accountState
        })
      }
      if (!userOperationHash) {
        return this.#throwBroadcastAccountOp({
          message: 'Bundler broadcast failed. Please try broadcasting by an EOA or contact support.'
        })
      }

      transactionRes = {
        nonce: Number(userOperation.nonce),
        identifiedBy: {
          type: 'UserOperation',
          identifier: userOperationHash
        }
      }
    }
    // Smart account, the Relayer way
    else {
      try {
        const body = {
          gasLimit: Number(accountOp.gasFeePayment!.simulatedGasLimit),
          txns: getSignableCalls(accountOp),
          signature: accountOp.signature,
          signer: { address: accountOp.signingKeyAddr },
          nonce: Number(accountOp.nonce)
        }
        const response = await this.callRelayer(
          `/identity/${accountOp.accountAddr}/${accountOp.networkId}/submit`,
          'POST',
          body
        )
        if (!response.success) throw new Error(response.message)

        transactionRes = {
          txnId: response.txId,
          nonce: Number(accountOp.nonce),
          identifiedBy: {
            type: 'Relayer',
            identifier: response.id
          }
        }
      } catch (error: any) {
        return this.#throwBroadcastAccountOp({ error, network, accountState, isRelayer: true })
      }
    }

    if (!transactionRes)
      return this.#throwBroadcastAccountOp({
        message: 'No transaction response received after being broadcasted.'
      })

    const submittedAccountOp: SubmittedAccountOp = {
      ...accountOp,
      status: AccountOpStatus.BroadcastedButNotConfirmed,
      txnId: transactionRes.txnId,
      nonce: BigInt(transactionRes.nonce),
      identifiedBy: transactionRes.identifiedBy,
      timestamp: new Date().getTime(),
      isSingletonDeploy: !!accountOp.calls.find((call) => getAddress(call.to) === SINGLETON)
    }
    await this.activity.addAccountOp(submittedAccountOp)
    await this.resolveAccountOpAction(
      {
        networkId: network.id,
        isUserOp: !!accountOp?.asUserOperation,
        submittedAccountOp
      },
      actionId
    )
    await this.#notificationManager.create({
      title: 'Done!',
      message: 'The transaction was successfully signed and broadcasted to the network.'
    })
    return Promise.resolve(submittedAccountOp)
  }

  // ! IMPORTANT !
  // Banners that depend on async data from sub-controllers should be implemented
  // in the sub-controllers themselves. This is because updates in the sub-controllers
  // will not trigger emitUpdate in the MainController, therefore the banners will
  // remain the same until a subsequent update in the MainController.
  get banners(): Banner[] {
    if (!this.selectedAccount.account || !this.networks.isInitialized) return []

    const activeSwapAndBridgeRoutesForSelectedAccount = getActiveRoutesForAccount(
      this.selectedAccount.account.addr,
      this.swapAndBridge.activeRoutes
    )
    const swapAndBridgeRoutesPendingSignature = activeSwapAndBridgeRoutesForSelectedAccount.filter(
      (r) => r.routeStatus === 'ready'
    )

    const accountOpBanners = getAccountOpBanners({
      accountOpActionsByNetwork: getAccountOpActionsByNetwork(
        this.selectedAccount.account.addr,
        this.actions.actionsQueue
      ),
      selectedAccount: this.selectedAccount.account.addr,
      accounts: this.accounts.accounts,
      networks: this.networks.networks,
      swapAndBridgeRoutesPendingSignature
    })

    return [...accountOpBanners]
  }

  #throwBroadcastAccountOp({
    message: _msg,
    error: _err,
    network,
    accountState,
    isRelayer = false
  }: {
    message?: string
    error?: Error
    network?: Network
    accountState?: AccountOnchainState
    isRelayer?: boolean
  }) {
    let message = _msg || _err?.message || 'Unable to broadcast the transaction.'

    if (message) {
      if (message.includes('insufficient funds')) {
        if (network)
          message = `You don't have enough ${network.nativeAssetSymbol} to cover the transaction fee`
        else message = "You don't have enough native to cover the transaction fee"
      } else if (message.includes('pimlico_getUserOperationGasPrice')) {
        // sometimes the bundler returns an error of low maxFeePerGas
        // in that case, recalculate prices and prompt the user to try again
        message = 'Fee too low. Please select a higher transaction speed and try again'
        this.updateSignAccountOpGasPrice()
      } else if (
        message.includes('Transaction underpriced. Please select a higher fee and try again')
      ) {
        // this error comes from the relayer when using the paymaster service.
        // as it could be from lower PVG, we should reestimate as well
        message = 'Fee too low. Please select a higher transaction speed and try again'
        this.updateSignAccountOpGasPrice()
        this.estimateSignAccountOp()
      } else if (message.includes('INSUFFICIENT_PRIVILEGE')) {
        message = `Signer key not supported on this network.${
          !accountState?.isV2
            ? 'You can add/change signers from the web wallet or contact support.'
            : 'Please contact support.'
        }`
      } else if (
        message.includes('Ambire relayer') ||
        (isRelayer && message.includes('Failed to fetch'))
      ) {
        message =
          'Currently, the Ambire relayer seems to be down. Please try again a few moments later or broadcast with a Basic Account'
      } else {
        // Trip the error message, errors coming from the RPC can be huuuuuge
        message = message.length > 300 ? `${message.substring(0, 300)}...` : message
      }
    }

    const error = _err || new Error(message)
    const replacementFeeLow = error?.message.includes('replacement fee too low')
    // To enable another try for signing in case of broadcast fail
    // broadcast is called in the FE only after successful signing
    this.signAccountOp?.updateStatus(SigningStatus.ReadyToSign, replacementFeeLow)
    if (replacementFeeLow) this.estimateSignAccountOp()

    this.feePayerKey = null

    return Promise.reject(new EmittableError({ level: 'major', message, error }))
  }

  get isSignRequestStillActive(): boolean {
    if (!this.signAccountOp) return false

    return !!this.actions.actionsQueue.find((a) => a.id === this.signAccountOp!.fromActionId)
  }

  // includes the getters in the stringified instance
  toJSON() {
    return {
      ...this,
      ...super.toJSON(),
      banners: this.banners,
      isSignRequestStillActive: this.isSignRequestStillActive
    }
  }
}<|MERGE_RESOLUTION|>--- conflicted
+++ resolved
@@ -1018,14 +1018,8 @@
         throw ethErrors.rpc.invalidRequest('No msg request to sign')
       }
       const msgAddress = getAddress(msg?.[1])
-<<<<<<< HEAD
 
       if (!this.accounts.accounts.some((a) => a.addr === msgAddress)) {
-=======
-      // TODO: if address is in this.accounts in theory the user should be able to sign
-      // e.g. if an acc from the wallet is used as a signer of another wallet
-      if (msgAddress !== this.selectedAccount.account.addr) {
->>>>>>> 75b5a499
         dappPromise.reject(
           ethErrors.provider.userRejectedRequest(
             // if updating, check https://github.com/AmbireTech/ambire-wallet/pull/1627
@@ -1065,13 +1059,7 @@
         throw ethErrors.rpc.invalidRequest('No msg request to sign')
       }
       const msgAddress = getAddress(msg?.[0])
-<<<<<<< HEAD
       if (!this.accounts.accounts.some((a) => a.addr === msgAddress)) {
-=======
-      // TODO: if address is in this.accounts in theory the user should be able to sign
-      // e.g. if an acc from the wallet is used as a signer of another wallet
-      if (msgAddress !== this.selectedAccount.account.addr) {
->>>>>>> 75b5a499
         dappPromise.reject(
           ethErrors.provider.userRejectedRequest(
             'the dApp is trying to sign using an address that is not in the extension.'
