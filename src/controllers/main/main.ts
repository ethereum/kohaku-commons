--- conflicted
+++ resolved
@@ -6,20 +6,13 @@
 import { Storage } from '../../interfaces/storage'
 import { SignedMessage, UserRequest } from '../../interfaces/userRequest'
 import { AccountOp, Call as AccountOpCall } from '../../libs/accountOp/accountOp'
-<<<<<<< HEAD
-=======
-import { PortfolioController } from '../portfolio/portfolio'
-import { Keystore, Key } from '../../libs/keystore/keystore'
-import { networks } from '../../consts/networks'
-import EventEmitter from '../eventEmitter'
->>>>>>> 8707cc19
 import { getAccountState } from '../../libs/accountState/accountState'
 import { estimate } from '../../libs/estimate/estimate'
 import { Key, Keystore } from '../../libs/keystore/keystore'
 import { AccountAdderController } from '../accountAdder/accountAdder'
 import { EmailVaultController } from '../emailVault'
 import EventEmitter from '../eventEmitter'
-import { PortfolioController } from '../portfolio'
+import { PortfolioController } from '../portfolio/portfolio'
 
 export type AccountStates = {
   [accountId: string]: {
