/* eslint-disable @typescript-eslint/brace-style */
/* eslint-disable no-await-in-loop */

import { ethErrors } from 'eth-rpc-errors'
import { getAddress, getBigInt } from 'ethers'

import AmbireAccount7702 from '../../../contracts/compiled/AmbireAccount7702.json'
import EmittableError from '../../classes/EmittableError'
import SwapAndBridgeError from '../../classes/SwapAndBridgeError'
import { ORIGINS_WHITELISTED_TO_ALL_ACCOUNTS } from '../../consts/dappCommunication'
import { AMBIRE_ACCOUNT_FACTORY, SINGLETON } from '../../consts/deploy'
import {
  BIP44_LEDGER_DERIVATION_TEMPLATE,
  BIP44_STANDARD_DERIVATION_TEMPLATE
} from '../../consts/derivation'
import { ODYSSEY_CHAIN_ID } from '../../consts/networks'
import {
  Account,
  AccountId,
  AccountOnchainState,
  AccountWithNetworkMeta
} from '../../interfaces/account'
import { Banner } from '../../interfaces/banner'
import { DappProviderRequest } from '../../interfaces/dapp'
import { Fetch } from '../../interfaces/fetch'
import { Hex } from '../../interfaces/hex'
import { ExternalSignerControllers, Key, KeystoreSignerType } from '../../interfaces/keystore'
import { AddNetworkRequestParams, Network } from '../../interfaces/network'
import { NotificationManager } from '../../interfaces/notification'
import { RPCProvider } from '../../interfaces/provider'
/* eslint-disable @typescript-eslint/no-floating-promises */
import { TraceCallDiscoveryStatus } from '../../interfaces/signAccountOp'
import { Storage } from '../../interfaces/storage'
import {
  SwapAndBridgeActiveRoute,
  SwapAndBridgeSendTxRequest
} from '../../interfaces/swapAndBridge'
import { Calls, DappUserRequest, SignUserRequest, UserRequest } from '../../interfaces/userRequest'
import { WindowManager } from '../../interfaces/window'
import {
  getDefaultSelectedAccount,
  isBasicAccount,
  isSmartAccount
} from '../../libs/account/account'
import { getBaseAccount } from '../../libs/account/getBaseAccount'
import { AccountOp, getSignableCalls } from '../../libs/accountOp/accountOp'
import {
  AccountOpIdentifiedBy,
  getDappIdentifier,
  SubmittedAccountOp
} from '../../libs/accountOp/submittedAccountOp'
import { AccountOpStatus, Call } from '../../libs/accountOp/types'
import {
  dappRequestMethodToActionKind,
  getAccountOpActionsByNetwork,
  getAccountOpFromAction
} from '../../libs/actions/actions'
import { getAccountOpBanners } from '../../libs/banners/banners'
import { BROADCAST_OPTIONS, buildRawTransaction } from '../../libs/broadcast/broadcast'
import { getPaymasterService } from '../../libs/erc7677/erc7677'
import { getHumanReadableBroadcastError } from '../../libs/errorHumanizer'
import { insufficientPaymasterFunds } from '../../libs/errorHumanizer/errors'
import { KeyIterator } from '../../libs/keyIterator/keyIterator'
import {
  ACCOUNT_SWITCH_USER_REQUEST,
  buildSwitchAccountUserRequest,
  getAccountOpsForSimulation,
  makeAccountOpAction
} from '../../libs/main/main'
import { relayerAdditionalNetworks } from '../../libs/networks/networks'
import { TokenResult } from '../../libs/portfolio/interfaces'
import { relayerCall } from '../../libs/relayerCall/relayerCall'
import { parse } from '../../libs/richJson/richJson'
import { isNetworkReady } from '../../libs/selectedAccount/selectedAccount'
import {
  buildSwapAndBridgeUserRequests,
  getActiveRoutesForAccount
} from '../../libs/swapAndBridge/swapAndBridge'
import { debugTraceCall } from '../../libs/tracer/debugTraceCall'
import {
  buildClaimWalletRequest,
  buildMintVestingRequest,
  buildTransferUserRequest
} from '../../libs/transfer/userRequest'
/* eslint-disable no-underscore-dangle */
import { LiFiAPI } from '../../services/lifi/api'
import { paymasterFactory } from '../../services/paymaster'
import { failedPaymasters } from '../../services/paymaster/FailedPaymasters'
import shortenAddress from '../../utils/shortenAddress'
import wait from '../../utils/wait'
import { AccountAdderController } from '../accountAdder/accountAdder'
import { AccountsController } from '../accounts/accounts'
import {
  AccountOpAction,
  ActionExecutionType,
  ActionPosition,
  ActionsController
} from '../actions/actions'
import { ActivityController } from '../activity/activity'
import { AddressBookController } from '../addressBook/addressBook'
import { DappsController } from '../dapps/dapps'
import { DefiPositionsController } from '../defiPositions/defiPositions'
import { DomainsController } from '../domains/domains'
import { EmailVaultController } from '../emailVault/emailVault'
import { EstimationStatus } from '../estimation/types'
import EventEmitter, { ErrorRef, Statuses } from '../eventEmitter/eventEmitter'
import { FeatureFlagsController } from '../featureFlags/featureFlags'
import { InviteController } from '../invite/invite'
import { KeystoreController } from '../keystore/keystore'
import { NetworksController } from '../networks/networks'
import { PhishingController } from '../phishing/phishing'
import { PortfolioController } from '../portfolio/portfolio'
import { ProvidersController } from '../providers/providers'
import { SelectedAccountController } from '../selectedAccount/selectedAccount'
import {
  SIGN_ACCOUNT_OP_MAIN,
  SIGN_ACCOUNT_OP_SWAP,
  SignAccountOpType
} from '../signAccountOp/helper'
import { SignAccountOpController, SigningStatus } from '../signAccountOp/signAccountOp'
import { SignMessageController } from '../signMessage/signMessage'
import { StorageController } from '../storage/storage'
import { SwapAndBridgeController, SwapAndBridgeFormStatus } from '../swapAndBridge/swapAndBridge'

const STATUS_WRAPPED_METHODS = {
  onAccountAdderSuccess: 'INITIAL',
  signAccountOp: 'INITIAL',
  broadcastSignedAccountOp: 'INITIAL',
  removeAccount: 'INITIAL',
  handleAccountAdderInitLedger: 'INITIAL',
  handleAccountAdderInitLattice: 'INITIAL',
  importSmartAccountFromDefaultSeed: 'INITIAL',
  buildSwapAndBridgeUserRequest: 'INITIAL',
  importSmartAccountFromSavedSeed: 'INITIAL',
  selectAccount: 'INITIAL'
} as const

export class MainController extends EventEmitter {
  #storageAPI: Storage

  #storage: StorageController

  fetch: Fetch

  // Holds the initial load promise, so that one can wait until it completes
  #initialLoadPromise: Promise<void>

  callRelayer: Function

  isReady: boolean = false

  featureFlags: FeatureFlagsController

  invite: InviteController

  keystore: KeystoreController

  /**
   * Hardware wallets (usually) need an additional (external signer) controller,
   * that is app-specific (web, mobile) and is used to interact with the device.
   * (example: LedgerController, TrezorController, LatticeController)
   */
  #externalSignerControllers: ExternalSignerControllers = {}

  // Subcontrollers
  networks: NetworksController

  providers: ProvidersController

  accountAdder: AccountAdderController

  portfolio: PortfolioController

  defiPositions: DefiPositionsController

  dapps: DappsController

  phishing: PhishingController

  actions: ActionsController

  // Public sub-structures
  // @TODO emailVaults
  emailVault: EmailVaultController

  signMessage: SignMessageController

  swapAndBridge: SwapAndBridgeController

  signAccountOp: SignAccountOpController | null = null

  signAccOpInitError: string | null = null

  activity: ActivityController

  addressBook: AddressBookController

  domains: DomainsController

  accounts: AccountsController

  selectedAccount: SelectedAccountController

  userRequests: UserRequest[] = []

  userRequestWaitingAccountSwitch: UserRequest[] = []

  accountOpsToBeConfirmed: { [key: string]: { [key: string]: AccountOp } } = {}

  // TODO: Temporary solution to expose the fee payer key during Account Op broadcast.
  feePayerKey: Key | null = null

  lastUpdate: Date = new Date()

  isOffline: boolean = false

  statuses: Statuses<keyof typeof STATUS_WRAPPED_METHODS> = STATUS_WRAPPED_METHODS

  #windowManager: WindowManager

  #notificationManager: NotificationManager

  #signAccountOpSigningPromise?: Promise<AccountOp | void | null>

  #traceCallTimeoutId: ReturnType<typeof setTimeout> | null = null

  constructor({
    storage,
    fetch,
    relayerUrl,
    velcroUrl,
    swapApiKey,
    keystoreSigners,
    externalSignerControllers,
    windowManager,
    notificationManager
  }: {
    storage: Storage
    fetch: Fetch
    relayerUrl: string
    velcroUrl: string
    swapApiKey?: string
    keystoreSigners: Partial<{ [key in Key['type']]: KeystoreSignerType }>
    externalSignerControllers: ExternalSignerControllers
    windowManager: WindowManager
    notificationManager: NotificationManager
  }) {
    super()
    this.#storageAPI = storage
    this.fetch = fetch
    this.#windowManager = windowManager
    this.#notificationManager = notificationManager

    this.#storage = new StorageController(this.#storageAPI)
    this.invite = new InviteController({ relayerUrl, fetch, storage: this.#storage })
    this.keystore = new KeystoreController(this.#storage, keystoreSigners, windowManager)
    this.#externalSignerControllers = externalSignerControllers
    this.networks = new NetworksController(
      this.#storage,
      this.fetch,
      relayerUrl,
      async (network: Network) => {
        this.providers.setProvider(network)
        await this.reloadSelectedAccount({ chainId: network.chainId })
      },
      (chainId: bigint) => {
        this.providers.removeProvider(chainId)
      }
    )
    this.featureFlags = new FeatureFlagsController(this.networks)
    this.providers = new ProvidersController(this.networks)
    this.accounts = new AccountsController(
      this.#storage,
      this.providers,
      this.networks,
      async (accounts) => {
        const defaultSelectedAccount = getDefaultSelectedAccount(accounts)
        if (defaultSelectedAccount) {
          await this.#selectAccount(defaultSelectedAccount.addr)
        }
      },
      this.providers.updateProviderIsWorking.bind(this.providers),
      this.#updateIsOffline.bind(this)
    )
    this.selectedAccount = new SelectedAccountController({
      storage: this.#storage,
      accounts: this.accounts
    })
    this.portfolio = new PortfolioController(
      this.#storage,
      this.fetch,
      this.providers,
      this.networks,
      this.accounts,
      relayerUrl,
      velcroUrl
    )
    this.defiPositions = new DefiPositionsController({
      fetch: this.fetch,
      storage,
      selectedAccount: this.selectedAccount,
      networks: this.networks,
      providers: this.providers
    })
    this.emailVault = new EmailVaultController(this.#storage, this.fetch, relayerUrl, this.keystore)
    this.accountAdder = new AccountAdderController({
      accounts: this.accounts,
      keystore: this.keystore,
      networks: this.networks,
      providers: this.providers,
      relayerUrl,
      fetch: this.fetch
    })
    this.addressBook = new AddressBookController(this.#storage, this.accounts, this.selectedAccount)
    this.signMessage = new SignMessageController(
      this.keystore,
      this.providers,
      this.networks,
      this.accounts,
      this.#externalSignerControllers,
      this.invite
    )
    this.phishing = new PhishingController({
      fetch: this.fetch,
      storage: this.#storage,
      windowManager: this.#windowManager
    })
    // const socketAPI = new SocketAPI({ apiKey: swapApiKey, fetch: this.fetch })
    const lifiAPI = new LiFiAPI({ apiKey: swapApiKey, fetch: this.fetch })
    this.dapps = new DappsController(this.#storage)
    this.actions = new ActionsController({
      selectedAccount: this.selectedAccount,
      windowManager,
      notificationManager,
      onActionWindowClose: () => {
        const userRequestsToRejectOnWindowClose = this.userRequests.filter(
          (r) => r.action.kind !== 'calls'
        )
        userRequestsToRejectOnWindowClose.forEach((r) =>
          this.rejectUserRequest(ethErrors.provider.userRejectedRequest().message, r.id)
        )

        this.userRequestWaitingAccountSwitch = []
        this.emitUpdate()
      }
    })
    this.selectedAccount.initControllers({
      portfolio: this.portfolio,
      defiPositions: this.defiPositions,
      actions: this.actions,
      networks: this.networks,
      providers: this.providers
    })

    this.callRelayer = relayerCall.bind({ url: relayerUrl, fetch: this.fetch })
    this.activity = new ActivityController(
      this.#storage,
      this.fetch,
      this.callRelayer,
      this.accounts,
      this.selectedAccount,
      this.providers,
      this.networks,
      async (network: Network) => {
        await this.setContractsDeployedToTrueIfDeployed(network)
      }
    )
    this.swapAndBridge = new SwapAndBridgeController({
      accounts: this.accounts,
      keystore: this.keystore,
      portfolio: this.portfolio,
      externalSignerControllers: this.#externalSignerControllers,
      providers: this.providers,
      selectedAccount: this.selectedAccount,
      networks: this.networks,
      activity: this.activity,
      invite: this.invite,
      // TODO: This doesn't work, because the invite controller is not yet loaded at this stage
      // serviceProviderAPI: this.invite.isOG ? lifiAPI : socketAPI,
      serviceProviderAPI: lifiAPI,
      storage: this.#storage,
      actions: this.actions,
      portfolioUpdate: () => {
        this.updateSelectedAccountPortfolio(true)
      }
    })
    this.domains = new DomainsController(this.providers.providers)

    this.#initialLoadPromise = this.#load()
    paymasterFactory.init(relayerUrl, fetch, (e: ErrorRef) => {
      if (!this.signAccountOp) return
      this.emitError(e)
    })
  }

  /**
   * - Updates the selected account's account state, portfolio and defi positions
   * - Calls batchReverseLookup for all accounts
   *
   * It's not a problem to call it many times consecutively as all methods have internal
   * caching mechanisms to prevent unnecessary calls.
   */
  onPopupOpen() {
    const FIVE_MINUTES = 1000 * 60 * 5
    const selectedAccountAddr = this.selectedAccount.account?.addr
    this.domains.batchReverseLookup(this.accounts.accounts.map((a) => a.addr))
    if (!this.activity.broadcastedButNotConfirmed.length) {
      // Update defi positions together with the portfolio for simplicity
      this.defiPositions.updatePositions({ maxDataAgeMs: FIVE_MINUTES })
      this.updateSelectedAccountPortfolio(undefined, undefined, FIVE_MINUTES)
    }

    if (selectedAccountAddr && !this.accounts.areAccountStatesLoading)
      this.accounts.updateAccountState(selectedAccountAddr)
  }

  async #load(): Promise<void> {
    this.isReady = false
    // #load is called in the constructor which is synchronous
    // we await (1 ms/next tick) for the constructor to extend the EventEmitter class
    // and then we call it's methods
    await wait(1)
    this.emitUpdate()
    await this.networks.initialLoadPromise
    await this.providers.initialLoadPromise
    await this.accounts.initialLoadPromise
    await this.selectedAccount.initialLoadPromise

    this.defiPositions.updatePositions()
    this.updateSelectedAccountPortfolio()
    this.domains.batchReverseLookup(this.accounts.accounts.map((a) => a.addr))
    /**
     * Listener that gets triggered as a finalization step of adding new
     * accounts via the AccountAdder controller flow.
     *
     * VIEW-ONLY ACCOUNTS: In case of changes in this method, make sure these
     * changes are reflected for view-only accounts as well. Because the
     * view-only accounts import flow bypasses the AccountAdder, this method
     * won't click for them. Their on add success flow continues in the
     * MAIN_CONTROLLER_ADD_VIEW_ONLY_ACCOUNTS action case.
     */
    const onAccountAdderSuccess = () => {
      if (this.accountAdder.addAccountsStatus !== 'SUCCESS') return

      return this.withStatus(
        'onAccountAdderSuccess',
        async () => {
          // Add accounts first, because some of the next steps have validation
          // if accounts exists.
          await this.accounts.addAccounts(this.accountAdder.readyToAddAccounts)

          // Then add keys, because some of the next steps could have validation
          // if keys exists. Should be separate (not combined in Promise.all,
          // since firing multiple keystore actions is not possible
          // (the #wrapKeystoreAction listens for the first one to finish and
          // skips the parallel one, if one is requested).

          await this.keystore.addKeys(this.accountAdder.readyToAddKeys.internal)
          await this.keystore.addKeysExternallyStored(this.accountAdder.readyToAddKeys.external)

          // Update the saved seed `hdPathTemplate` if accounts were added from
          // the saved seed, so when user opts in to "Import a new Smart Account
          // from the saved Seed Phrase" the next account is derived based
          // on the latest `hdPathTemplate` chosen in the AccountAdder.
          if (this.accountAdder.isInitializedWithSavedSeed)
            this.keystore.changeSavedSeedHdPathTemplateIfNeeded(this.accountAdder.hdPathTemplate)
          if (this.keystore.hasKeystoreTempSeed)
            this.keystore.changeTempSeedHdPathTemplateIfNeeded(this.accountAdder.hdPathTemplate)
        },
        true
      )
    }
    this.accountAdder.onUpdate(onAccountAdderSuccess)

    this.isReady = true
    this.emitUpdate()
  }

  lock() {
    this.keystore.lock()
    this.emailVault.cleanMagicAndSessionKeys()
    this.selectedAccount.setDashboardNetworkFilter(null)
  }

  async selectAccount(toAccountAddr: string) {
    await this.withStatus('selectAccount', async () => this.#selectAccount(toAccountAddr), true)
  }

  async #selectAccount(toAccountAddr: string | null) {
    await this.#initialLoadPromise
    if (!toAccountAddr) {
      await this.selectedAccount.setAccount(null)

      this.emitUpdate()
      return
    }

    const accountToSelect = this.accounts.accounts.find((acc) => acc.addr === toAccountAddr)
    if (!accountToSelect) {
      console.error(`Account with address ${toAccountAddr} does not exist`)
      return
    }

    this.isOffline = false
    // call closeActionWindow while still on the currently selected account to allow proper
    // state cleanup of the controllers like actionsCtrl, signAccountOpCtrl, signMessageCtrl...
    if (this.actions?.currentAction?.type !== 'switchAccount') {
      this.actions.closeActionWindow()
    }
    this.selectedAccount.setAccount(accountToSelect)
    this.swapAndBridge.onAccountChange()
    await this.dapps.broadcastDappSessionEvent('accountsChanged', [toAccountAddr])
    // forceEmitUpdate to update the getters in the FE state of the ctrl
    await this.forceEmitUpdate()
    await this.actions.forceEmitUpdate()
    await this.addressBook.forceEmitUpdate()
    // Don't await these as they are not critical for the account selection
    // and if the user decides to quickly change to another account withStatus
    // will block the UI until these are resolved.
    this.reloadSelectedAccount({ forceUpdate: false })
    this.emitUpdate()
  }

  async importSmartAccountFromSavedSeed(seed?: string) {
    await this.withStatus(
      'importSmartAccountFromSavedSeed',
      async () => {
        if (this.accountAdder.isInitialized) this.accountAdder.reset()
        if (seed && !this.keystore.hasKeystoreSavedSeed) {
          await this.keystore.addSeed({ seed, hdPathTemplate: BIP44_STANDARD_DERIVATION_TEMPLATE })
        }

        const savedSeed = await this.keystore.getSavedSeed()
        if (!savedSeed) {
          throw new EmittableError({
            message:
              'Failed to retrieve saved seed phrase from keystore. Please try again or contact Ambire support if the issue persists.',
            level: 'major',
            error: new Error('failed to retrieve saved seed phrase from keystore')
          })
        }

        const keyIterator = new KeyIterator(savedSeed.seed)
        await this.accountAdder.init({
          keyIterator,
          hdPathTemplate: savedSeed.hdPathTemplate,
          pageSize: 1,
          shouldGetAccountsUsedOnNetworks: false,
          shouldSearchForLinkedAccounts: false
        })

        let currentPage: number = 1
        let isAccountAlreadyAdded: boolean
        let nextSmartAccount: AccountWithNetworkMeta | undefined

        const findNextSmartAccount = async () => {
          do {
            await this.accountAdder.setPage({ page: currentPage })

            nextSmartAccount = this.accountAdder.accountsOnPage.find(
              ({ isLinked, account }) => !isLinked && isSmartAccount(account)
            )?.account

            if (!nextSmartAccount) break

            isAccountAlreadyAdded = !!this.accounts.accounts.find(
              // eslint-disable-next-line @typescript-eslint/no-loop-func
              (a) => a.addr === nextSmartAccount!.addr
            )

            currentPage++
          } while (isAccountAlreadyAdded)
        }

        await findNextSmartAccount()

        if (!nextSmartAccount) {
          throw new EmittableError({
            message:
              'Internal error while looking for account to add. Please start the process all over again and if the issue persists contact Ambire support.',
            level: 'major',
            error: new Error('Internal error: Failed to find a smart account to add')
          })
        }

        this.accountAdder.selectAccount(nextSmartAccount)

        const readyToAddKeys = this.accountAdder.retrieveInternalKeysOfSelectedAccounts()

        await this.accountAdder.addAccounts(this.accountAdder.selectedAccounts, {
          internal: readyToAddKeys,
          external: []
        })
      },
      true
    )
  }

  initSignAccOp(actionId: AccountOpAction['id']): null | void {
    const accountOp = getAccountOpFromAction(actionId, this.actions.actionsQueue)
    if (!accountOp) {
      this.signAccOpInitError =
        'We cannot initiate the signing process because no transaction has been found for the specified account and network.'
      return null
    }

    const network = this.networks.networks.find((n) => n.chainId === accountOp.chainId)

    if (
      !this.selectedAccount.account ||
      this.selectedAccount.account.addr !== accountOp.accountAddr
    ) {
      this.signAccOpInitError =
        'Attempting to initialize an accountOp for an account other than the currently selected one.'
      return null
    }

    if (!network) {
      this.signAccOpInitError =
        'We cannot initiate the signing process as we are unable to locate the specified network.'
      return null
    }

    // on init, set the accountOp nonce to the latest one we know
    // it could happen that the user inits a userRequest with an old
    // accountState and therefore caching the old nonce in the accountOp.
    // we make sure the latest nonce is set when initing signAccountOp
    const state =
      this.accounts.accountStates?.[accountOp.accountAddr]?.[accountOp.chainId.toString()]
    if (state) accountOp.nonce = state.nonce

    this.signAccOpInitError = null

    // if there's no signAccountOp OR
    // there is but there's a new actionId requested, rebuild it
    if (!this.signAccountOp || this.signAccountOp.fromActionId !== actionId) {
      this.destroySignAccOp()
      this.signAccountOp = new SignAccountOpController(
        this.accounts,
        this.networks,
        this.keystore,
        this.portfolio,
        this.#externalSignerControllers,
        this.selectedAccount.account,
        network,
        this.providers.providers[network.chainId.toString()],
        actionId,
        accountOp,
        () => {
          return this.isSignRequestStillActive
        },
        true,
        () => {
          if (
            this.signAccountOp &&
            this.signAccountOp.estimation.status === EstimationStatus.Success
          )
            this.traceCall()
        }
      )
    }

    this.emitUpdate()
  }

  async handleSignAndBroadcastAccountOp(type: SignAccountOpType) {
    const signAccountOp =
      type === SIGN_ACCOUNT_OP_MAIN
        ? this.signAccountOp
        : this.swapAndBridge.signAccountOpController

    await this.withStatus(
      'signAccountOp',
      async () => {
        const wasAlreadySigned = signAccountOp?.status?.type === SigningStatus.Done
        if (wasAlreadySigned) return Promise.resolve()

        if (!signAccountOp) {
          const message =
            'The signing process was not initialized as expected. Please try again later or contact Ambire support if the issue persists.'

          const error = new EmittableError({ level: 'major', message })
          return Promise.reject(error)
        }

        // Reset the promise in the `finally` block to ensure it doesn't remain unresolved if an error is thrown
        this.#signAccountOpSigningPromise = signAccountOp.sign().finally(() => {
          this.#signAccountOpSigningPromise = undefined
        })

        return this.#signAccountOpSigningPromise
      },
      true
    )

    // Error handling on the prev step will notify the user, it's fine to return here
    if (signAccountOp?.status?.type !== SigningStatus.Done) return

<<<<<<< HEAD
    this.#broadcastSignedAccountOp(signAccountOp, type)
=======
    await this.withStatus(
      'broadcastSignedAccountOp',
      async () => {
        this.#broadcastSignedAccountOp()
      },
      true
    )
  }

  async resolveDappBroadcast(
    submittedAccountOp: SubmittedAccountOp,
    dappHandlers: {
      promise: {
        session: { name: string; origin: string; icon: string }
        resolve: (data: any) => void
        reject: (data: any) => void
      }
      txnId?: string
    }[]
  ) {
    // this could take a while
    // return the txnId to the dapp once it's confirmed as return a txId
    // that could be front ran would cause bad UX on the dapp side
    const txnId = await this.activity.getConfirmedTxId(submittedAccountOp)
    dappHandlers.forEach((handler) => {
      if (txnId) {
        // If the call has a txnId, resolve the promise with it.
        // This could happen when an EOA account is broadcasting multiple transactions.
        handler.promise.resolve({ hash: handler.txnId || txnId })
      } else {
        handler.promise.reject(
          ethErrors.rpc.transactionRejected({
            message: 'Transaction rejected by the bundler'
          })
        )
      }
    })

    this.emitUpdate()
>>>>>>> 7242cbb8
  }

  destroySignAccOp() {
    if (!this.signAccountOp) return

    this.feePayerKey = null
    this.signAccountOp.reset()
    this.signAccountOp = null
    this.signAccOpInitError = null

    // NOTE: no need to update the portfolio here as an update is
    // fired upon removeUserRequest

    this.emitUpdate()
  }

  async traceCall() {
    if (!this.signAccountOp) return

    const accountOp = this.signAccountOp.accountOp
    if (!accountOp) return

    const network = this.networks.networks.find((n) => n.chainId === accountOp.chainId)
    if (!network) return

    const account = this.accounts.accounts.find((acc) => acc.addr === accountOp.accountAddr)
    if (!account) return

    // `traceCall` should not be invoked too frequently. However, if there is a pending timeout,
    // it should be cleared to prevent the previous interval from changing the status
    // to `SlowPendingResponse` for the newer `traceCall` invocation.
    if (this.#traceCallTimeoutId) clearTimeout(this.#traceCallTimeoutId)

    // Here, we also check the status because, in the case of re-estimation,
    // `traceCallDiscoveryStatus` is already set, and we don’t want to reset it to "InProgress".
    // This prevents the BalanceDecrease banner from flickering.
    if (
      this.signAccountOp &&
      this.signAccountOp.traceCallDiscoveryStatus === TraceCallDiscoveryStatus.NotStarted
    )
      this.signAccountOp.traceCallDiscoveryStatus = TraceCallDiscoveryStatus.InProgress

    // Flag the discovery logic as `SlowPendingResponse` if the call does not resolve within 2 seconds.
    const timeoutId = setTimeout(() => {
      if (this.signAccountOp) {
        this.signAccountOp.traceCallDiscoveryStatus = TraceCallDiscoveryStatus.SlowPendingResponse
        this.signAccountOp.calculateWarnings()
      }
    }, 2000)

    this.#traceCallTimeoutId = timeoutId

    try {
      const state = this.accounts.accountStates[accountOp.accountAddr][accountOp.chainId.toString()]
      const provider = this.providers.providers[network.chainId.toString()]
      const stateOverride =
        accountOp.calls.length > 1 && isBasicAccount(account, state)
          ? {
              [account.addr]: {
                code: AmbireAccount7702.binRuntime
              }
            }
          : undefined
      const { tokens, nfts } = await debugTraceCall(
        account,
        accountOp,
        provider,
        state,
        !network.rpcNoStateOverride,
        stateOverride
      )
      const learnedNewTokens = this.portfolio.addTokensToBeLearned(tokens, network.chainId)
      const learnedNewNfts = await this.portfolio.learnNfts(nfts, network.chainId)
      const accountOpsForSimulation = getAccountOpsForSimulation(
        account,
        this.actions.visibleActionsQueue,
        this.networks.networks
      )
      // update the portfolio only if new tokens were found through tracing
      if (learnedNewTokens || learnedNewNfts) {
        await this.portfolio.updateSelectedAccount(
          accountOp.accountAddr,
          network,
          accountOpsForSimulation
            ? {
                accountOps: accountOpsForSimulation,
                states: await this.accounts.getOrFetchAccountStates(account.addr)
              }
            : undefined,
          { forceUpdate: true }
        )
      }

      if (this.signAccountOp)
        this.signAccountOp.traceCallDiscoveryStatus = TraceCallDiscoveryStatus.Done
    } catch (e: any) {
      if (this.signAccountOp)
        this.signAccountOp.traceCallDiscoveryStatus = TraceCallDiscoveryStatus.Failed

      this.emitError({
        level: 'silent',
        message: 'Error in main.traceCall',
        error: new Error(`Debug trace call error on ${network.name}: ${e.message}`)
      })
    }

    this.signAccountOp?.calculateWarnings()
    this.#traceCallTimeoutId = null
    clearTimeout(timeoutId)
  }

  async handleSignMessage() {
    const accountAddr = this.signMessage.messageToSign?.accountAddr
    const chainId = this.signMessage.messageToSign?.chainId

    // Could (rarely) happen if not even a single account state is fetched yet
    const shouldForceUpdateAndWaitForAccountState =
      accountAddr && chainId && !this.accounts.accountStates?.[accountAddr]?.[chainId.toString()]
    if (shouldForceUpdateAndWaitForAccountState)
      await this.accounts.updateAccountState(accountAddr, 'latest', [chainId])

    const isAccountStateStillMissing =
      !accountAddr || !chainId || !this.accounts.accountStates?.[accountAddr]?.[chainId.toString()]
    if (isAccountStateStillMissing) {
      const message =
        'Unable to sign the message. During the preparation step, required account data failed to get received. Please try again later or contact Ambire support.'
      const error = new Error(
        `The account state of ${accountAddr} is missing for the network with id ${chainId}.`
      )
      return this.emitError({ level: 'major', message, error })
    }

    await this.signMessage.sign()

    const signedMessage = this.signMessage.signedMessage
    // Error handling on the prev step will notify the user, it's fine to return here
    if (!signedMessage) return

    await this.activity.addSignedMessage(signedMessage, signedMessage.accountAddr)

    this.resolveUserRequest({ hash: signedMessage.signature }, signedMessage.fromActionId)

    await this.#notificationManager.create({
      title: 'Done!',
      message: 'The Message was successfully signed.'
    })
  }

  async #handleAccountAdderInitLedger(
    LedgerKeyIterator: any // TODO: KeyIterator type mismatch
  ) {
    if (this.accountAdder.isInitialized) this.accountAdder.reset()

    try {
      const ledgerCtrl = this.#externalSignerControllers.ledger
      if (!ledgerCtrl) {
        const message =
          'Could not initialize connection with your Ledger device. Please try again later or contact Ambire support.'
        throw new EmittableError({ message, level: 'major', error: new Error(message) })
      }

      // Once a session with the Ledger device gets initiated, the user might
      // use the device with another app. In this scenario, when coming back to
      // Ambire (the second time a connection gets requested onwards),
      // the Ledger device throws with "invalid channel" error.
      // To overcome this, always make sure to clean up before starting
      // a new session when retrieving keys, in case there already is one.
      if (ledgerCtrl.walletSDK) await ledgerCtrl.cleanUp()

      const hdPathTemplate = BIP44_LEDGER_DERIVATION_TEMPLATE
      await ledgerCtrl.unlock(hdPathTemplate)

      if (!ledgerCtrl.walletSDK) {
        const message = 'Could not establish connection with the Ledger device'
        throw new EmittableError({ message, level: 'major', error: new Error(message) })
      }

      const keyIterator = new LedgerKeyIterator({ controller: ledgerCtrl })
      await this.accountAdder.init({ keyIterator, hdPathTemplate })

      return await this.accountAdder.setPage({ page: 1 })
    } catch (error: any) {
      const message = error?.message || 'Could not unlock the Ledger device. Please try again.'
      throw new EmittableError({ message, level: 'major', error })
    }
  }

  async handleAccountAdderInitLedger(LedgerKeyIterator: any /* TODO: KeyIterator type mismatch */) {
    await this.withStatus('handleAccountAdderInitLedger', async () =>
      this.#handleAccountAdderInitLedger(LedgerKeyIterator)
    )
  }

  async #handleAccountAdderInitLattice(
    LatticeKeyIterator: any /* TODO: KeyIterator type mismatch */
  ) {
    if (this.accountAdder.isInitialized) this.accountAdder.reset()

    try {
      const latticeCtrl = this.#externalSignerControllers.lattice
      if (!latticeCtrl) {
        const message =
          'Could not initialize connection with your Lattice1 device. Please try again later or contact Ambire support.'
        throw new EmittableError({ message, level: 'major', error: new Error(message) })
      }

      const hdPathTemplate = BIP44_STANDARD_DERIVATION_TEMPLATE
      await latticeCtrl.unlock(hdPathTemplate, undefined, true)

      const { walletSDK } = latticeCtrl
      await this.accountAdder.init({
        keyIterator: new LatticeKeyIterator({ walletSDK }),
        hdPathTemplate
      })

      return await this.accountAdder.setPage({ page: 1 })
    } catch (error: any) {
      const message = error?.message || 'Could not unlock the Lattice1 device. Please try again.'
      throw new EmittableError({ message, level: 'major', error })
    }
  }

  async handleAccountAdderInitLattice(
    LatticeKeyIterator: any /* TODO: KeyIterator type mismatch */
  ) {
    await this.withStatus('handleAccountAdderInitLattice', async () =>
      this.#handleAccountAdderInitLattice(LatticeKeyIterator)
    )
  }

  async updateAccountsOpsStatuses(): Promise<{ newestOpTimestamp: number }> {
    await this.#initialLoadPromise

    const { shouldEmitUpdate, shouldUpdatePortfolio, updatedAccountsOps, newestOpTimestamp } =
      await this.activity.updateAccountsOpsStatuses()

    if (shouldEmitUpdate) {
      this.emitUpdate()

      if (shouldUpdatePortfolio) {
        this.updateSelectedAccountPortfolio(true)
      }
    }

    updatedAccountsOps.forEach((op) => {
      this.swapAndBridge.handleUpdateActiveRouteOnSubmittedAccountOpStatusUpdate(op)
    })

    return { newestOpTimestamp }
  }

  // call this function after a call to the singleton has been made
  // it will check if the factory has been deployed and update the network settings if it has been
  async setContractsDeployedToTrueIfDeployed(network: Network) {
    await this.#initialLoadPromise
    if (network.areContractsDeployed) return

    const provider = this.providers.providers[network.chainId.toString()]
    if (!provider) return

    const factoryCode = await provider.getCode(AMBIRE_ACCOUNT_FACTORY)
    if (factoryCode === '0x') return
    await this.networks.updateNetwork({ areContractsDeployed: true }, network.chainId)
  }

  #removeAccountKeyData(address: Account['addr']) {
    // Compute account keys that are only associated with this account
    const accountAssociatedKeys =
      this.accounts.accounts.find((acc) => acc.addr === address)?.associatedKeys || []
    const keysInKeystore = this.keystore.keys
    const importedAccountKeys = keysInKeystore.filter((key) =>
      accountAssociatedKeys.includes(key.addr)
    )
    const solelyAccountKeys = importedAccountKeys.filter((key) => {
      const isKeyAssociatedWithOtherAccounts = this.accounts.accounts.some(
        (acc) => acc.addr !== address && acc.associatedKeys.includes(key.addr)
      )

      return !isKeyAssociatedWithOtherAccounts
    })

    // Remove account keys from the keystore
    solelyAccountKeys.forEach((key) => {
      this.keystore.removeKey(key.addr, key.type).catch((e) => {
        throw new EmittableError({
          level: 'major',
          message: 'Failed to remove account key',
          error: e
        })
      })
    })
  }

  async removeAccount(address: Account['addr']) {
    await this.withStatus('removeAccount', async () => {
      try {
        this.#removeAccountKeyData(address)
        // Remove account data from sub-controllers
        await this.accounts.removeAccountData(address)
        this.portfolio.removeAccountData(address)
        await this.activity.removeAccountData(address)
        this.actions.removeAccountData(address)
        this.signMessage.removeAccountData(address)
        this.defiPositions.removeAccountData(address)

        if (this.selectedAccount.account?.addr === address) {
          await this.#selectAccount(this.accounts.accounts[0]?.addr)
        }

        if (this.signAccountOp?.account.addr === address) {
          this.destroySignAccOp()
        }

        this.emitUpdate()
      } catch (e: any) {
        throw new EmittableError({
          level: 'major',
          message: 'Failed to remove account',
          error: e || new Error('Failed to remove account')
        })
      }
    })
  }

  async #ensureAccountInfo(
    accountAddr: AccountId,
    chainId: bigint
  ): Promise<{ hasAccountInfo: true } | { hasAccountInfo: false; errorMessage: string }> {
    await this.#initialLoadPromise
    // Initial sanity check: does this account even exist?
    if (!this.accounts.accounts.find((x) => x.addr === accountAddr)) {
      return {
        hasAccountInfo: false,
        errorMessage: `Account ${accountAddr} does not exist`
      }
    }
    // If this still didn't work, re-load
    if (!this.accounts.accountStates[accountAddr]?.[chainId.toString()])
      await this.accounts.updateAccountState(accountAddr, 'pending', [chainId])
    // If this still didn't work, throw error: this prob means that we're calling for a non-existent acc/network
    if (!this.accounts.accountStates[accountAddr]?.[chainId.toString()]) {
      const network = this.networks.networks.find((n) => n.chainId === chainId)

      return {
        hasAccountInfo: false,
        errorMessage: `We couldn't complete your last action because we couldn't retrieve your account information for ${
          network?.name || chainId
        }. Please try reloading your account from the Dashboard. If the issue persists, contact support for assistance.`
      }
    }

    return {
      hasAccountInfo: true
    }
  }

  #batchCallsFromUserRequests(accountAddr: AccountId, chainId: bigint): Call[] {
    // Note: we use reduce instead of filter/map so that the compiler can deduce that we're checking .kind
    return (this.userRequests.filter((r) => r.action.kind === 'calls') as SignUserRequest[]).reduce(
      (uCalls: Call[], req) => {
        if (req.meta.chainId === chainId && req.meta.accountAddr === accountAddr) {
          const { calls } = req.action as Calls
          calls.map((call) => uCalls.push({ ...call, fromUserRequestId: req.id }))
        }
        return uCalls
      },
      []
    )
  }

  async reloadSelectedAccount(options?: { forceUpdate?: boolean; chainId?: bigint }) {
    const { forceUpdate = true, chainId } = options || {}
    const networkToUpdate = chainId
      ? this.networks.networks.find((n) => n.chainId === chainId)
      : undefined
    if (!this.selectedAccount.account) return

    this.selectedAccount.resetSelectedAccountPortfolio()
    await Promise.all([
      // When we trigger `reloadSelectedAccount` (for instance, from Dashboard -> Refresh balance icon),
      // it's very likely that the account state is already in the process of being updated.
      // If we try to run the same action, `withStatus` validation will throw an error.
      // So, we perform this safety check to prevent the error.
      // However, even if we don't trigger an update here, it's not a big problem,
      // as the account state will be updated anyway, and its update will be very recent.
      !this.accounts.areAccountStatesLoading && this.selectedAccount.account?.addr
        ? this.accounts.updateAccountState(
            this.selectedAccount.account.addr,
            'pending',
            chainId ? [chainId] : undefined
          )
        : Promise.resolve(),
      // `updateSelectedAccountPortfolio` doesn't rely on `withStatus` validation internally,
      // as the PortfolioController already exposes flags that are highly sufficient for the UX.
      // Additionally, if we trigger the portfolio update twice (i.e., running a long-living interval + force update from the Dashboard),
      // there won't be any error thrown, as all portfolio updates are queued and they don't use the `withStatus` helper.
      this.updateSelectedAccountPortfolio(forceUpdate, networkToUpdate),
      this.defiPositions.updatePositions({ chainId })
    ])
  }

  #updateIsOffline() {
    const oldIsOffline = this.isOffline
    const accountAddr = this.selectedAccount.account?.addr

    if (!accountAddr) return

    // We have to make calculations based on the state of the portfolio
    // and not the selected account portfolio the flag isOffline
    // and the errors of the selected account portfolio should
    // come in the same tick. Otherwise the UI may flash the wrong error.
    const latestState = this.portfolio.getLatestPortfolioState(accountAddr)
    const latestStateKeys = Object.keys(latestState)
    const isAllLoaded = latestStateKeys.every((chainId) => {
      return isNetworkReady(latestState[chainId]) && !latestState[chainId]?.isLoading
    })

    // Set isOffline back to false if the portfolio is loading.
    // This is done to prevent the UI from flashing the offline error
    if (!latestStateKeys.length || !isAllLoaded) {
      // Skip unnecessary updates
      if (!this.isOffline) return

      this.isOffline = false
      this.emitUpdate()
      return
    }

    const allPortfolioNetworksHaveErrors = latestStateKeys.every((chainId) => {
      const state = latestState[chainId]

      return !!state?.criticalError
    })

    const allNetworkRpcsAreDown = Object.keys(this.providers.providers).every((chainId) => {
      const provider = this.providers.providers[chainId]
      const isWorking = provider.isWorking

      return typeof isWorking === 'boolean' && !isWorking
    })

    // Update isOffline if either all portfolio networks have errors or we've failed to fetch
    // the account state for every account. This is because either update may fail first.
    this.isOffline = !!allNetworkRpcsAreDown || !!allPortfolioNetworksHaveErrors

    if (oldIsOffline !== this.isOffline) {
      this.emitUpdate()
    }
  }

  // TODO: Refactor this to accept an optional object with options
  async updateSelectedAccountPortfolio(
    // eslint-disable-next-line default-param-last
    forceUpdate: boolean = false,
    network?: Network,
    maxDataAgeMs?: number
  ) {
    await this.#initialLoadPromise
    if (!this.selectedAccount.account) return

    const accountOpsToBeSimulatedByNetwork = getAccountOpsForSimulation(
      this.selectedAccount.account,
      this.actions.visibleActionsQueue,
      this.networks.networks
    )

    await this.portfolio.updateSelectedAccount(
      this.selectedAccount.account.addr,
      network,
      accountOpsToBeSimulatedByNetwork
        ? {
            accountOps: accountOpsToBeSimulatedByNetwork,
            states: await this.accounts.getOrFetchAccountStates(this.selectedAccount.account.addr)
          }
        : undefined,
      { forceUpdate, maxDataAgeMs }
    )
    this.#updateIsOffline()
  }

  #getUserRequestAccountError(dappOrigin: string, fromAccountAddr: string): string | null {
    if (ORIGINS_WHITELISTED_TO_ALL_ACCOUNTS.includes(dappOrigin)) {
      const isAddressInAccounts = this.accounts.accounts.some((a) => a.addr === fromAccountAddr)

      if (isAddressInAccounts) return null

      return 'The dApp is trying to sign using an address that is not imported in the extension.'
    }
    const isAddressSelected = this.selectedAccount.account?.addr === fromAccountAddr

    if (isAddressSelected) return null

    return 'The dApp is trying to sign using an address that is not selected in the extension.'
  }

  async buildUserRequestFromDAppRequest(
    request: DappProviderRequest,
    dappPromise: {
      session: { name: string; origin: string; icon: string }
      resolve: (data: any) => void
      reject: (data: any) => void
    }
  ) {
    await this.#initialLoadPromise
    let userRequest = null
    let actionPosition: ActionPosition = 'last'
    const kind = dappRequestMethodToActionKind(request.method)
    const dapp = this.dapps.getDapp(request.origin)

    if (kind === 'calls') {
      if (!this.selectedAccount.account) throw ethErrors.rpc.internal()
      const network = this.networks.networks.find(
        (n) => Number(n.chainId) === Number(dapp?.chainId)
      )
      if (!network) {
        throw ethErrors.provider.chainDisconnected('Transaction failed - unknown network')
      }

      const isWalletSendCalls = !!request.params[0].calls
      const accountAddr = getAddress(request.params[0].from)

      const calls: Calls['calls'] = isWalletSendCalls
        ? request.params[0].calls
        : [request.params[0]]
      const paymasterService = isWalletSendCalls
        ? getPaymasterService(network.chainId, request.params[0].capabilities)
        : null

      userRequest = {
        id: new Date().getTime(),
        action: {
          kind,
          calls: calls.map((call) => ({
            to: call.to,
            data: call.data || '0x',
            value: call.value ? getBigInt(call.value) : 0n
          }))
        },
        meta: {
          isSignAction: true,
          isWalletSendCalls,
          accountAddr,
          chainId: network.chainId,
          paymasterService
        },
        dappPromise
      } as SignUserRequest

      const accountState = await this.accounts.getOrFetchAccountOnChainState(
        accountAddr,
        network.chainId
      )
      if (isBasicAccount(this.selectedAccount.account, accountState)) {
        const otherUserRequestFromSameDapp = this.userRequests.find(
          (r) => r.dappPromise?.session?.origin === dappPromise?.session?.origin
        )

        if (!otherUserRequestFromSameDapp && !!dappPromise?.session?.origin) {
          actionPosition = 'first'
        }
      }
    } else if (kind === 'message') {
      if (!this.selectedAccount.account) throw ethErrors.rpc.internal()

      const msg = request.params
      if (!msg) {
        throw ethErrors.rpc.invalidRequest('No msg request to sign')
      }
      const msgAddress = getAddress(msg?.[1])

      const network = this.networks.networks.find(
        (n) => Number(n.chainId) === Number(dapp?.chainId)
      )

      if (!network) {
        throw ethErrors.provider.chainDisconnected('Transaction failed - unknown network')
      }

      userRequest = {
        id: new Date().getTime(),
        action: {
          kind: 'message',
          message: msg[0]
        },
        session: request.session,
        meta: {
          isSignAction: true,
          accountAddr: msgAddress,
          chainId: network.chainId
        },
        dappPromise
      } as SignUserRequest
    } else if (kind === 'typedMessage') {
      if (!this.selectedAccount.account) throw ethErrors.rpc.internal()

      const msg = request.params
      if (!msg) {
        throw ethErrors.rpc.invalidRequest('No msg request to sign')
      }
      const msgAddress = getAddress(msg?.[0])

      const network = this.networks.networks.find(
        (n) => Number(n.chainId) === Number(dapp?.chainId)
      )

      if (!network) {
        throw ethErrors.provider.chainDisconnected('Transaction failed - unknown network')
      }

      let typedData = msg?.[1]

      try {
        typedData = parse(typedData)
      } catch (error) {
        throw ethErrors.rpc.invalidRequest('Invalid typedData provided')
      }

      if (
        !typedData?.types ||
        !typedData?.domain ||
        !typedData?.message ||
        !typedData?.primaryType
      ) {
        throw ethErrors.rpc.methodNotSupported(
          'Invalid typedData format - only typedData v4 is supported'
        )
      }

      if (
        msgAddress === this.selectedAccount.account.addr &&
        (typedData.primaryType === 'AmbireOperation' || !!typedData.types.AmbireOperation)
      ) {
        throw ethErrors.rpc.methodNotSupported('Signing an AmbireOperation is not allowed')
      }

      userRequest = {
        id: new Date().getTime(),
        action: {
          kind: 'typedMessage',
          types: typedData.types,
          domain: typedData.domain,
          message: typedData.message,
          primaryType: typedData.primaryType
        },
        session: request.session,
        meta: {
          isSignAction: true,
          accountAddr: msgAddress,
          chainId: network.chainId
        },
        dappPromise
      } as SignUserRequest
    } else {
      userRequest = {
        id: new Date().getTime(),
        session: request.session,
        action: { kind, params: request.params },
        meta: { isSignAction: false },
        dappPromise
      } as DappUserRequest
    }

    if (userRequest.action.kind !== 'calls') {
      const otherUserRequestFromSameDapp = this.userRequests.find(
        (r) => r.dappPromise?.session?.origin === dappPromise?.session?.origin
      )

      if (!otherUserRequestFromSameDapp && !!dappPromise?.session?.origin) {
        actionPosition = 'first'
      }
    }

    if (!userRequest) return

    const isASignOperationRequestedForAnotherAccount =
      userRequest.meta.isSignAction &&
      userRequest.meta.accountAddr !== this.selectedAccount.account?.addr

    // We can simply add the user request if it's not a sign operation
    // for another account
    if (!isASignOperationRequestedForAnotherAccount) {
      await this.addUserRequest(
        userRequest,
        actionPosition,
        actionPosition === 'first' || isSmartAccount(this.selectedAccount.account)
          ? 'open-action-window'
          : 'queue-but-open-action-window'
      )
      return
    }

    const accountError = this.#getUserRequestAccountError(
      dappPromise.session.origin,
      userRequest.meta.accountAddr
    )

    if (accountError) {
      dappPromise.reject(ethErrors.provider.userRejectedRequest(accountError))
      return
    }

    const network = this.networks.networks.find((n) => Number(n.chainId) === Number(dapp?.chainId))

    if (!network) {
      throw ethErrors.provider.chainDisconnected('Transaction failed - unknown network')
    }

    this.userRequestWaitingAccountSwitch.push(userRequest)
    await this.addUserRequest(
      buildSwitchAccountUserRequest({
        nextUserRequest: userRequest,
        chainId: network.chainId,
        selectedAccountAddr: userRequest.meta.accountAddr,
        session: dappPromise.session,
        dappPromise
      }),
      'last',
      'open-action-window'
    )
  }

  async buildTransferUserRequest(
    amount: string,
    recipientAddress: string,
    selectedToken: TokenResult,
    actionExecutionType: ActionExecutionType = 'open-action-window'
  ) {
    await this.#initialLoadPromise
    if (!this.selectedAccount.account) return

    const userRequest = buildTransferUserRequest({
      selectedAccount: this.selectedAccount.account.addr,
      amount,
      selectedToken,
      recipientAddress
    })

    if (!userRequest) {
      this.emitError({
        level: 'major',
        message: 'Unexpected error while building transfer request',
        error: new Error(
          'buildUserRequestFromTransferRequest: bad parameters passed to buildTransferUserRequest'
        )
      })
      return
    }

    await this.addUserRequest(userRequest, 'last', actionExecutionType)
  }

  async buildSwapAndBridgeUserRequest(activeRouteId?: SwapAndBridgeActiveRoute['activeRouteId']) {
    await this.withStatus(
      'buildSwapAndBridgeUserRequest',
      async () => {
        if (!this.selectedAccount.account) return
        let transaction: SwapAndBridgeSendTxRequest | null | undefined = null

        const activeRoute = this.swapAndBridge.activeRoutes.find(
          (r) => r.activeRouteId === activeRouteId
        )

        // learn the receiving token
        if (this.swapAndBridge.toSelectedToken && this.swapAndBridge.toChainId) {
          this.portfolio.addTokensToBeLearned(
            [this.swapAndBridge.toSelectedToken.address],
            BigInt(this.swapAndBridge.toChainId)
          )
        }

        if (this.swapAndBridge.formStatus === SwapAndBridgeFormStatus.ReadyToSubmit) {
          transaction = await this.swapAndBridge.getRouteStartUserTx()
        }

        if (activeRoute) {
          this.removeUserRequest(activeRoute.activeRouteId, {
            shouldRemoveSwapAndBridgeRoute: false,
            shouldOpenNextRequest: false
          })
          this.swapAndBridge.updateActiveRoute(activeRoute.activeRouteId, { error: undefined })

          transaction = await this.swapAndBridge.getNextRouteUserTx({
            activeRouteId: activeRoute.activeRouteId,
            activeRoute
          })

          if (transaction) {
            const network = this.networks.networks.find(
              (n) => Number(n.chainId) === transaction!.chainId
            )!
            if (
              isBasicAccount(
                this.selectedAccount.account,
                await this.accounts.getOrFetchAccountOnChainState(
                  this.selectedAccount.account.addr,
                  network.chainId
                )
              )
            ) {
              this.removeUserRequest(`${activeRouteId}-revoke-approval`, {
                shouldRemoveSwapAndBridgeRoute: false,
                shouldOpenNextRequest: false
              })
              this.removeUserRequest(`${activeRouteId}-approval`, {
                shouldRemoveSwapAndBridgeRoute: false,
                shouldOpenNextRequest: false
              })
            }
          }
        }

        if (!this.selectedAccount.account || !transaction) {
          const errorDetails = `missing ${
            this.selectedAccount.account ? 'selected account' : 'transaction'
          } info`
          const error = new SwapAndBridgeError(
            `Something went wrong when preparing your request. Please try again later or contact Ambire support. Error details: <${errorDetails}>`
          )
          throw new EmittableError({ message: error.message, level: 'major', error })
        }

        const network = this.networks.networks.find(
          (n) => Number(n.chainId) === transaction!.chainId
        )!

        // TODO: Consider refining the error handling in here, because this
        // swallows errors and doesn't provide any feedback to the user.
        const swapAndBridgeUserRequests = await buildSwapAndBridgeUserRequests(
          transaction,
          network.chainId,
          this.selectedAccount.account,
          this.providers.providers[network.chainId.toString()],
          await this.accounts.getOrFetchAccountOnChainState(
            this.selectedAccount.account.addr,
            network.chainId
          )
        )

        for (let i = 0; i < swapAndBridgeUserRequests.length; i++) {
          if (i === 0) {
            this.addUserRequest(swapAndBridgeUserRequests[i], 'last', 'queue')
          } else {
            await this.addUserRequest(swapAndBridgeUserRequests[i], 'last', 'queue')
          }
        }

        if (this.swapAndBridge.formStatus === SwapAndBridgeFormStatus.ReadyToSubmit) {
          await this.swapAndBridge.addActiveRoute({
            activeRouteId: transaction.activeRouteId,
            userTxIndex: transaction.userTxIndex
          })
        }

        if (activeRouteId) {
          this.swapAndBridge.updateActiveRoute(
            activeRouteId,
            {
              userTxIndex: transaction.userTxIndex,
              userTxHash: null
            },
            true
          )
        }
      },
      true
    )
  }

  buildClaimWalletUserRequest(token: TokenResult) {
    if (!this.selectedAccount.account) return

    const claimableRewardsData =
      this.selectedAccount.portfolio.latest.rewards?.result?.claimableRewardsData

    if (!claimableRewardsData) return

    const userRequest: UserRequest = buildClaimWalletRequest({
      selectedAccount: this.selectedAccount.account.addr,
      selectedToken: token,
      claimableRewardsData
    })

    this.addUserRequest(userRequest)
  }

  buildMintVestingUserRequest(token: TokenResult) {
    if (!this.selectedAccount.account) return

    const addrVestingData = this.selectedAccount.portfolio.latest.rewards?.result?.addrVestingData

    if (!addrVestingData) return
    const userRequest: UserRequest = buildMintVestingRequest({
      selectedAccount: this.selectedAccount.account.addr,
      selectedToken: token,
      addrVestingData
    })

    this.addUserRequest(userRequest)
  }

  resolveUserRequest(data: any, requestId: UserRequest['id']) {
    const userRequest = this.userRequests.find((r) => r.id === requestId)
    if (!userRequest) return // TODO: emit error

    userRequest.dappPromise?.resolve(data)
    // These requests are transitionary initiated internally (not dApp requests) that block dApp requests
    // before being resolved. The timeout prevents the action-window from closing before the actual dApp request arrives
    if (['unlock', 'dappConnect'].includes(userRequest.action.kind)) {
      setTimeout(() => {
        this.removeUserRequest(requestId)
        this.emitUpdate()
      }, 300)
    } else {
      this.removeUserRequest(requestId)
      this.emitUpdate()
    }
  }

  rejectUserRequest(err: string, requestId: UserRequest['id']) {
    const userRequest = this.userRequests.find((r) => r.id === requestId)
    if (!userRequest) return

    // if the userRequest that is about to be removed is an approval request
    // find and remove the associated pending transaction request if there is any
    // this is valid scenario for a swap & bridge txs with a BA
    if (userRequest.action.kind === 'calls') {
      const acc = this.accounts.accounts.find((a) => a.addr === userRequest.meta.accountAddr)!

      if (
        isBasicAccount(acc, this.accounts.accountStates[acc.addr][userRequest.meta.chainId]) &&
        userRequest.meta.isSwapAndBridgeCall
      ) {
        this.removeUserRequest(userRequest.meta.activeRouteId)
        this.removeUserRequest(`${userRequest.meta.activeRouteId}-approval`)
        this.removeUserRequest(`${userRequest.meta.activeRouteId}-revoke-approval`)
      }
    }

    userRequest.dappPromise?.reject(ethErrors.provider.userRejectedRequest<any>(err))
    this.removeUserRequest(requestId)
  }

  rejectSignAccountOpCall(callId: string) {
    if (!this.signAccountOp) return

    const { calls, chainId, accountAddr } = this.signAccountOp.accountOp

    const requestId = calls.find((c) => c.id === callId)?.fromUserRequestId
    if (requestId) {
      const userRequestIndex = this.userRequests.findIndex((r) => r.id === requestId)
      const userRequest = this.userRequests[userRequestIndex] as SignUserRequest
      if (userRequest.action.kind === 'calls') {
        ;(userRequest.action as Calls).calls = (userRequest.action as Calls).calls.filter(
          (c) => c.id !== callId
        )

        if (userRequest.action.calls.length === 0) {
          // the reject will remove the userRequest which will rebuild the action and update the signAccountOp
          this.rejectUserRequest('User rejected the transaction request.', userRequest.id)
        } else {
          const accountOpAction = makeAccountOpAction({
            account: this.accounts.accounts.find((a) => a.addr === accountAddr)!,
            chainId,
            nonce: this.accounts.accountStates[accountAddr][chainId.toString()].nonce,
            userRequests: this.userRequests,
            actionsQueue: this.actions.actionsQueue
          })

          this.actions.addOrUpdateAction(accountOpAction)
          this.signAccountOp?.update({ calls: accountOpAction.accountOp.calls })
        }
      }
    } else {
      this.emitError({
        message: 'Reject call: the call was not found or was not linked to a user request',
        level: 'major',
        error: new Error(
          `Error: rejectAccountOpCall: userRequest for call with id ${callId} was not found`
        )
      })
    }
  }

  removeActiveRoute(activeRouteId: SwapAndBridgeActiveRoute['activeRouteId']) {
    const userRequest = this.userRequests.find((r) =>
      [activeRouteId, `${activeRouteId}-approval`, `${activeRouteId}-revoke-approval`].includes(
        r.id as string
      )
    )

    if (userRequest) {
      this.rejectUserRequest('User rejected the transaction request.', userRequest.id)
    } else {
      this.swapAndBridge.removeActiveRoute(activeRouteId)
    }
  }

  async addUserRequest(
    req: UserRequest,
    actionPosition: ActionPosition = 'last',
    actionExecutionType: ActionExecutionType = 'open-action-window'
  ) {
    if (req.action.kind === 'calls') {
      ;(req.action as Calls).calls.forEach((_, i) => {
        ;(req.action as Calls).calls[i].id = `${req.id}-${i}`
      })
    }
    if (actionPosition === 'first') {
      this.userRequests.unshift(req)
    } else {
      this.userRequests.push(req)
    }

    const { id, action, meta } = req
    if (action.kind === 'calls') {
      // @TODO
      // one solution would be to, instead of checking, have a promise that we always await here, that is responsible for fetching
      // account data; however, this won't work with EOA accountOps, which have to always pick the first userRequest for a particular acc/network,
      // and be recalculated when one gets dismissed
      // although it could work like this: 1) await the promise, 2) check if exists 3) if not, re-trigger the promise;
      // 4) manage recalc on removeUserRequest too in order to handle EOAs
      // @TODO consider re-using this whole block in removeUserRequest
      const accountInfo = await this.#ensureAccountInfo(meta.accountAddr, meta.chainId)
      if (!accountInfo.hasAccountInfo) {
        // Reject request if we couldn't load the account and account state for the request
        req.dappPromise?.reject(
          ethErrors.provider.custom({
            code: 1001,
            message: accountInfo.errorMessage
          })
        )

        // Remove the request as it's already added
        this.removeUserRequest(req.id)

        // Show a toast
        throw new EmittableError({
          level: 'major',
          message: accountInfo.errorMessage,
          error: new Error(
            `Couldn't retrieve account information for network with id ${meta.chainId}, because of one of the following reasons: 1) network doesn't exist, 2) RPC is down for this network.`
          )
        })
      }

      if (this.#signAccountOpSigningPromise) await this.#signAccountOpSigningPromise

      const account = this.accounts.accounts.find((x) => x.addr === meta.accountAddr)!
      const accountState = await this.accounts.getOrFetchAccountOnChainState(
        meta.accountAddr,
        meta.chainId
      )
      const network = this.networks.networks.find((n) => n.chainId === meta.chainId)!

      const accountOpAction = makeAccountOpAction({
        account,
        chainId: meta.chainId,
        nonce: accountState.nonce,
        userRequests: this.userRequests,
        actionsQueue: this.actions.actionsQueue
      })
      this.actions.addOrUpdateAction(accountOpAction, actionPosition, actionExecutionType)
      if (this.signAccountOp) {
        if (this.signAccountOp.fromActionId === accountOpAction.id) {
          this.signAccountOp.update({ calls: accountOpAction.accountOp.calls })
        }
      } else {
        // Even without an initialized SignAccountOpController or Screen, we should still update the portfolio and run the simulation.
        // It's necessary to continue operating with the token `amountPostSimulation` amount.
        this.updateSelectedAccountPortfolio(true, network)
      }
    } else {
      let actionType: 'dappRequest' | 'benzin' | 'signMessage' | 'switchAccount' = 'dappRequest'

      if (req.action.kind === 'typedMessage' || req.action.kind === 'message') {
        actionType = 'signMessage'

        if (this.actions.visibleActionsQueue.find((a) => a.type === 'signMessage')) {
          const msgReq = this.userRequests.find((uReq) => uReq.id === id)
          if (!msgReq) return
          msgReq.dappPromise?.reject(
            ethErrors.provider.custom({
              code: 1001,
              message:
                'Rejected: Please complete your pending message request before initiating a new one.'
            })
          )
          this.userRequests.splice(this.userRequests.indexOf(msgReq), 1)
          return
        }
      }
      if (req.action.kind === 'benzin') actionType = 'benzin'
      if (req.action.kind === 'switchAccount') actionType = 'switchAccount'
      if (req.action.kind === 'authorization-7702') actionType = 'signMessage'

      this.actions.addOrUpdateAction(
        {
          id,
          type: actionType,
          userRequest: req as UserRequest as never
        },
        actionPosition,
        actionExecutionType
      )
    }

    this.emitUpdate()
  }

  // @TODO allow this to remove multiple OR figure out a way to debounce re-estimations
  // first one sounds more reasonable
  // although the second one can't hurt and can help (or no debounce, just a one-at-a-time queue)
  removeUserRequest(
    id: UserRequest['id'],
    options?: {
      shouldRemoveSwapAndBridgeRoute: boolean
      shouldUpdateAccount?: boolean
      shouldOpenNextRequest?: boolean
    }
  ) {
    const {
      shouldRemoveSwapAndBridgeRoute = true,
      shouldUpdateAccount = true,
      shouldOpenNextRequest = true
    } = options || {}
    const req = this.userRequests.find((uReq) => uReq.id === id)
    if (!req) return

    // remove from the request queue
    this.userRequests.splice(this.userRequests.indexOf(req), 1)

    // update the pending stuff to be signed
    const { action, meta } = req
    if (action.kind === 'calls') {
      const network = this.networks.networks.find((net) => net.chainId === meta.chainId)!
      const account = this.accounts.accounts.find((x) => x.addr === meta.accountAddr)
      if (!account)
        throw new Error(
          `batchCallsFromUserRequests: tried to run for non-existent account ${meta.accountAddr}`
        )

      const accountOpIndex = this.actions.actionsQueue.findIndex(
        (a) => a.type === 'accountOp' && a.id === `${meta.accountAddr}-${meta.chainId}`
      )
      const accountOpAction = this.actions.actionsQueue[accountOpIndex] as
        | AccountOpAction
        | undefined
      // accountOp has just been rejected or broadcasted
      if (!accountOpAction) {
        if (shouldUpdateAccount) this.updateSelectedAccountPortfolio(true, network)

        if (this.swapAndBridge.activeRoutes.length && shouldRemoveSwapAndBridgeRoute) {
          this.swapAndBridge.removeActiveRoute(meta.activeRouteId)
        }
        this.emitUpdate()
        return
      }

      accountOpAction.accountOp.calls = this.#batchCallsFromUserRequests(
        meta.accountAddr,
        meta.chainId
      )
      if (accountOpAction.accountOp.calls.length) {
        this.actions.addOrUpdateAction(accountOpAction)

        if (this.signAccountOp && this.signAccountOp.fromActionId === accountOpAction.id) {
          this.signAccountOp.update({ calls: accountOpAction.accountOp.calls })
        }
      } else {
        if (this.signAccountOp && this.signAccountOp.fromActionId === accountOpAction.id) {
          this.destroySignAccOp()
        }
        this.actions.removeAction(`${meta.accountAddr}-${meta.chainId}`, shouldOpenNextRequest)
        if (shouldUpdateAccount) this.updateSelectedAccountPortfolio(true, network)
      }
      if (this.swapAndBridge.activeRoutes.length && shouldRemoveSwapAndBridgeRoute) {
        this.swapAndBridge.removeActiveRoute(meta.activeRouteId)
      }
    } else if (id === ACCOUNT_SWITCH_USER_REQUEST) {
      const requestsToAddOrRemove = this.userRequestWaitingAccountSwitch.filter(
        (r) => r.meta.accountAddr === this.selectedAccount.account!.addr
      )
      const isSelectedAccountSwitched =
        this.selectedAccount.account?.addr === (action as any).params!.switchToAccountAddr

      if (!isSelectedAccountSwitched) {
        this.actions.removeAction(id)
      } else {
        ;(async () => {
          // eslint-disable-next-line no-restricted-syntax
          for (const r of requestsToAddOrRemove) {
            this.userRequestWaitingAccountSwitch.splice(this.userRequests.indexOf(r), 1)
            await this.addUserRequest(r)
          }
        })()
      }
    } else {
      this.actions.removeAction(id, shouldOpenNextRequest)
    }
    this.emitUpdate()
  }

  async addNetwork(network: AddNetworkRequestParams) {
    await this.networks.addNetwork(network)

    // enable 7702 if the network added was oddysey
    if (network.chainId === ODYSSEY_CHAIN_ID) this.featureFlags.setFeatureFlag('eip7702', true)

    await this.updateSelectedAccountPortfolio()
  }

  async removeNetwork(chainId: bigint) {
    await this.networks.removeNetwork(chainId)

    this.portfolio.removeNetworkData(chainId)
    this.defiPositions.removeNetworkData(chainId)
    this.accountAdder.removeNetworkData(chainId)
    this.activity.removeNetworkData(chainId)

    // disable 7702 if the network removed was oddysey
    if (chainId === ODYSSEY_CHAIN_ID) this.featureFlags.setFeatureFlag('eip7702', false)
  }

  async resolveAccountOpAction(
    submittedAccountOp: SubmittedAccountOp,
    actionId: AccountOpAction['id'],
    isBasicAccountBroadcastingMultiple: boolean
  ) {
    const accountOpAction = this.actions.actionsQueue.find((a) => a.id === actionId)
    if (!accountOpAction) return

    const { accountOp } = accountOpAction as AccountOpAction
    const network = this.networks.networks.find((n) => n.chainId === accountOp.chainId)

    if (!network) return

    const calls: Call[] = submittedAccountOp.calls
    const meta: SignUserRequest['meta'] = {
      isSignAction: true,
      accountAddr: accountOp.accountAddr,
      chainId: network.chainId,
      txnId: null,
      userOpHash: null
    }

    if (submittedAccountOp) {
      // can be undefined, check submittedAccountOp.ts
      meta.txnId = submittedAccountOp.txnId
      meta.identifiedBy = submittedAccountOp.identifiedBy
      meta.submittedAccountOp = submittedAccountOp
    }

    if (!isBasicAccountBroadcastingMultiple) {
      const benzinUserRequest: SignUserRequest = {
        id: new Date().getTime(),
        action: { kind: 'benzin' },
        meta
      }
      await this.addUserRequest(benzinUserRequest, 'first')
    }

    this.actions.removeAction(actionId)

    // handle wallet_sendCalls before activity.getConfirmedTxId as 1) it's faster
    // 2) the identifier is different
    // eslint-disable-next-line no-restricted-syntax
    for (const call of calls) {
      const walletSendCallsUserReq = this.userRequests.find(
        (r) => r.id === call.fromUserRequestId && r.meta.isWalletSendCalls
      )
      if (walletSendCallsUserReq) {
        walletSendCallsUserReq.dappPromise?.resolve({
          hash: getDappIdentifier(submittedAccountOp)
        })

        this.removeUserRequest(walletSendCallsUserReq.id, {
          shouldRemoveSwapAndBridgeRoute: false,
          // Since `resolveAccountOpAction` is invoked only when we broadcast a transaction,
          // we don't want to update the account portfolio immediately, as we would lose the simulation.
          // The simulation is required to calculate the pending badges (see: calculatePendingAmounts()).
          // Once the transaction is confirmed, delayed, or the user manually refreshes the portfolio,
          // the account will be updated automatically.
          shouldUpdateAccount: false
        })
      }
    }

    const dappHandlers = []
    // eslint-disable-next-line no-restricted-syntax
    for (const call of calls) {
      const uReq = this.userRequests.find((r) => r.id === call.fromUserRequestId)
      if (uReq) {
        if (uReq.dappPromise) {
          dappHandlers.push({
            promise: uReq.dappPromise,
            txnId: call.txnId
          })
        }

        this.removeUserRequest(uReq.id, {
          shouldRemoveSwapAndBridgeRoute: false,
          // Since `resolveAccountOpAction` is invoked only when we broadcast a transaction,
          // we don't want to update the account portfolio immediately, as we would lose the simulation.
          // The simulation is required to calculate the pending badges (see: calculatePendingAmounts()).
          // Once the transaction is confirmed, delayed, or the user manually refreshes the portfolio,
          // the account will be updated automatically.
          shouldUpdateAccount: false
        })
      }
    }

    this.resolveDappBroadcast(submittedAccountOp, dappHandlers)

    this.emitUpdate()
  }

  rejectAccountOpAction(
    err: string,
    actionId: AccountOpAction['id'],
    shouldOpenNextAction: boolean
  ) {
    const accountOpAction = this.actions.actionsQueue.find((a) => a.id === actionId)
    if (!accountOpAction) return

    const { accountOp, id } = accountOpAction as AccountOpAction

    if (this.signAccountOp && this.signAccountOp.fromActionId === id) {
      this.destroySignAccOp()
    }
    this.actions.removeAction(actionId, shouldOpenNextAction)
    // eslint-disable-next-line no-restricted-syntax
    for (const call of accountOp.calls) {
      if (call.fromUserRequestId) this.rejectUserRequest(err, call.fromUserRequestId)
    }

    this.emitUpdate()
  }

  /**
   * There are 4 ways to broadcast an AccountOp:
   *   1. For basic accounts (EOA), there is only one way to do that. After
   *   signing the transaction, the serialized signed transaction object gets
   *   send to the network.
   *   2. For smart accounts, when EOA pays the fee. Two signatures are needed
   *   for this. The first one is the signature of the AccountOp itself. The
   *   second one is the signature of the transaction that will be executed
   *   by the smart account.
   *   3. For smart accounts that broadcast the ERC-4337 way.
   *   4. for smart accounts, when the Relayer does the broadcast.
   *
   */
  async #broadcastSignedAccountOp(signAccountOp: SignAccountOpController, type: SignAccountOpType) {
    const accountOp = signAccountOp.accountOp
    const estimation = signAccountOp.estimation.estimation
    const actionId = signAccountOp.fromActionId
    const bundlerSwitcher = signAccountOp.bundlerSwitcher
    const contactSupportPrompt = 'Please try again or contact support if the problem persists.'

    if (
      !accountOp ||
      !estimation ||
      !actionId ||
      !accountOp.signingKeyAddr ||
      !accountOp.signingKeyType ||
      !accountOp.signature ||
      !bundlerSwitcher ||
      !accountOp.gasFeePayment
    ) {
      const message = `Missing mandatory transaction details. ${contactSupportPrompt}`
      return this.throwBroadcastAccountOp({ signAccountOp, message })
    }

    const provider = this.providers.providers[accountOp.chainId.toString()]
    const account = this.accounts.accounts.find((acc) => acc.addr === accountOp.accountAddr)
    const network = this.networks.networks.find((n) => n.chainId === accountOp.chainId)

    if (!provider) {
      const networkName = network?.name || `network with id ${accountOp.chainId}`
      const message = `Provider for ${networkName} not found. ${contactSupportPrompt}`
      return this.throwBroadcastAccountOp({ signAccountOp, message })
    }

    if (!account) {
      const addr = shortenAddress(accountOp.accountAddr, 13)
      const message = `Account with address ${addr} not found. ${contactSupportPrompt}`
      return this.throwBroadcastAccountOp({ signAccountOp, message })
    }

    if (!network) {
      const message = `Network with id ${accountOp.chainId} not found. ${contactSupportPrompt}`
      return this.throwBroadcastAccountOp({ signAccountOp, message })
    }

    const accountState = await this.accounts.getOrFetchAccountOnChainState(
      accountOp.accountAddr,
      accountOp.chainId
    )
    const baseAcc = getBaseAccount(
      account,
      accountState,
      this.keystore.getAccountKeys(account),
      network
    )
    let transactionRes: {
      txnId?: string
      nonce: number
      identifiedBy: AccountOpIdentifiedBy
    } | null = null

    // broadcasting by EOA is quite the same:
    // 1) build a rawTxn 2) sign 3) broadcast
    // we have one handle, just a diff rawTxn for each case
    const rawTxnBroadcast = [
      BROADCAST_OPTIONS.bySelf,
      BROADCAST_OPTIONS.bySelf7702,
      BROADCAST_OPTIONS.byOtherEOA
    ]

    if (rawTxnBroadcast.includes(accountOp.gasFeePayment.broadcastOption)) {
      const multipleTxnsBroadcastRes = []
      const senderAddr = BROADCAST_OPTIONS.byOtherEOA
        ? accountOp.gasFeePayment.paidBy
        : accountOp.accountAddr
      const nonce = await provider.getTransactionCount(senderAddr).catch((e) => e)

      // @precaution
      if (nonce instanceof Error) {
        return this.throwBroadcastAccountOp({
          signAccountOp,
          message: 'RPC error. Please try again',
          accountState
        })
      }

      try {
        const feePayerKey = this.keystore.getFeePayerKey(accountOp)
        if (feePayerKey instanceof Error) {
          return this.throwBroadcastAccountOp({
            signAccountOp,
            message: feePayerKey.message,
            accountState
          })
        }
        this.feePayerKey = feePayerKey
        this.emitUpdate()

        const signer = await this.keystore.getSigner(feePayerKey.addr, feePayerKey.type)
        if (signer.init) signer.init(this.#externalSignerControllers[feePayerKey.type])

        const txnLength = baseAcc.shouldBroadcastCallsSeparately(accountOp)
          ? accountOp.calls.length
          : 1
        if (txnLength > 1) signAccountOp.update({ signedTransactionsCount: 0 })
        for (let i = 0; i < txnLength; i++) {
          const currentNonce = nonce + i
          const rawTxn = await buildRawTransaction(
            account,
            accountOp,
            accountState,
            provider,
            network,
            currentNonce,
            accountOp.gasFeePayment.broadcastOption,
            accountOp.calls[i]
          )
          const signedTxn = await signer.signRawTransaction(rawTxn)
          multipleTxnsBroadcastRes.push(await provider.broadcastTransaction(signedTxn))
          if (txnLength > 1) signAccountOp.update({ signedTransactionsCount: i + 1 })
        }
        transactionRes = {
          nonce,
          identifiedBy: {
            type: txnLength > 1 ? 'MultipleTxns' : 'Transaction',
            identifier: multipleTxnsBroadcastRes.map((res) => res.hash).join('-')
          },
          txnId:
            txnLength === 1 ? multipleTxnsBroadcastRes.map((res) => res.hash).join('-') : undefined
        }
      } catch (error: any) {
        console.error('Error broadcasting', error)
        // for multiple txn cases
        // if a batch of 5 txn is sent to Ledger for sign but the user reject
        // #3, #1 and #2 are already broadcast. Reduce the accountOp's call
        // to #1 and #2 and create a submittedAccountOp
        if (multipleTxnsBroadcastRes.length) {
          transactionRes = {
            nonce,
            identifiedBy: {
              type: 'MultipleTxns',
              identifier: multipleTxnsBroadcastRes.map((res) => res.hash).join('-')
            }
          }
        } else {
          return this.throwBroadcastAccountOp({ signAccountOp, error, accountState })
        }
      } finally {
        signAccountOp.update({ signedTransactionsCount: null })
      }
    }
    // Smart account, the ERC-4337 way
    else if (accountOp.gasFeePayment?.broadcastOption === BROADCAST_OPTIONS.byBundler) {
      const userOperation = accountOp.asUserOperation
      if (!userOperation) {
        const accAddr = shortenAddress(accountOp.accountAddr, 13)
        const message = `Trying to broadcast an ERC-4337 request but userOperation is not set for the account with address ${accAddr}`
        return this.throwBroadcastAccountOp({ signAccountOp, message, accountState })
      }

      // broadcast through bundler's service
      let userOperationHash
      const bundler = bundlerSwitcher.getBundler()
      try {
        userOperationHash = await bundler.broadcast(userOperation, network)
      } catch (e: any) {
        let retryMsg

        // if the signAccountOp is still active (it should be)
        // try to switch the bundler and ask the user to try again
        // TODO: explore more error case where we switch the bundler
        if (signAccountOp) {
          const decodedError = bundler.decodeBundlerError(e)
          const humanReadable = getHumanReadableBroadcastError(decodedError)
          const switcher = signAccountOp.bundlerSwitcher
          signAccountOp.updateStatus(SigningStatus.ReadyToSign)

          if (switcher.canSwitch(account, humanReadable)) {
            switcher.switch()
            signAccountOp.simulate()
            signAccountOp.gasPrice.fetch()
            retryMsg = 'Broadcast failed because bundler was down. Please try again'
          }
        }

        return this.throwBroadcastAccountOp({
          signAccountOp,
          error: e,
          accountState,
          provider,
          network,
          message: retryMsg
        })
      }
      if (!userOperationHash) {
        return this.throwBroadcastAccountOp({
          signAccountOp,
          message: 'Bundler broadcast failed. Please try broadcasting by an EOA or contact support.'
        })
      }

      transactionRes = {
        nonce: Number(userOperation.nonce),
        identifiedBy: {
          type: 'UserOperation',
          identifier: userOperationHash,
          bundler: bundler.getName()
        }
      }
    }
    // Smart account, the Relayer way
    else {
      try {
        const body = {
          gasLimit: Number(accountOp.gasFeePayment!.simulatedGasLimit),
          txns: getSignableCalls(accountOp),
          signature: accountOp.signature,
          signer: { address: accountOp.signingKeyAddr },
          nonce: Number(accountOp.nonce)
        }
        const additionalRelayerNetwork = relayerAdditionalNetworks.find(
          (net) => net.chainId === network.chainId
        )
        const relayerChainId = additionalRelayerNetwork
          ? additionalRelayerNetwork.chainId
          : accountOp.chainId
        const response = await this.callRelayer(
          `/identity/${accountOp.accountAddr}/${relayerChainId}/submit`,
          'POST',
          body
        )
        if (!response.success) throw new Error(response.message)

        transactionRes = {
          txnId: response.txId,
          nonce: Number(accountOp.nonce),
          identifiedBy: {
            type: 'Relayer',
            identifier: response.id
          }
        }
      } catch (error: any) {
        return this.throwBroadcastAccountOp({ signAccountOp, error, accountState, isRelayer: true })
      }
    }

    if (!transactionRes)
      return this.throwBroadcastAccountOp({
        signAccountOp,
        message: 'No transaction response received after being broadcasted.'
      })

    this.portfolio.markSimulationAsBroadcasted(account.addr, network.chainId)

    const submittedAccountOp: SubmittedAccountOp = {
      ...accountOp,
      status: AccountOpStatus.BroadcastedButNotConfirmed,
      txnId: transactionRes.txnId,
      nonce: BigInt(transactionRes.nonce),
      identifiedBy: transactionRes.identifiedBy,
      timestamp: new Date().getTime(),
      isSingletonDeploy: !!accountOp.calls.find(
        (call) => call.to && getAddress(call.to) === SINGLETON
      )
    }

    // add the txnIds from each transaction to each Call from the accountOp
    // if identifiedBy is MultipleTxns
    const isBasicAccountBroadcastingMultiple = transactionRes.identifiedBy.type === 'MultipleTxns'
    if (isBasicAccountBroadcastingMultiple) {
      const txnIds = transactionRes.identifiedBy.identifier.split('-')
      const calls = submittedAccountOp.calls
        .map((oneCall, i) => {
          const localCall = { ...oneCall }

          // we're cutting off calls the user didn't sign / weren't broadcast
          if (!(i in txnIds)) return null

          localCall.txnId = txnIds[i] as Hex
          localCall.status = AccountOpStatus.BroadcastedButNotConfirmed
          return localCall
        })
        .filter((aCall) => aCall !== null) as Call[]
      submittedAccountOp.calls = calls

      // Handle the calls that weren't signed
      const rejectedCalls = accountOp.calls.filter((call) =>
        submittedAccountOp.calls.every((c) => c.id !== call.id)
      )
      const rejectedSwapActiveRouteIds = rejectedCalls.map((call) => {
        const userRequest = this.userRequests.find((r) => r.id === call.fromUserRequestId)

        return userRequest?.meta.activeRouteId
      })

      rejectedSwapActiveRouteIds.forEach((routeId) => {
        this.removeActiveRoute(routeId)
      })

      if (rejectedCalls.length) {
        // remove the user requests that were rejected
        rejectedCalls.forEach((call) => {
          if (!call.fromUserRequestId) return
          this.rejectUserRequest('Transaction rejected by the bundler', call.fromUserRequestId)
        })
      }
    }

    this.swapAndBridge.handleUpdateActiveRouteOnSubmittedAccountOpStatusUpdate(submittedAccountOp)
    await this.activity.addAccountOp(submittedAccountOp)

    // resolve dapp requests, open benzin and etc only if the main sign accountOp
    if (type === SIGN_ACCOUNT_OP_MAIN) {
      await this.resolveAccountOpAction(
        submittedAccountOp,
        actionId,
        isBasicAccountBroadcastingMultiple
      )
    }
    // TODO<Bobby>: make a new SwapAndBridgeFormStatus "Broadcast" and
    // visualize the success page on the FE instead of resetting the form
    if (type === SIGN_ACCOUNT_OP_SWAP) {
      this.swapAndBridge.resetForm()
      this.swapAndBridge.destroySignAccountOp()
    }

    await this.#notificationManager.create({
      title:
        // different count can happen only on isBasicAccountBroadcastingMultiple
        submittedAccountOp.calls.length === accountOp.calls.length
          ? 'Done!'
          : 'Partially submitted',
      message: `${
        isBasicAccountBroadcastingMultiple
          ? `${submittedAccountOp.calls.length}/${accountOp.calls.length} transactions were`
          : 'The transaction was'
      } successfully signed and broadcast to the network.`
    })
  }

  // ! IMPORTANT !
  // Banners that depend on async data from sub-controllers should be implemented
  // in the sub-controllers themselves. This is because updates in the sub-controllers
  // will not trigger emitUpdate in the MainController, therefore the banners will
  // remain the same until a subsequent update in the MainController.
  get banners(): Banner[] {
    if (!this.selectedAccount.account || !this.networks.isInitialized) return []

    const activeSwapAndBridgeRoutesForSelectedAccount = getActiveRoutesForAccount(
      this.selectedAccount.account.addr,
      this.swapAndBridge.activeRoutes
    )
    const swapAndBridgeRoutesPendingSignature = activeSwapAndBridgeRoutesForSelectedAccount.filter(
      (r) => r.routeStatus === 'ready'
    )

    return getAccountOpBanners({
      accountOpActionsByNetwork: getAccountOpActionsByNetwork(
        this.selectedAccount.account.addr,
        this.actions.actionsQueue
      ),
      selectedAccount: this.selectedAccount.account.addr,
      accounts: this.accounts.accounts,
      networks: this.networks.networks,
      swapAndBridgeRoutesPendingSignature
    })
  }

  // Technically this is an anti-pattern, but it's the only way to
  // test the error handling in the method.
  protected throwBroadcastAccountOp({
    signAccountOp,
    message: humanReadableMessage,
    error: _err,
    accountState,
    isRelayer = false,
    provider = undefined,
    network = undefined
  }: {
    signAccountOp: SignAccountOpController
    message?: string
    error?: Error
    accountState?: AccountOnchainState
    isRelayer?: boolean
    provider?: RPCProvider
    network?: Network
  }) {
    const originalMessage = _err?.message
    let message = humanReadableMessage
    let isReplacementFeeLow = false

    if (originalMessage) {
      if (originalMessage.includes('replacement fee too low')) {
        message =
          'Replacement fee is insufficient. Fees have been automatically adjusted so please try submitting your transaction again.'
        isReplacementFeeLow = true
        if (signAccountOp) {
          signAccountOp.simulate(false)
        }
      } else if (originalMessage.includes('INSUFFICIENT_PRIVILEGE')) {
        message = accountState?.isV2
          ? 'Broadcast failed because of a pending transaction. Please try again'
          : 'Signer key not supported on this network'
      } else if (originalMessage.includes('underpriced')) {
        message =
          'Transaction fee underpriced. Please select a higher transaction speed and try again'
        if (signAccountOp) {
          signAccountOp.gasPrice.fetch()
          signAccountOp.simulate(false)
        }
      } else if (originalMessage.includes('Failed to fetch') && isRelayer) {
        message =
          'Currently, the Ambire relayer seems to be down. Please try again a few moments later or broadcast with a Basic Account'
      } else if (originalMessage.includes('user nonce') && isRelayer) {
        if (this.signAccountOp) {
          this.accounts
            .updateAccountState(this.signAccountOp.accountOp.accountAddr, 'pending', [
              this.signAccountOp.accountOp.chainId
            ])
            .then(() => this.signAccountOp?.simulate())
            .catch((e) => e)
        }
      }
    }

    if (!message) {
      message = getHumanReadableBroadcastError(_err || new Error('')).message

      // if the message states that the paymaster doesn't have sufficient amount,
      // add it to the failedPaymasters to disable it until a top-up is made
      if (message.includes(insufficientPaymasterFunds) && provider && network) {
        failedPaymasters.addInsufficientFunds(provider, network).then(() => {
          if (signAccountOp) {
            signAccountOp.simulate(false)
          }
        })
      }
      if (message.includes('the selected fee is too low')) {
        signAccountOp.gasPrice.fetch()
      }
    }

    // To enable another try for signing in case of broadcast fail
    // broadcast is called in the FE only after successful signing
    signAccountOp?.updateStatus(SigningStatus.ReadyToSign, isReplacementFeeLow)
    this.feePayerKey = null

    this.emitError({
      message,
      level: 'major',
      error: new Error(message)
    })
  }

  get isSignRequestStillActive(): boolean {
    if (!this.signAccountOp) return false

    return !!this.actions.actionsQueue.find((a) => a.id === this.signAccountOp!.fromActionId)
  }

  // includes the getters in the stringified instance
  toJSON() {
    return {
      ...this,
      ...super.toJSON(),
      banners: this.banners,
      isSignRequestStillActive: this.isSignRequestStillActive
    }
  }
}<|MERGE_RESOLUTION|>--- conflicted
+++ resolved
@@ -696,13 +696,10 @@
     // Error handling on the prev step will notify the user, it's fine to return here
     if (signAccountOp?.status?.type !== SigningStatus.Done) return
 
-<<<<<<< HEAD
-    this.#broadcastSignedAccountOp(signAccountOp, type)
-=======
     await this.withStatus(
       'broadcastSignedAccountOp',
       async () => {
-        this.#broadcastSignedAccountOp()
+        this.#broadcastSignedAccountOp(signAccountOp, type)
       },
       true
     )
@@ -738,7 +735,6 @@
     })
 
     this.emitUpdate()
->>>>>>> 7242cbb8
   }
 
   destroySignAccOp() {
