import { JsonRpcProvider } from 'ethers'

import { networks } from '../../consts/networks'
import { Account, AccountId, AccountStates } from '../../interfaces/account'
import { Banner } from '../../interfaces/banner'
import { KeystoreSignerType } from '../../interfaces/keystore'
import { NetworkDescriptor, NetworkId } from '../../interfaces/networkDescriptor'
import { Storage } from '../../interfaces/storage'
import { Message, UserRequest } from '../../interfaces/userRequest'
import { AccountOp, Call as AccountOpCall } from '../../libs/accountOp/accountOp'
import { getAccountState } from '../../libs/accountState/accountState'
import {
  getAccountOpBannersForEOA,
  getAccountOpBannersForSmartAccount,
  getMessageBanners,
  getPendingAccountOpBannersForEOA
} from '../../libs/banners/banners'
import { estimate, EstimateResult } from '../../libs/estimate/estimate'
import { GasRecommendation, getGasPriceRecommendations } from '../../libs/gasPrice/gasPrice'
import { relayerCall } from '../../libs/relayerCall/relayerCall'
import generateSpoofSig from '../../utils/generateSpoofSig'
import { AccountAdderController } from '../accountAdder/accountAdder'
import { ActivityController } from '../activity/activity'
import { EmailVaultController } from '../emailVault'
import EventEmitter from '../eventEmitter'
import { KeystoreController } from '../keystore/keystore'
import { PortfolioController } from '../portfolio/portfolio'
/* eslint-disable no-underscore-dangle */
import { SignAccountOpController } from '../signAccountOp/signAccountOp'
import { SignMessageController } from '../signMessage/signMessage'
import { SignAccountOpController } from 'controllers/signAccountOp/signAccountOp'

export class MainController extends EventEmitter {
  #storage: Storage

  #fetch: Function

  #providers: { [key: string]: JsonRpcProvider } = {}

  // Holds the initial load promise, so that one can wait until it completes
  #initialLoadPromise: Promise<void>

  #callRelayer: Function

  accountStates: AccountStates = {}

  isReady: boolean = false

  keystore: KeystoreController

  accountAdder: AccountAdderController

  // Subcontrollers
  portfolio: PortfolioController

  // Public sub-structures
  // @TODO emailVaults
  emailVault: EmailVaultController

  signMessage!: SignMessageController

<<<<<<< HEAD
  signAccountOp!: SignAccountOpController
=======
  signAccountOp: SignAccountOpController
>>>>>>> 63fadb76

  activity!: ActivityController

  // @TODO read networks from settings
  accounts: Account[] = []

  selectedAccount: string | null = null

  // @TODO: structure
  settings: { networks: NetworkDescriptor[] }

  userRequests: UserRequest[] = []

  // network => GasRecommendation[]
  gasPrices: { [key: string]: GasRecommendation[] } = {}

  // The reason we use a map structure and not a flat array is:
  // 1) it's easier in the UI to deal with structured data rather than having to .find/.filter/etc. all the time
  // 2) it's easier to mutate this - to add/remove accountOps, to find the right accountOp to extend, etc.
  // accountAddr => networkId => { accountOp, estimation }
  // @TODO consider getting rid of the `| null` ugliness, but then we need to auto-delete
  accountOpsToBeSigned: {
    [key: string]: {
      [key: string]: { accountOp: AccountOp; estimation: EstimateResult | null } | null
    }
  } = {}

  accountOpsToBeConfirmed: { [key: string]: { [key: string]: AccountOp } } = {}

  // accountAddr => UniversalMessage[]
  messagesToBeSigned: { [key: string]: Message[] } = {}

  lastUpdate: Date = new Date()

  onResolveDappRequest: (data: any, id?: number) => void

  onRejectDappRequest: (err: any, id?: number) => void

  onUpdateDappSelectedAccount: (accountAddr: string) => void

  constructor({
    storage,
    fetch,
    relayerUrl,
    keystoreSigners,
    onResolveDappRequest,
    onRejectDappRequest,
    onUpdateDappSelectedAccount,
    pinned
  }: {
    storage: Storage
    fetch: Function
    relayerUrl: string
    keystoreSigners: { [key: string]: KeystoreSignerType }
    onResolveDappRequest: (data: any, id?: number) => void
    onRejectDappRequest: (err: any, id?: number) => void
    onUpdateDappSelectedAccount: (accountAddr: string) => void
    pinned: string[]
  }) {
    super()
    this.#storage = storage
    this.#fetch = fetch

    this.portfolio = new PortfolioController(this.#storage, relayerUrl, pinned)
    this.keystore = new KeystoreController(this.#storage, keystoreSigners)
    this.settings = { networks }
    this.#initialLoadPromise = this.#load()
    this.emailVault = new EmailVaultController(
      this.#storage,
      this.#fetch,
      relayerUrl,
      this.keystore
    )
    this.accountAdder = new AccountAdderController({
      storage: this.#storage,
      relayerUrl,
      fetch: this.#fetch
    })
    this.signAccountOp = new SignAccountOpController(
      this.keystore,
      this.portfolio,
      this.#storage,
      this.#fetch
    )
    this.#callRelayer = relayerCall.bind({ url: relayerUrl, fetch: this.#fetch })
    this.onResolveDappRequest = onResolveDappRequest
    this.onRejectDappRequest = onRejectDappRequest
    this.onUpdateDappSelectedAccount = onUpdateDappSelectedAccount

    this.handleGasPriceUpdates()

    // @TODO Load userRequests from storage and emit that we have updated
    // @TODO
  }

  async #load(): Promise<void> {
    this.isReady = false
    this.emitUpdate()
    ;[this.accounts, this.selectedAccount] = await Promise.all([
      this.#storage.get('accounts', []),
      this.#storage.get('selectedAccount', null)
    ])
    this.#providers = Object.fromEntries(
      this.settings.networks.map((network) => [network.id, new JsonRpcProvider(network.rpcUrl)])
    )
    // @TODO reload those
    // @TODO error handling here
    this.accountStates = await this.#getAccountsInfo(this.accounts)
    this.signMessage = new SignMessageController(
      this.keystore,
      this.#providers,
      this.#storage,
      this.#fetch
    )
    this.signAccountOp = new SignAccountOpController(
      this.keystore,
      this.accounts,
      this.accountStates
    )
    this.activity = new ActivityController(this.#storage, this.accountStates)

    const addReadyToAddAccountsIfNeeded = () => {
      if (
        !this.accountAdder.readyToAddAccounts.length &&
        this.accountAdder.addAccountsStatus !== 'SUCCESS'
      )
        return

      this.addAccounts(this.accountAdder.readyToAddAccounts)
    }
    this.accountAdder.onUpdate(addReadyToAddAccountsIfNeeded)

    this.isReady = true
    this.emitUpdate()
  }

  private async handleGasPriceUpdates(): Promise<void> {
    setInterval(async () => {
      await this.updateGasPrice()
      this.emitUpdate()
    }, 1000 * 60)
  }

  private async updateGasPrice(): Promise<void> {
    await this.#initialLoadPromise

    // We want to update the gas price only for the networks having account ops.
    // Together with that, we make sure `ethereum` is included, as we always want to know its gas price (once we have a gas indicator, we will need it).
    const gasPriceNetworks = [
      ...new Set([
        ...Object.keys(this.accountOpsToBeSigned)
          .map((accountAddr) => Object.keys(this.accountOpsToBeSigned[accountAddr]))
          .flat(),
        'ethereum'
      ])
    ]

    await Promise.all(
      gasPriceNetworks.map(async (network) => {
        this.gasPrices[network] = await getGasPriceRecommendations(this.#providers[network])
      })
    )
  }

  async #getAccountsInfo(accounts: Account[]): Promise<AccountStates> {
    const result = await Promise.all(
      this.settings.networks.map((network) =>
        getAccountState(this.#providers[network.id], network, accounts)
      )
    )

    const states = accounts.map((acc: Account, accIndex: number) => {
      return [
        acc.addr,
        Object.fromEntries(
          this.settings.networks.map((network: NetworkDescriptor, netIndex: number) => {
            return [network.id, result[netIndex][accIndex]]
          })
        )
      ]
    })

    return Object.fromEntries(states)
  }

  async updateAccountStates() {
    this.accountStates = await this.#getAccountsInfo(this.accounts)
    this.lastUpdate = new Date()
    this.emitUpdate()
  }

  async selectAccount(toAccountAddr: string) {
    await this.#initialLoadPromise

    if (!this.accounts.find((acc) => acc.addr === toAccountAddr)) {
      // TODO: error handling, trying to switch to account that does not exist
      return
    }

    this.selectedAccount = toAccountAddr
    await this.#storage.set('selectedAccount', toAccountAddr)
    this.updateSelectedAccount(toAccountAddr)
    this.onUpdateDappSelectedAccount(toAccountAddr)
    this.emitUpdate()
  }

  async addAccounts(accounts: Account[] = []) {
    if (!accounts.length) return

    const alreadyAddedAddressSet = new Set(this.accounts.map((account) => account.addr))
    const newAccounts = accounts.filter((account) => !alreadyAddedAddressSet.has(account.addr))

    if (!newAccounts.length) return

    const nextAccounts = [...this.accounts, ...newAccounts]
    await this.#storage.set('accounts', nextAccounts)
    this.accounts = nextAccounts

    this.emitUpdate()
  }

  async #ensureAccountInfo(accountAddr: AccountId, networkId: NetworkId) {
    await this.#initialLoadPromise
    // Initial sanity check: does this account even exist?
    if (!this.accounts.find((x) => x.addr === accountAddr))
      throw new Error(`ensureAccountInfo: called for non-existant acc ${accountAddr}`)
    // If this still didn't work, re-load
    // @TODO: should we re-start the whole load or only specific things?
    if (!this.accountStates[accountAddr]?.[networkId])
      await (this.#initialLoadPromise = this.#load())
    // If this still didn't work, throw error: this prob means that we're calling for a non-existant acc/network
    if (!this.accountStates[accountAddr]?.[networkId])
      throw new Error(
        `ensureAccountInfo: acc info for ${accountAddr} on ${networkId} was not retrieved`
      )
  }

  #makeAccountOpFromUserRequests(accountAddr: AccountId, networkId: NetworkId): AccountOp | null {
    const account = this.accounts.find((x) => x.addr === accountAddr)
    if (!account)
      throw new Error(
        `makeAccountOpFromUserRequests: tried to run for non-existant account ${accountAddr}`
      )
    // Note: we use reduce instead of filter/map so that the compiler can deduce that we're checking .kind
    const calls = this.userRequests.reduce((uCalls: AccountOpCall[], req) => {
      // only the first one for EOAs
      if (!account.creation && uCalls.length > 0) return uCalls

      if (
        req.action.kind === 'call' &&
        req.networkId === networkId &&
        req.accountAddr === accountAddr
      ) {
        const { to, value, data } = req.action
        uCalls.push({ to, value, data, fromUserRequestId: req.id })
      }
      return uCalls
    }, [])

    const accAvailableKeys = this.keystore.keys.filter((key) =>
      account.associatedKeys.includes(key.addr)
    )

    if (!calls.length || !accAvailableKeys.length) return null

    const currentAccountOp = this.accountOpsToBeSigned[accountAddr][networkId]?.accountOp
    return {
      accountAddr,
      networkId,
      signingKeyAddr: currentAccountOp?.signingKeyAddr || null,
      signingKeyType: currentAccountOp?.signingKeyType || null,
      gasLimit: currentAccountOp?.gasLimit || null,
      gasFeePayment: currentAccountOp?.gasFeePayment || null,
      // We use the AccountInfo to determine
      nonce: this.accountStates[accountAddr][networkId].nonce,
      signature: generateSpoofSig(accAvailableKeys[0].addr),
      // @TODO from pending recoveries
      accountOpToExecuteBefore: null,
      calls
    }
  }

  async updateSelectedAccount(selectedAccount: string | null = null) {
    if (!selectedAccount) return
    this.portfolio.updateSelectedAccount(this.accounts, this.settings.networks, selectedAccount)
    this.portfolio.getAdditionalPortfolio(selectedAccount)
  }

  async addUserRequest(req: UserRequest) {
    this.userRequests.push(req)
    const { id, action, accountAddr, networkId } = req
    if (!this.settings.networks.find((x) => x.id === networkId))
      throw new Error(`addUserRequest: ${networkId}: network does not exist`)
    if (action.kind === 'call') {
      // @TODO: if EOA, only one call per accountOp
      if (!this.accountOpsToBeSigned[accountAddr]) this.accountOpsToBeSigned[accountAddr] = {}
      // @TODO
      // one solution would be to, instead of checking, have a promise that we always await here, that is responsible for fetching
      // account data; however, this won't work with EOA accountOps, which have to always pick the first userRequest for a particular acc/network,
      // and be recalculated when one gets dismissed
      // although it could work like this: 1) await the promise, 2) check if exists 3) if not, re-trigger the promise;
      // 4) manage recalc on removeUserRequest too in order to handle EOAs
      // @TODO consider re-using this whole block in removeUserRequest
      await this.#ensureAccountInfo(accountAddr, networkId)
      const accountOp = this.#makeAccountOpFromUserRequests(accountAddr, networkId)
      if (accountOp) {
        this.accountOpsToBeSigned[accountAddr][networkId] = { accountOp, estimation: null }
        try {
          await this.#estimateAccountOp(accountOp)
        } catch (e) {
          // @TODO: unified wrapper for controller errors
          console.error(e)
        }
      }
    } else {
      if (!this.messagesToBeSigned[accountAddr]) this.messagesToBeSigned[accountAddr] = []
      if (this.messagesToBeSigned[accountAddr].find((x) => x.fromUserRequestId === req.id)) return
      this.messagesToBeSigned[accountAddr].push({
        id,
        content: action,
        fromUserRequestId: req.id,
        signature: null,
        accountAddr,
        networkId
      })
    }
    this.emitUpdate()
  }

  // @TODO allow this to remove multiple OR figure out a way to debounce re-estimations
  // first one sounds more reasonble
  // although the second one can't hurt and can help (or no debounce, just a one-at-a-time queue)
  async removeUserRequest(id: number) {
    const req = this.userRequests.find((uReq) => uReq.id === id)
    if (!req) return

    // remove from the request queue
    this.userRequests.splice(this.userRequests.indexOf(req), 1)

    // update the pending stuff to be signed
    const { action, accountAddr, networkId } = req
    if (action.kind === 'call') {
      // @TODO ensure acc info, re-estimate
      const accountOp = this.#makeAccountOpFromUserRequests(accountAddr, networkId)
      if (accountOp) {
        this.accountOpsToBeSigned[accountAddr][networkId] = { accountOp, estimation: null }
        try {
          await this.#estimateAccountOp(accountOp)
        } catch (e) {
          // @TODO: unified wrapper for controller errors
          console.error(e)
        }
      } else {
        delete this.accountOpsToBeSigned[accountAddr][networkId]
        if (!Object.keys(this.accountOpsToBeSigned[accountAddr] || {}).length)
          delete this.accountOpsToBeSigned[accountAddr]
      }
    } else {
      this.messagesToBeSigned[accountAddr] = this.messagesToBeSigned[accountAddr].filter(
        (x) => x.fromUserRequestId !== id
      )
      if (!Object.keys(this.messagesToBeSigned[accountAddr] || {}).length)
        delete this.messagesToBeSigned[accountAddr]
    }
    this.emitUpdate()
  }

  /**
   * Reestimate the current account op and update the gas prices in the same tick.
   * To achieve a more accurate gas amount calculation (gasUsageEstimate * gasPrice),
   * it would be preferable to update them simultaneously.
   * Otherwise, if either of the variables has not been recently updated, it may lead to an incorrect gas amount result.
   */
  async reestimateAndUpdatePrices(accountAddr: AccountId, networkId: NetworkId) {
    await Promise.all([
      this.updateGasPrice(),
      async () => {
        const accountOp = this.accountOpsToBeSigned[accountAddr][networkId]?.accountOp
        // non-fatal, no need to do anything
        if (!accountOp) return
        await this.#estimateAccountOp(accountOp)
      }
    ])

    this.emitUpdate()
  }

  // @TODO: protect this from race conditions/simultanous executions
  async #estimateAccountOp(accountOp: AccountOp) {
    await this.#initialLoadPromise
    // new accountOps should have spoof signatures so that they can be easily simulated
    // this is not used by the Estimator, because it iterates through all associatedKeys and
    // it knows which ones are authenticated, and it can generate it's own spoofSig
    // @TODO
    // accountOp.signature = `${}03`

    // TODO check if needed data in accountStates are available
    // this.accountStates[accountOp.accountAddr][accountOp.networkId].
    const account = this.accounts.find((x) => x.addr === accountOp.accountAddr)
    const otherEOAaccounts = this.accounts.filter(
      (acc) => !acc.creation && acc.addr !== accountOp.accountAddr
    )
    const feeTokens =
      this.portfolio.latest?.[accountOp.accountAddr]?.[accountOp.networkId]?.result?.tokens
        .filter((t) => t.flags.isFeeToken)
        .map((token) => token.address) || []

    if (!account)
      throw new Error(`estimateAccountOp: ${accountOp.accountAddr}: account does not exist`)
    const network = this.settings.networks.find((x) => x.id === accountOp.networkId)
    if (!network)
      throw new Error(`estimateAccountOp: ${accountOp.networkId}: network does not exist`)
    const [, , estimation] = await Promise.all([
      // NOTE: we are not emitting an update here because the portfolio controller will do that
      // NOTE: the portfolio controller has it's own logic of constructing/caching providers, this is intentional, as
      // it may have different needs
      this.portfolio.updateSelectedAccount(
        this.accounts,
        this.settings.networks,
        accountOp.accountAddr,
        Object.fromEntries(
          Object.entries(this.accountOpsToBeSigned[accountOp.accountAddr])
            .filter(([, accOp]) => accOp)
            .map(([networkId, x]) => [networkId, [x!.accountOp]])
        )
      ),
      this.portfolio.getAdditionalPortfolio(accountOp.accountAddr),
      estimate(
        this.#providers[accountOp.networkId],
        network,
        account,
        accountOp,
        otherEOAaccounts.map((acc) => acc.addr),
        // @TODO - first time calling this, portfolio is still not loaded.
        feeTokens
      )
    ])
    // @TODO compare intent between accountOp and this.accountOpsToBeSigned[accountOp.accountAddr][accountOp.networkId].accountOp
    this.accountOpsToBeSigned[accountOp.accountAddr][accountOp.networkId]!.estimation = estimation
    this.signAccountOp.update({ estimation })
    console.log(estimation)
  }

  async sign(accountOp: AccountOp) {
    this.signAccountOp.sign(accountOp)
  }

  // eslint-disable-next-line @typescript-eslint/no-unused-vars, class-methods-use-this
  broadcastSignedAccountOp(accountOp: AccountOp) {}

  broadcastSignedMessage(signedMessage: Message) {
    this.activity.addSignedMessage(signedMessage, signedMessage.accountAddr)
    this.removeUserRequest(signedMessage.id)
    this.onResolveDappRequest({ hash: signedMessage.signature }, signedMessage.id)
    this.emitUpdate()
  }

  get banners(): Banner[] {
    const requests =
      this.userRequests.filter((req) => req.accountAddr === this.selectedAccount) || []

    const accountOpEOABanners = getAccountOpBannersForEOA({
      userRequests: requests,
      accounts: this.accounts
    })
    const pendingAccountOpEOABanners = getPendingAccountOpBannersForEOA({
      userRequests: requests,
      accounts: this.accounts
    })
    const accountOpSmartAccountBanners = getAccountOpBannersForSmartAccount({
      userRequests: requests,
      accounts: this.accounts
    })
    const messageBanners = getMessageBanners({
      userRequests: requests
    })

    return [
      ...accountOpSmartAccountBanners,
      ...accountOpEOABanners,
      ...pendingAccountOpEOABanners,
      ...messageBanners
    ]
  }

  // includes the getters in the stringified instance
  toJSON() {
    return {
      ...this,
      banners: this.banners
    }
  }
}<|MERGE_RESOLUTION|>--- conflicted
+++ resolved
@@ -28,7 +28,6 @@
 /* eslint-disable no-underscore-dangle */
 import { SignAccountOpController } from '../signAccountOp/signAccountOp'
 import { SignMessageController } from '../signMessage/signMessage'
-import { SignAccountOpController } from 'controllers/signAccountOp/signAccountOp'
 
 export class MainController extends EventEmitter {
   #storage: Storage
@@ -59,11 +58,7 @@
 
   signMessage!: SignMessageController
 
-<<<<<<< HEAD
-  signAccountOp!: SignAccountOpController
-=======
   signAccountOp: SignAccountOpController
->>>>>>> 63fadb76
 
   activity!: ActivityController
 
@@ -177,11 +172,6 @@
       this.#providers,
       this.#storage,
       this.#fetch
-    )
-    this.signAccountOp = new SignAccountOpController(
-      this.keystore,
-      this.accounts,
-      this.accountStates
     )
     this.activity = new ActivityController(this.#storage, this.accountStates)
 
@@ -507,10 +497,6 @@
     console.log(estimation)
   }
 
-  async sign(accountOp: AccountOp) {
-    this.signAccountOp.sign(accountOp)
-  }
-
   // eslint-disable-next-line @typescript-eslint/no-unused-vars, class-methods-use-this
   broadcastSignedAccountOp(accountOp: AccountOp) {}
 
