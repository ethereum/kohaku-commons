import { ethErrors } from 'eth-rpc-errors'
/* eslint-disable @typescript-eslint/brace-style */
import { getAddress, getBigInt, Interface, isAddress, TransactionResponse } from 'ethers'

import AmbireAccount from '../../../contracts/compiled/AmbireAccount.json'
import AmbireFactory from '../../../contracts/compiled/AmbireFactory.json'
import { AMBIRE_ACCOUNT_FACTORY, SINGLETON } from '../../consts/deploy'
import { Account, AccountId } from '../../interfaces/account'
import { Banner } from '../../interfaces/banner'
import { DappProviderRequest } from '../../interfaces/dapp'
import { Fetch } from '../../interfaces/fetch'
import {
  ExternalSignerControllers,
  Key,
  KeystoreSignerType,
  TxnRequest
} from '../../interfaces/keystore'
import { AddNetworkRequestParams, Network, NetworkId } from '../../interfaces/network'
import { Storage } from '../../interfaces/storage'
import { Call, DappUserRequest, SignUserRequest, UserRequest } from '../../interfaces/userRequest'
import { WindowManager } from '../../interfaces/window'
import { isSmartAccount } from '../../libs/account/account'
import { AccountOp, AccountOpStatus, getSignableCalls } from '../../libs/accountOp/accountOp'
import { Call as AccountOpCall } from '../../libs/accountOp/types'
import {
  dappRequestMethodToActionKind,
  getAccountOpActionsByNetwork,
  getAccountOpFromAction
} from '../../libs/actions/actions'
import { getAccountOpBanners } from '../../libs/banners/banners'
import { estimate } from '../../libs/estimate/estimate'
import { EstimateResult } from '../../libs/estimate/interfaces'
import { GasRecommendation, getGasPriceRecommendations } from '../../libs/gasPrice/gasPrice'
import { humanizeAccountOp } from '../../libs/humanizer'
import {
  getAccountOpsForSimulation,
  makeBasicAccountOpAction,
  makeSmartAccountOpAction
} from '../../libs/main/main'
import { GetOptions, TokenResult } from '../../libs/portfolio/interfaces'
import { relayerCall } from '../../libs/relayerCall/relayerCall'
import { parse } from '../../libs/richJson/richJson'
import {
  adjustEntryPointAuthorization,
  getEntryPointAuthorization
} from '../../libs/signMessage/signMessage'
import { debugTraceCall } from '../../libs/tracer/debugTraceCall'
import { buildTransferUserRequest } from '../../libs/transfer/userRequest'
import {
  ENTRY_POINT_AUTHORIZATION_REQUEST_ID,
  isErc4337Broadcast,
  shouldAskForEntryPointAuthorization
} from '../../libs/userOperation/userOperation'
import bundler from '../../services/bundlers'
import { Bundler } from '../../services/bundlers/bundler'
import wait from '../../utils/wait'
import { AccountAdderController } from '../accountAdder/accountAdder'
import { AccountsController } from '../accounts/accounts'
import { AccountOpAction, ActionsController, SignMessageAction } from '../actions/actions'
import { ActivityController, SubmittedAccountOp } from '../activity/activity'
import { AddressBookController } from '../addressBook/addressBook'
import { DappsController } from '../dapps/dapps'
import { DomainsController } from '../domains/domains'
import { EmailVaultController } from '../emailVault/emailVault'
import EventEmitter, { Statuses } from '../eventEmitter/eventEmitter'
import { InviteController } from '../invite/invite'
import { KeystoreController } from '../keystore/keystore'
import { NetworksController } from '../networks/networks'
import { PortfolioController } from '../portfolio/portfolio'
import { ProvidersController } from '../providers/providers'
import { SettingsController } from '../settings/settings'
/* eslint-disable no-underscore-dangle */
import { SignAccountOpController, SigningStatus } from '../signAccountOp/signAccountOp'
import { SignMessageController } from '../signMessage/signMessage'

const STATUS_WRAPPED_METHODS = {
  onAccountAdderSuccess: 'INITIAL'
} as const

export class MainController extends EventEmitter {
  #storage: Storage

  #fetch: Fetch

  // Holds the initial load promise, so that one can wait until it completes
  #initialLoadPromise: Promise<void>

  #callRelayer: Function

  isReady: boolean = false

  invite: InviteController

  keystore: KeystoreController

  /**
   * Hardware wallets (usually) need an additional (external signer) controller,
   * that is app-specific (web, mobile) and is used to interact with the device.
   * (example: LedgerController, TrezorController, LatticeController)
   */
  #externalSignerControllers: ExternalSignerControllers = {}

  // Subcontrollers
  networks: NetworksController

  providers: ProvidersController

  accountAdder: AccountAdderController

  portfolio: PortfolioController

  dapps: DappsController

  actions: ActionsController

  // Public sub-structures
  // @TODO emailVaults
  emailVault: EmailVaultController

  signMessage!: SignMessageController

  signAccountOp: SignAccountOpController | null = null

  static signAccountOpListener: ReturnType<EventEmitter['onUpdate']> = () => {}

  signAccOpInitError: string | null = null

  activity!: ActivityController

  settings: SettingsController

  addressBook: AddressBookController

  domains: DomainsController

  accounts: AccountsController

  userRequests: UserRequest[] = []

  // network => GasRecommendation[]
  gasPrices: { [key: string]: GasRecommendation[] } = {}

  accountOpsToBeConfirmed: { [key: string]: { [key: string]: AccountOp } } = {}

  lastUpdate: Date = new Date()

  broadcastStatus: 'INITIAL' | 'LOADING' | 'DONE' = 'INITIAL'

  statuses: Statuses<keyof typeof STATUS_WRAPPED_METHODS> = STATUS_WRAPPED_METHODS

  #windowManager: WindowManager

  /**
   * Callback that gets triggered when the signing process of a message or an
   * account op (including the broadcast step) gets finalized.
   */
  onSignSuccess: (type: 'message' | 'typed-data' | 'account-op') => void

  constructor({
    storage,
    fetch,
    relayerUrl,
    velcroUrl,
    keystoreSigners,
    externalSignerControllers,
    windowManager,
    onSignSuccess
  }: {
    storage: Storage
    fetch: Fetch
    relayerUrl: string
    velcroUrl: string
    keystoreSigners: Partial<{ [key in Key['type']]: KeystoreSignerType }>
    externalSignerControllers: ExternalSignerControllers
    windowManager: WindowManager
    onSignSuccess?: (type: 'message' | 'typed-data' | 'account-op') => void
  }) {
    super()
    this.#storage = storage
    this.#fetch = fetch
    this.#windowManager = windowManager

    this.invite = new InviteController({ relayerUrl, fetch, storage: this.#storage })
    this.keystore = new KeystoreController(this.#storage, keystoreSigners)
    this.#externalSignerControllers = externalSignerControllers
    this.networks = new NetworksController(
      this.#storage,
      this.#fetch,
      async (network: Network) => {
        this.providers.setProvider(network)
        await this.accounts.updateAccountStates('latest', [network.id])
        await this.updateSelectedAccountPortfolio(true)
      },
      (networkId: NetworkId) => {
        this.providers.removeProvider(networkId)
      }
    )
    this.providers = new ProvidersController(this.networks)
    this.accounts = new AccountsController(
      this.#storage,
      this.providers,
      this.networks,
      async (toAccountAddr: string) => {
        this.activity.init()
        await this.updateSelectedAccountPortfolio()
        // forceEmitUpdate to update the getters in the FE state of the ctrl
        await this.forceEmitUpdate()
        await this.actions.forceEmitUpdate()
        await this.addressBook.forceEmitUpdate()
        this.dapps.broadcastDappSessionEvent('accountsChanged', [toAccountAddr])
      },
      this.providers.updateProviderIsWorking.bind(this.providers)
    )
    this.settings = new SettingsController(this.#storage)
    this.portfolio = new PortfolioController(
      this.#storage,
      this.#fetch,
      this.providers,
      this.networks,
      this.accounts,
      relayerUrl,
      velcroUrl
    )
    this.#initialLoadPromise = this.#load()
    this.emailVault = new EmailVaultController(
      this.#storage,
      this.#fetch,
      relayerUrl,
      this.keystore
    )
    this.accountAdder = new AccountAdderController({
      accounts: this.accounts,
      keystore: this.keystore,
      relayerUrl,
      fetch: this.#fetch
    })
    this.addressBook = new AddressBookController(this.#storage, this.accounts)
    this.signMessage = new SignMessageController(
      this.keystore,
      this.providers,
      this.networks,
      this.accounts,
      this.#externalSignerControllers,
      this.#storage,
      this.#fetch
    )
    this.dapps = new DappsController(this.#storage)
    this.actions = new ActionsController({
      accounts: this.accounts,
      windowManager,
      onActionWindowClose: () => {
        this.userRequests = this.userRequests.filter((r) => r.action.kind !== 'benzin')
        this.emitUpdate()
      }
    })
    this.activity = new ActivityController(
      this.#storage,
      this.#fetch,
      this.accounts,
      this.providers,
      this.networks,
      async (network: Network) => {
        await this.setContractsDeployedToTrueIfDeployed(network)
      }
    )
    this.domains = new DomainsController(this.providers.providers, this.#fetch)
    this.#callRelayer = relayerCall.bind({ url: relayerUrl, fetch: this.#fetch })
    this.onSignSuccess = onSignSuccess || (() => {})
  }

  async #load(): Promise<void> {
    this.isReady = false
    // #load is called in the constructor which is synchronous
    // we await (1 ms/next tick) for the constructor to extend the EventEmitter class
    // and then we call it's methods
    await wait(1)
    this.emitUpdate()
    await this.networks.initialLoadPromise
    await this.providers.initialLoadPromise
    await this.accounts.initialLoadPromise
    this.updateSelectedAccountPortfolio()

    /**
     * Listener that gets triggered as a finalization step of adding new
     * accounts via the AccountAdder controller flow.
     *
     * VIEW-ONLY ACCOUNTS: In case of changes in this method, make sure these
     * changes are reflected for view-only accounts as well. Because the
     * view-only accounts import flow bypasses the AccountAdder, this method
     * won't click for them. Their on add success flow continues in the
     * MAIN_CONTROLLER_ADD_VIEW_ONLY_ACCOUNTS action case.
     */
    const onAccountAdderSuccess = () => {
      if (this.accountAdder.addAccountsStatus !== 'SUCCESS') return

      return this.withStatus(
        'onAccountAdderSuccess',
        async () => {
          // Add accounts first, because some of the next steps have validation
          // if accounts exists.
          await this.accounts.addAccounts(this.accountAdder.readyToAddAccounts)

          // Then add keys, because some of the next steps could have validation
          // if keys exists. Should be separate (not combined in Promise.all,
          // since firing multiple keystore actions is not possible
          // (the #wrapKeystoreAction listens for the first one to finish and
          // skips the parallel one, if one is requested).
          await this.keystore.addKeys(this.accountAdder.readyToAddKeys.internal)
          await this.keystore.addKeysExternallyStored(this.accountAdder.readyToAddKeys.external)
          await this.settings.addKeyPreferences(this.accountAdder.readyToAddKeyPreferences)
        },
        true
      )
    }
    this.accountAdder.onUpdate(onAccountAdderSuccess)

    this.isReady = true
    this.emitUpdate()
  }

  initSignAccOp(actionId: AccountOpAction['id']): null | void {
    const accountOp = getAccountOpFromAction(actionId, this.actions.actionsQueue)
    if (!accountOp) {
      this.signAccOpInitError =
        'We cannot initiate the signing process because no transaction has been found for the specified account and network.'
      return null
    }

    const account = this.accounts.accounts?.find((acc) => acc.addr === accountOp.accountAddr)
    const network = this.networks.networks.find((net) => net.id === accountOp.networkId)

    if (!account) {
      this.signAccOpInitError =
        'We cannot initiate the signing process as we are unable to locate the specified account.'
      return null
    }

    if (!network) {
      this.signAccOpInitError =
        'We cannot initiate the signing process as we are unable to locate the specified network.'
      return null
    }

    this.signAccOpInitError = null

    this.signAccountOp = new SignAccountOpController(
      this.accounts,
      this.keystore,
      this.portfolio,
      this.providers,
      this.#externalSignerControllers,
      account,
      network,
      actionId,
      accountOp,
      this.#storage,
      this.#fetch,
      this.#callRelayer
    )

    const broadcastSignedAccountOpIfNeeded = async () => {
      // Signing is completed, therefore broadcast the transaction
      if (
        this.signAccountOp &&
        this.signAccountOp.accountOp.signature &&
        this.signAccountOp.status?.type === SigningStatus.Done
      ) {
        await this.broadcastSignedAccountOp(
          this.signAccountOp.accountOp,
          this.signAccountOp.estimation!,
          this.signAccountOp.fromActionId
        )
      }
    }
    MainController.signAccountOpListener = this.signAccountOp.onUpdate(
      broadcastSignedAccountOpIfNeeded
    )

    this.emitUpdate()

    this.updateSignAccountOpGasPrice()
    this.estimateSignAccountOp()
  }

  destroySignAccOp() {
    if (!this.signAccountOp) return

    this.signAccountOp = null
    this.signAccOpInitError = null
    MainController.signAccountOpListener() // unsubscribes for further updates

    // NOTE: no need to update the portfolio here as an update is
    // fired upon removeUserRequest

    this.emitUpdate()
  }

<<<<<<< HEAD
  async traceCall(actionId: AccountOpAction['id'], estimation: EstimateResult) {
    const accountOp = getAccountOpFromAction(actionId, this.actions.actionsQueue)
    if (!accountOp) return

    const network = this.networks.networks.find((net) => net.id === accountOp?.networkId)
    if (!network) return

    const account = this.accounts.accounts.find((acc) => acc.addr === accountOp.accountAddr)!
    const state = this.accounts.accountStates[accountOp.accountAddr][accountOp.networkId]
    const provider = this.providers.providers[network.id]
    const gasPrice = this.gasPrices[network.id]
    const addresses = await debugTraceCall(
      account,
      accountOp,
      provider,
      state,
      estimation.gasUsed,
      gasPrice,
      !network.rpcNoStateOverride
    )
    const learnedNewTokens = await this.portfolio.learnTokens(addresses, network.id)

    // update the portfolio only if new tokens were found through tracing
    if (learnedNewTokens) {
      this.portfolio.updateSelectedAccount(
        accountOp.accountAddr,
        network,
        getAccountOpsForSimulation(account, this.actions.visibleActionsQueue, accountOp),
        { forceUpdate: true }
      )
    }
=======
  async signMessageSign() {
    await this.signMessage.sign()

    const signedMessage = this.signMessage.signedMessage
    // Error handling on the prev step will notify the user, it's fine to return here
    if (!signedMessage) return

    if (signedMessage.fromActionId === ENTRY_POINT_AUTHORIZATION_REQUEST_ID) {
      const accountOpAction = makeSmartAccountOpAction({
        account: this.accounts.accounts.filter((a) => a.addr === signedMessage.accountAddr)[0],
        networkId: signedMessage.networkId,
        nonce:
          this.accounts.accountStates[signedMessage.accountAddr][signedMessage.networkId].nonce,
        userRequests: this.userRequests,
        actionsQueue: this.actions.actionsQueue
      })
      if (!accountOpAction.accountOp.meta) accountOpAction.accountOp.meta = {}
      accountOpAction.accountOp.meta.entryPointAuthorization = adjustEntryPointAuthorization(
        signedMessage.signature as string
      )

      this.actions.addOrUpdateAction(accountOpAction, true)
    }

    await this.resolveUserRequest({ hash: signedMessage.signature }, signedMessage.fromActionId)

    this.onSignSuccess(signedMessage.content.kind === 'typedMessage' ? 'typed-data' : 'message')

    // TODO: In the rare case when this might error, the user won't be notified,
    // since `this.resolveUserRequest` closes the action window.
    await this.activity.addSignedMessage(signedMessage, signedMessage.accountAddr)
>>>>>>> 8e48d711
  }

  async updateAccountsOpsStatuses() {
    await this.#initialLoadPromise

    const { shouldEmitUpdate, shouldUpdatePortfolio } =
      await this.activity.updateAccountsOpsStatuses()

    if (shouldEmitUpdate) {
      this.emitUpdate()

      if (shouldUpdatePortfolio) {
        this.updateSelectedAccountPortfolio(true)
      }
    }
  }

  async #updateGasPrice() {
    await this.#initialLoadPromise

    // We want to update the gas price only for the networks having account ops.
    // Together with that, we make sure `ethereum` is included, as we always want to know its gas price (once we have a gas indicator, we will need it).
    // Note<Bobby>: remove ethereum as the above currently is not true
    const gasPriceNetworks = [
      ...new Set(this.userRequests.map((r) => r.meta.networkId).filter(Boolean))
    ]

    await Promise.all(
      gasPriceNetworks.map(async (network) => {
        try {
          this.gasPrices[network] = await getGasPriceRecommendations(
            this.providers.providers[network],
            this.networks.networks.find((net) => net.id === network)!
          )
        } catch (e: any) {
          this.emitError({
            level: 'major',
            message: `Unable to get gas price for ${
              this.networks.networks.find((n) => n.id === network)?.name
            }`,
            error: new Error(`Failed to fetch gas price: ${e?.message}`)
          })
        }
      })
    )
  }

  // call this function after a call to the singleton has been made
  // it will check if the factory has been deployed and update the network settings if it has been
  async setContractsDeployedToTrueIfDeployed(network: Network) {
    await this.#initialLoadPromise
    if (network.areContractsDeployed) return

    const provider = this.providers.providers[network.id]
    if (!provider) return

    const factoryCode = await provider.getCode(AMBIRE_ACCOUNT_FACTORY)
    if (factoryCode === '0x') return
    await this.networks.updateNetwork({ areContractsDeployed: true }, network.id)
  }

  removeAccount(address: Account['addr']) {
    // Compute account keys that are only associated with this account
    const accountAssociatedKeys =
      this.accounts.accounts.find((acc) => acc.addr === address)?.associatedKeys || []
    const keysInKeystore = this.keystore.keys
    const importedAccountKeys = keysInKeystore.filter((key) =>
      accountAssociatedKeys.includes(key.addr)
    )
    const solelyAccountKeys = importedAccountKeys.filter((key) => {
      const isKeyAssociatedWithOtherAccounts = this.accounts.accounts.some(
        (acc) => acc.addr !== address && acc.associatedKeys.includes(key.addr)
      )

      return !isKeyAssociatedWithOtherAccounts
    })

    // Remove account keys from the keystore
    solelyAccountKeys.forEach((key) => {
      this.settings.removeKeyPreferences([{ addr: key.addr, type: key.type }]).catch((e) => {
        this.emitError({
          level: 'major',
          message: 'Failed to remove key preferences',
          error: e
        })
      })
      this.keystore.removeKey(key.addr, key.type).catch((e) => {
        this.emitError({
          level: 'major',
          message: 'Failed to remove key',
          error: e
        })
      })
    })

    // Remove account data from sub-controllers
    this.accounts.removeAccountData(address)
    this.portfolio.removeAccountData(address)
    this.activity.removeAccountData(address)
    this.actions.removeAccountData(address)
    this.signMessage.removeAccountData(address)

    if (this.signAccountOp?.account.addr === address) {
      this.destroySignAccOp()
    }
  }

  async #ensureAccountInfo(accountAddr: AccountId, networkId: NetworkId) {
    await this.#initialLoadPromise
    // Initial sanity check: does this account even exist?
    if (!this.accounts.accounts.find((x) => x.addr === accountAddr)) {
      this.signAccOpInitError = `Account ${accountAddr} does not exist`
      return
    }
    // If this still didn't work, re-load
    if (!this.accounts.accountStates[accountAddr]?.[networkId])
      await this.accounts.updateAccountState(accountAddr, networkId)
    // If this still didn't work, throw error: this prob means that we're calling for a non-existent acc/network
    if (!this.accounts.accountStates[accountAddr]?.[networkId])
      this.signAccOpInitError = `Failed to retrieve account info for ${networkId}, because of one of the following reasons: 1) network doesn't exist, 2) RPC is down for this network`
  }

  #batchCallsFromUserRequests(accountAddr: AccountId, networkId: NetworkId): AccountOpCall[] {
    // Note: we use reduce instead of filter/map so that the compiler can deduce that we're checking .kind
    return (this.userRequests.filter((r) => r.action.kind === 'call') as SignUserRequest[]).reduce(
      (uCalls: AccountOpCall[], req) => {
        if (req.meta.networkId === networkId && req.meta.accountAddr === accountAddr) {
          const { to, value, data } = req.action as Call
          uCalls.push({ to, value, data, fromUserRequestId: req.id })
        }
        return uCalls
      },
      []
    )
  }

  async reloadSelectedAccount() {
    if (!this.accounts.selectedAccount) return

    await Promise.all([
      this.accounts.updateAccountState(this.accounts.selectedAccount, 'pending'),
      this.updateSelectedAccountPortfolio(true)
    ])
  }

  async updateSelectedAccountPortfolio(forceUpdate: boolean = false, network?: Network) {
    await this.#initialLoadPromise
    if (!this.accounts.selectedAccount) return

    const account = this.accounts.accounts.find((a) => a.addr === this.accounts.selectedAccount)

    const accountOpsToBeSimulatedByNetwork = getAccountOpsForSimulation(
      account!,
      this.actions.visibleActionsQueue,
      this.signAccountOp ? this.signAccountOp.accountOp : null
    )

    // eslint-disable-next-line @typescript-eslint/no-floating-promises
    this.portfolio.updateSelectedAccount(
      this.accounts.selectedAccount,
      network,
      accountOpsToBeSimulatedByNetwork,
      { forceUpdate }
    )
  }

  async buildUserRequestFromDAppRequest(
    request: DappProviderRequest,
    dappPromise: {
      resolve: (data: any) => void
      reject: (data: any) => void
    }
  ) {
    await this.#initialLoadPromise
    let userRequest = null
    const kind = dappRequestMethodToActionKind(request.method)
    const dapp = this.dapps.getDapp(request.origin)

    if (!this.accounts.selectedAccount) {
      throw ethErrors.rpc.internal()
    }

    if (kind === 'call') {
      const transaction = request.params[0]
      const accountAddr = getAddress(transaction.from)
      const network = this.networks.networks.find(
        (n) => Number(n.chainId) === Number(dapp?.chainId)
      )

      if (!network) {
        throw ethErrors.provider.chainDisconnected('Transaction failed - unknown network')
      }
      delete transaction.from
      userRequest = {
        id: new Date().getTime(),
        action: {
          kind,
          ...transaction,
          value: transaction.value ? getBigInt(transaction.value) : 0n
        },
        meta: { isSignAction: true, accountAddr, networkId: network.id },
        dappPromise
      } as SignUserRequest
    } else if (kind === 'message') {
      const msg = request.params
      if (!msg) {
        throw ethErrors.rpc.invalidRequest('No msg request to sign')
      }
      const msdAddress = getAddress(msg?.[1])
      // TODO: if address is in this.accounts in theory the user should be able to sign
      // e.g. if an acc from the wallet is used as a signer of another wallet
      if (getAddress(msdAddress) !== this.accounts.selectedAccount) {
        dappPromise.reject(
          ethErrors.provider.userRejectedRequest(
            // if updating, check https://github.com/AmbireTech/ambire-wallet/pull/1627
            'the dApp is trying to sign using an address different from the currently selected account. Try re-connecting.'
          )
        )
        return
      }

      const network = this.networks.networks.find(
        (n) => Number(n.chainId) === Number(dapp?.chainId)
      )

      if (!network) {
        throw ethErrors.provider.chainDisconnected('Transaction failed - unknown network')
      }

      userRequest = {
        id: new Date().getTime(),
        action: {
          kind: 'message',
          message: msg[0]
        },
        session: request.session,
        meta: {
          isSignAction: true,
          accountAddr: msdAddress,
          networkId: network.id
        },
        dappPromise
      } as SignUserRequest
    } else if (kind === 'typedMessage') {
      const msg = request.params
      if (!msg) {
        throw ethErrors.rpc.invalidRequest('No msg request to sign')
      }
      const msdAddress = getAddress(msg?.[0])
      // TODO: if address is in this.accounts in theory the user should be able to sign
      // e.g. if an acc from the wallet is used as a signer of another wallet
      if (getAddress(msdAddress) !== this.accounts.selectedAccount) {
        dappPromise.reject(
          ethErrors.provider.userRejectedRequest(
            // if updating, check https://github.com/AmbireTech/ambire-wallet/pull/1627
            'the dApp is trying to sign using an address different from the currently selected account. Try re-connecting.'
          )
        )
        return
      }

      const network = this.networks.networks.find(
        (n) => Number(n.chainId) === Number(dapp?.chainId)
      )

      if (!network) {
        throw ethErrors.provider.chainDisconnected('Transaction failed - unknown network')
      }

      let typedData = msg?.[1]

      try {
        typedData = parse(typedData)
      } catch (error) {
        throw ethErrors.rpc.invalidRequest('Invalid typedData provided')
      }

      if (
        !typedData?.types ||
        !typedData?.domain ||
        !typedData?.message ||
        !typedData?.primaryType
      ) {
        throw ethErrors.rpc.methodNotSupported(
          'Invalid typedData format - only typedData v4 is supported'
        )
      }

      userRequest = {
        id: new Date().getTime(),
        action: {
          kind: 'typedMessage',
          types: typedData.types,
          domain: typedData.domain,
          message: typedData.message,
          primaryType: typedData.primaryType
        },
        session: request.session,
        meta: {
          isSignAction: true,
          accountAddr: msdAddress,
          networkId: network.id
        },
        dappPromise
      } as SignUserRequest
    } else {
      userRequest = {
        id: new Date().getTime(),
        session: request.session,
        action: { kind, params: request.params },
        meta: { isSignAction: false },
        dappPromise
      } as DappUserRequest
    }

    if (userRequest) {
      await this.addUserRequest(userRequest)
      this.emitUpdate()
    }
  }

  async buildTransferUserRequest(
    amount: string,
    recipientAddress: string,
    selectedToken: TokenResult
  ) {
    await this.#initialLoadPromise
    if (!this.accounts.selectedAccount) return

    const userRequest = buildTransferUserRequest({
      selectedAccount: this.accounts.selectedAccount,
      amount,
      selectedToken,
      recipientAddress
    })

    if (!userRequest) {
      this.emitError({
        level: 'major',
        message: 'Unexpected error while building transfer request',
        error: new Error(
          'buildUserRequestFromTransferRequest: bad parameters passed to buildTransferUserRequest'
        )
      })
      return
    }

    await this.addUserRequest(userRequest)
  }

  resolveUserRequest(data: any, requestId: UserRequest['id']) {
    const userRequest = this.userRequests.find((r) => r.id === requestId)
    if (!userRequest) return // TODO: emit error

    userRequest.dappPromise?.resolve(data)
    // These requests are transitionary initiated internally (not dApp requests) that block dApp requests
    // before being resolved. The timeout prevents the action-window from closing before the actual dApp request arrives
    if (['unlock', 'dappConnect'].includes(userRequest.action.kind)) {
      setTimeout(() => {
        this.removeUserRequest(requestId)
        this.emitUpdate()
      }, 300)
    } else {
      this.removeUserRequest(requestId)
      this.emitUpdate()
    }
  }

  rejectUserRequest(err: string, requestId: UserRequest['id']) {
    const userRequest = this.userRequests.find((r) => r.id === requestId)
    if (!userRequest) return // TODO: emit error

    if (requestId === ENTRY_POINT_AUTHORIZATION_REQUEST_ID) {
      this.userRequests = this.userRequests.filter(
        (r) =>
          !(
            r.action.kind === 'call' &&
            r.meta.accountAddr === userRequest.meta.accountAddr &&
            r.meta.networkId === userRequest.meta.networkId
          )
      )
    }

    userRequest.dappPromise?.reject(ethErrors.provider.userRejectedRequest<any>(err))
    this.removeUserRequest(requestId)
    this.emitUpdate()
  }

  async addUserRequest(req: UserRequest, withPriority?: boolean) {
    if (withPriority) {
      this.userRequests.unshift(req)
    } else {
      this.userRequests.push(req)
    }

    const { id, action, meta } = req
    if (action.kind === 'call') {
      // @TODO
      // one solution would be to, instead of checking, have a promise that we always await here, that is responsible for fetching
      // account data; however, this won't work with EOA accountOps, which have to always pick the first userRequest for a particular acc/network,
      // and be recalculated when one gets dismissed
      // although it could work like this: 1) await the promise, 2) check if exists 3) if not, re-trigger the promise;
      // 4) manage recalc on removeUserRequest too in order to handle EOAs
      // @TODO consider re-using this whole block in removeUserRequest
      await this.#ensureAccountInfo(meta.accountAddr, meta.networkId)
      if (this.signAccOpInitError) return

      const account = this.accounts.accounts.find((x) => x.addr === meta.accountAddr)!
      const accountState = this.accounts.accountStates[meta.accountAddr][meta.networkId]

      if (account.creation) {
        const network = this.networks.networks.find((n) => n.id === meta.networkId)!

        // find me the accountOp for the network if any, it's always 1 for SA
        const currentAccountOpAction = this.actions.actionsQueue.find(
          (a) =>
            a.type === 'accountOp' &&
            a.accountOp.accountAddr === account.addr &&
            a.accountOp.networkId === network.id
        ) as AccountOpAction | undefined

        const hasAuthorized = !!currentAccountOpAction?.accountOp?.meta?.entryPointAuthorization
        if (shouldAskForEntryPointAuthorization(network, account, accountState, hasAuthorized)) {
          if (
            this.actions.visibleActionsQueue.find(
              (a) =>
                a.id === ENTRY_POINT_AUTHORIZATION_REQUEST_ID &&
                (a as SignMessageAction).userRequest.meta.networkId === meta.networkId
            )
          ) {
            this.emitUpdate()
            return
          }
          const typedMessageAction = await getEntryPointAuthorization(
            meta.accountAddr,
            network.chainId,
            BigInt(accountState.nonce)
          )
          await this.addUserRequest({
            id: ENTRY_POINT_AUTHORIZATION_REQUEST_ID,
            action: typedMessageAction,
            meta: {
              isSignAction: true,
              accountAddr: meta.accountAddr,
              networkId: meta.networkId
            },
            session: req.session,
            dappPromise: req?.dappPromise
              ? { reject: req?.dappPromise?.reject, resolve: () => {} }
              : undefined
          } as SignUserRequest)
          this.emitUpdate()
          return
        }

        const accountOpAction = makeSmartAccountOpAction({
          account,
          networkId: meta.networkId,
          nonce: accountState.nonce,
          userRequests: this.userRequests,
          actionsQueue: this.actions.actionsQueue
        })
        this.actions.addOrUpdateAction(accountOpAction, withPriority)
        if (this.signAccountOp && this.signAccountOp.fromActionId === accountOpAction.id) {
          this.signAccountOp.update({ accountOp: accountOpAction.accountOp })
          this.estimateSignAccountOp()
        }
      } else {
        const accountOpAction = makeBasicAccountOpAction({
          account,
          networkId: meta.networkId,
          nonce: accountState.nonce,
          userRequest: req
        })
        this.actions.addOrUpdateAction(accountOpAction, withPriority)
      }
    } else {
      let actionType: 'dappRequest' | 'benzin' | 'signMessage' = 'dappRequest'

      if (req.action.kind === 'typedMessage' || req.action.kind === 'message') {
        actionType = 'signMessage'

        if (this.actions.visibleActionsQueue.find((a) => a.type === 'signMessage')) {
          const msgReq = this.userRequests.find((uReq) => uReq.id === id)
          if (!msgReq) return
          msgReq.dappPromise?.reject(
            ethErrors.provider.custom({
              code: 1001,
              message:
                'Rejected: Please complete your pending message request before initiating a new one.'
            })
          )
          this.userRequests.splice(this.userRequests.indexOf(msgReq), 1)
          return
        }
      }
      if (req.action.kind === 'benzin') actionType = 'benzin'
      this.actions.addOrUpdateAction(
        {
          id,
          type: actionType,
          userRequest: req as UserRequest as never
        },
        withPriority
      )
    }

    this.emitUpdate()
  }

  // @TODO allow this to remove multiple OR figure out a way to debounce re-estimations
  // first one sounds more reasonable
  // although the second one can't hurt and can help (or no debounce, just a one-at-a-time queue)
  removeUserRequest(id: UserRequest['id']) {
    const req = this.userRequests.find((uReq) => uReq.id === id)
    if (!req) return

    // remove from the request queue
    this.userRequests.splice(this.userRequests.indexOf(req), 1)

    // update the pending stuff to be signed
    const { action, meta } = req
    const network = this.networks.networks.find((net) => net.id === meta.networkId)!

    if (action.kind === 'call') {
      const account = this.accounts.accounts.find((x) => x.addr === meta.accountAddr)
      if (!account)
        throw new Error(
          `batchCallsFromUserRequests: tried to run for non-existent account ${meta.accountAddr}`
        )

      if (account.creation) {
        const accountOpIndex = this.actions.actionsQueue.findIndex(
          (a) => a.type === 'accountOp' && a.id === `${meta.accountAddr}-${meta.networkId}`
        )
        const accountOpAction = this.actions.actionsQueue[accountOpIndex] as
          | AccountOpAction
          | undefined
        // accountOp has just been rejected
        if (!accountOpAction) {
          this.updateSelectedAccountPortfolio(true, network)
          this.emitUpdate()
          return
        }

        accountOpAction.accountOp.calls = this.#batchCallsFromUserRequests(
          meta.accountAddr,
          meta.networkId
        )
        if (accountOpAction.accountOp.calls.length) {
          this.actions.addOrUpdateAction(accountOpAction)

          if (this.signAccountOp && this.signAccountOp.fromActionId === accountOpAction.id) {
            this.signAccountOp.update({ accountOp: accountOpAction.accountOp, estimation: null })
            this.estimateSignAccountOp()
          }
        } else {
          this.actions.removeAction(`${meta.accountAddr}-${meta.networkId}`)
          this.updateSelectedAccountPortfolio(true, network)
        }
      } else {
        this.actions.removeAction(id)
        this.updateSelectedAccountPortfolio(true, network)
      }
    } else {
      this.actions.removeAction(id)
    }
    this.emitUpdate()
  }

  async addNetwork(network: AddNetworkRequestParams) {
    await this.networks.addNetwork(network)
    await this.updateSelectedAccountPortfolio(true)
  }

  async removeNetwork(id: NetworkId) {
    await this.networks.removeNetwork(id)
    await this.updateSelectedAccountPortfolio(true)
  }

  async resolveAccountOpAction(data: any, actionId: AccountOpAction['id']) {
    const accountOpAction = this.actions.actionsQueue.find((a) => a.id === actionId)
    if (!accountOpAction) return

    const { accountOp } = accountOpAction as AccountOpAction
    const meta: SignUserRequest['meta'] = {
      isSignAction: true,
      accountAddr: accountOp.accountAddr,
      networkId: accountOp.networkId,
      txnId: null,
      userOpHash: null
    }
    data?.isUserOp ? (meta.userOpHash = data.hash) : (meta.txnId = data.hash)
    const benzinUserRequest: SignUserRequest = {
      id: new Date().getTime(),
      action: { kind: 'benzin' },
      meta
    }
    await this.addUserRequest(benzinUserRequest, true)
    this.actions.removeAction(actionId)

    // eslint-disable-next-line no-restricted-syntax
    for (const call of accountOp.calls) {
      const uReq = this.userRequests.find((r) => r.id === call.fromUserRequestId)
      if (uReq) {
        uReq.dappPromise?.resolve(data)
        // eslint-disable-next-line no-await-in-loop
        this.removeUserRequest(uReq.id)
      }
    }

    this.emitUpdate()
  }

  rejectAccountOpAction(err: string, actionId: AccountOpAction['id']) {
    const accountOpAction = this.actions.actionsQueue.find((a) => a.id === actionId)
    if (!accountOpAction) return

    const { accountOp } = accountOpAction as AccountOpAction
    this.actions.removeAction(actionId)
    // eslint-disable-next-line no-restricted-syntax
    for (const call of accountOp.calls) {
      const uReq = this.userRequests.find((r) => r.id === call.fromUserRequestId)
      if (uReq) {
        uReq.dappPromise?.reject(ethErrors.provider.userRejectedRequest<any>(err))
        // eslint-disable-next-line no-await-in-loop
        this.removeUserRequest(uReq.id)
      }
    }

    // destroy sign account op if no actions left for account
    const accountOpsLeftForAcc = (
      this.actions.actionsQueue.filter((a) => a.type === 'accountOp') as AccountOpAction[]
    ).filter((action) => action.accountOp.accountAddr === accountOp.accountAddr)
    if (!accountOpsLeftForAcc.length) this.destroySignAccOp()

    this.emitUpdate()
  }

  async updateSignAccountOpGasPrice() {
    if (!this.signAccountOp) return
    const networkId = this.signAccountOp.accountOp.networkId

    await this.#updateGasPrice()

    // there's a chance signAccountOp gets destroyed between the time
    // the first "if (!this.signAccountOp) return" is performed and
    // the time we get here. To prevent issues, we check one more time
    if (!this.signAccountOp) return

    this.signAccountOp.update({ gasPrices: this.gasPrices[networkId] })
    this.emitUpdate()
  }

  // @TODO: protect this from race conditions/simultanous executions
  async estimateSignAccountOp() {
    try {
      if (!this.signAccountOp) return

      // make a local copy to avoid updating the main reference
      const localAccountOp: AccountOp = { ...this.signAccountOp.accountOp }

      await this.#initialLoadPromise
      // new accountOps should have spoof signatures so that they can be easily simulated
      // this is not used by the Estimator, because it iterates through all associatedKeys and
      // it knows which ones are authenticated, and it can generate it's own spoofSig
      // @TODO
      // accountOp.signature = `${}03`

      // TODO check if needed data in accountStates are available
      // this.accountStates[accountOp.accountAddr][accountOp.networkId].
      const account = this.accounts.accounts.find((x) => x.addr === localAccountOp.accountAddr)

      // Here, we list EOA accounts for which you can also obtain an estimation of the AccountOp payment.
      // In the case of operating with a smart account (an account with creation code), all other EOAs can pay the fee.
      //
      // If the current account is an EOA, only this account can pay the fee,
      // and there's no need for checking other EOA accounts native balances.
      // This is already handled and estimated as a fee option in the estimate library, which is why we pass an empty array here.
      const EOAaccounts = account?.creation
        ? this.accounts.accounts.filter((acc) => !acc.creation)
        : []

      if (!account)
        throw new Error(
          `estimateSignAccountOp: ${localAccountOp.accountAddr}: account does not exist`
        )
      const network = this.networks.networks.find((x) => x.id === localAccountOp.networkId)
      if (!network)
        throw new Error(
          `estimateSignAccountOp: ${localAccountOp.networkId}: network does not exist`
        )

      // Take the fee tokens from two places: the user's tokens and his gasTank
      // The gastTank tokens participate on each network as they belong everywhere
      // NOTE: at some point we should check all the "?" signs below and if
      // an error pops out, we should notify the user about it
      const networkFeeTokens =
        this.portfolio.latest?.[localAccountOp.accountAddr]?.[localAccountOp.networkId]?.result
          ?.tokens ?? []
      const gasTankFeeTokens =
        this.portfolio.latest?.[localAccountOp.accountAddr]?.gasTank?.result?.tokens ?? []

      const feeTokens =
        [...networkFeeTokens, ...gasTankFeeTokens].filter((t) => t.flags.isFeeToken) || []

      // Reverse lookup addresses and save them in memory so they
      // can be read from the UI
      const humanization = await humanizeAccountOp(
        this.#storage,
        localAccountOp,
        this.#fetch,
        this.emitError
      )
      humanization.forEach((call: any) => {
        if (!call.fullVisualization) return

        call.fullVisualization.forEach(async (visualization: any) => {
          if (visualization.type !== 'address' || !visualization.address) return

          await this.domains.reverseLookup(visualization.address)
        })
      })

      const additionalHints: GetOptions['additionalHints'] = humanization
        .map((call: any) =>
          !call.fullVisualization
            ? []
            : call.fullVisualization.map((vis: any) =>
                vis.address && isAddress(vis.address) ? getAddress(vis.address) : ''
              )
        )
        .flat()
        .filter((x: any) => isAddress(x))

      await this.portfolio.learnTokens(additionalHints, network.id)

      const accountOpsToBeSimulatedByNetwork = getAccountOpsForSimulation(
        account!,
        this.actions.visibleActionsQueue,
        localAccountOp
      )

      const [, estimation] = await Promise.all([
        // NOTE: we are not emitting an update here because the portfolio controller will do that
        // NOTE: the portfolio controller has it's own logic of constructing/caching providers, this is intentional, as
        // it may have different needs
        this.portfolio.updateSelectedAccount(
          localAccountOp.accountAddr,
          network,
          accountOpsToBeSimulatedByNetwork,
          { forceUpdate: true }
        ),
        estimate(
          this.providers.providers[localAccountOp.networkId],
          network,
          account,
          this.keystore.keys,
          localAccountOp,
          this.accounts.accountStates,
          EOAaccounts,
          // @TODO - first time calling this, portfolio is still not loaded.
          feeTokens,
          {
            is4337Broadcast: isErc4337Broadcast(
              network,
              this.accounts.accountStates[localAccountOp.accountAddr][localAccountOp.networkId]
            )
          }
        ).catch((e) => {
          this.emitError({
            level: 'major',
            message: `Failed to estimate account op for ${localAccountOp.accountAddr} on ${localAccountOp.networkId}`,
            error: e
          })
          return null
        })
      ])

      // @race
      // if the signAccountOp has been deleted, don't continue as the request has already finished
      if (!this.signAccountOp) return

      // if the nonce from the estimation is different than the one in localAccountOp,
      // override all places that contain the old nonce with the correct one
      if (estimation && BigInt(estimation.currentAccountNonce) !== localAccountOp.nonce) {
        localAccountOp.nonce = BigInt(estimation.currentAccountNonce)

        this.signAccountOp.accountOp.nonce = localAccountOp.nonce

        if (this.accounts.accountStates?.[localAccountOp.accountAddr]?.[localAccountOp.networkId])
          this.accounts.accountStates[localAccountOp.accountAddr][localAccountOp.networkId].nonce =
            localAccountOp.nonce
      }

      // update the signAccountOp controller once estimation finishes;
      // this eliminates the infinite loading bug if the estimation comes slower
      if (this.signAccountOp && estimation) {
        this.signAccountOp.update({ estimation })
      }

      // if there's an estimation error, override the pending results
      if (estimation && estimation.error) {
        this.portfolio.overridePendingResults(localAccountOp)
      }
    } catch (error: any) {
      this.emitError({
        level: 'silent',
        message: 'Estimation error',
        error
      })
    }
  }

  /**
   * There are 4 ways to broadcast an AccountOp:
   *   1. For basic accounts (EOA), there is only one way to do that. After
   *   signing the transaction, the serialized signed transaction object gets
   *   send to the network.
   *   2. For smart accounts, when EOA pays the fee. Two signatures are needed
   *   for this. The first one is the signature of the AccountOp itself. The
   *   second one is the signature of the transaction that will be executed
   *   by the smart account.
   *   3. For smart accounts that broadcast the ERC-4337 way.
   *   4. for smart accounts, when the Relayer does the broadcast.
   *
   */
  async broadcastSignedAccountOp(
    accountOp: AccountOp,
    estimation: EstimateResult,
    actionId: AccountOpAction['id']
  ) {
    this.broadcastStatus = 'LOADING'
    this.emitUpdate()

    if (!accountOp.signingKeyAddr || !accountOp.signingKeyType || !accountOp.signature) {
      return this.#throwAccountOpBroadcastError(new Error('AccountOp missing props'))
    }

    const provider = this.providers.providers[accountOp.networkId]
    const account = this.accounts.accounts.find((acc) => acc.addr === accountOp.accountAddr)
    const network = this.networks.networks.find((n) => n.id === accountOp.networkId)

    if (!provider) {
      return this.#throwAccountOpBroadcastError(
        new Error(`Provider for networkId: ${accountOp.networkId} not found`)
      )
    }

    if (!account) {
      return this.#throwAccountOpBroadcastError(
        new Error(`Account with address: ${accountOp.accountAddr} not found`)
      )
    }

    if (!network) {
      return this.#throwAccountOpBroadcastError(
        new Error(`Network with id: ${accountOp.networkId} not found`)
      )
    }

    let transactionRes: TransactionResponse | { hash: string; nonce: number } | null = null
    const feeTokenEstimation = estimation.feePaymentOptions.find(
      (option) =>
        option.token.address === accountOp.gasFeePayment?.inToken &&
        option.paidBy === accountOp.gasFeePayment?.paidBy
    )!

    // Basic account (EOA)
    if (!isSmartAccount(account)) {
      try {
        const feePayerKeys = this.keystore.keys.filter(
          (key) => key.addr === accountOp.gasFeePayment!.paidBy
        )
        const feePayerKey =
          // Temporarily prioritize the key with the same type as the signing key.
          // TODO: Implement a way to choose the key type to broadcast with.
          feePayerKeys.find((key) => key.type === accountOp.signingKeyType) || feePayerKeys[0]
        if (!feePayerKey) {
          return this.#throwAccountOpBroadcastError(
            new Error(
              `Key with address: ${accountOp.gasFeePayment!.paidBy} for account with address: ${
                accountOp.accountAddr
              } not found`
            )
          )
        }
        const signer = await this.keystore.getSigner(feePayerKey.addr, feePayerKey.type)
        if (signer.init) signer.init(this.#externalSignerControllers[feePayerKey.type])

        const gasFeePayment = accountOp.gasFeePayment!
        const { to, value, data } = accountOp.calls[0]
        const rawTxn: TxnRequest = {
          to,
          value,
          data,
          chainId: network!.chainId,
          nonce: await provider.getTransactionCount(accountOp.accountAddr),
          gasLimit: gasFeePayment.simulatedGasLimit
        }

        // if it's eip1559, send it as such. If no, go to legacy
        const gasPrice =
          (gasFeePayment.amount - feeTokenEstimation.addedNative) / gasFeePayment.simulatedGasLimit
        if (gasFeePayment.maxPriorityFeePerGas !== undefined) {
          rawTxn.maxFeePerGas = gasPrice
          rawTxn.maxPriorityFeePerGas = gasFeePayment.maxPriorityFeePerGas
          rawTxn.type = 2
        } else {
          rawTxn.gasPrice = gasPrice
          rawTxn.type = 0
        }

        const signedTxn = await signer.signRawTransaction(rawTxn)
        try {
          transactionRes = await provider.broadcastTransaction(signedTxn)
        } catch (e: any) {
          const reason = e?.message || 'unknown'

          throw new Error(
            `Transaction couldn't be broadcasted on the ${network.name} network. Reason: ${reason}`
          )
        }
      } catch (e: any) {
        return this.#throwAccountOpBroadcastError(e)
      }
    }
    // Smart account but EOA pays the fee
    else if (
      account.creation &&
      accountOp.gasFeePayment &&
      accountOp.gasFeePayment.paidBy !== account.addr
    ) {
      const feePayerKeys = this.keystore.keys.filter(
        (key) => key.addr === accountOp.gasFeePayment!.paidBy
      )
      const feePayerKey =
        // Temporarily prioritize the key with the same type as the signing key.
        // TODO: Implement a way to choose the key type to broadcast with.
        feePayerKeys.find((key) => key.type === accountOp.signingKeyType) || feePayerKeys[0]
      if (!feePayerKey) {
        return this.#throwAccountOpBroadcastError(
          new Error(
            `Key with address: ${accountOp.gasFeePayment!.paidBy} for account with address: ${
              accountOp.accountAddr
            } not found`
          )
        )
      }

      const accountState = this.accounts.accountStates[accountOp.accountAddr][accountOp.networkId]
      let data
      let to
      if (accountState.isDeployed) {
        const ambireAccount = new Interface(AmbireAccount.abi)
        to = accountOp.accountAddr
        data = ambireAccount.encodeFunctionData('execute', [
          getSignableCalls(accountOp),
          accountOp.signature
        ])
      } else {
        const ambireFactory = new Interface(AmbireFactory.abi)
        to = account.creation.factoryAddr
        data = ambireFactory.encodeFunctionData('deployAndExecute', [
          account.creation.bytecode,
          account.creation.salt,
          getSignableCalls(accountOp),
          accountOp.signature
        ])
      }

      try {
        const signer = await this.keystore.getSigner(feePayerKey.addr, feePayerKey.type)
        if (signer.init) signer.init(this.#externalSignerControllers[feePayerKey.type])

        const gasPrice =
          (accountOp.gasFeePayment.amount - feeTokenEstimation.addedNative) /
          accountOp.gasFeePayment.simulatedGasLimit
        const rawTxn: TxnRequest = {
          to,
          data,
          // We ultimately do a smart contract call, which means we don't need
          // to send any `value` from the EOA address. The actual `value` will
          // get taken from the value encoded in the `data` field.
          value: BigInt(0),
          chainId: network.chainId,
          nonce: await provider.getTransactionCount(accountOp.gasFeePayment!.paidBy),
          gasLimit: accountOp.gasFeePayment.simulatedGasLimit
        }

        if (accountOp.gasFeePayment.maxPriorityFeePerGas !== undefined) {
          rawTxn.maxFeePerGas = gasPrice
          rawTxn.maxPriorityFeePerGas = accountOp.gasFeePayment.maxPriorityFeePerGas
          rawTxn.type = 2
        } else {
          rawTxn.gasPrice = gasPrice
          rawTxn.type = 0
        }

        const signedTxn = await signer.signRawTransaction(rawTxn)
        try {
          transactionRes = await provider.broadcastTransaction(signedTxn)
        } catch (e: any) {
          const reason = e?.message || 'unknown'

          throw new Error(
            `Transaction couldn't be broadcasted on the ${network.name} network. Reason: ${reason}`
          )
        }
      } catch (e: any) {
        return this.#throwAccountOpBroadcastError(e)
      }
    }
    // Smart account, the ERC-4337 way
    else if (accountOp.gasFeePayment && accountOp.gasFeePayment.isERC4337) {
      const userOperation = accountOp.asUserOperation
      if (!userOperation) {
        return this.#throwAccountOpBroadcastError(
          new Error(
            `Trying to broadcast an ERC-4337 request but userOperation is not set for ${accountOp.accountAddr}`
          )
        )
      }

      // broadcast through bundler's service
      let userOperationHash
      try {
        userOperationHash = await bundler.broadcast(userOperation, network!)
      } catch (e: any) {
        return this.#throwAccountOpBroadcastError(
          new Error(
            (Bundler as any).decodeBundlerError(
              e,
              'Bundler broadcast failed. Please try broadcasting by an EOA or contact support'
            )
          )
        )
      }
      if (!userOperationHash) {
        return this.#throwAccountOpBroadcastError(
          new Error(
            'Bundler broadcast failed. Please try broadcasting by an EOA or contact support'
          )
        )
      }

      // broadcast the userOperationHash
      transactionRes = {
        hash: userOperationHash,
        nonce: Number(userOperation.nonce)
      }
    }
    // Smart account, the Relayer way
    else {
      try {
        const body = {
          gasLimit: Number(accountOp.gasFeePayment!.simulatedGasLimit),
          txns: getSignableCalls(accountOp),
          signature: accountOp.signature,
          signer: { address: accountOp.signingKeyAddr },
          nonce: Number(accountOp.nonce)
        }
        const response = await this.#callRelayer(
          `/identity/${accountOp.accountAddr}/${accountOp.networkId}/submit`,
          'POST',
          body
        )
        transactionRes = {
          hash: response.txId,
          nonce: Number(accountOp.nonce)
        }
      } catch (e: any) {
        return this.#throwAccountOpBroadcastError(e)
      }
    }

    if (transactionRes) {
      const submittedAccountOp: SubmittedAccountOp = {
        ...accountOp,
        status: AccountOpStatus.BroadcastedButNotConfirmed,
        txnId: transactionRes.hash,
        nonce: BigInt(transactionRes.nonce),
        timestamp: new Date().getTime(),
        isSingletonDeploy: !!accountOp.calls.find((call) => getAddress(call.to) === SINGLETON)
      }
      if (accountOp.gasFeePayment?.isERC4337) {
        submittedAccountOp.userOpHash = transactionRes.hash
      }
      await this.activity.addAccountOp(submittedAccountOp)
      await this.resolveAccountOpAction(
        {
          hash: transactionRes?.hash || null,
          networkId: network.id,
          isUserOp: !!accountOp?.asUserOperation
        },
        actionId
      )

      console.log('broadcasted:', transactionRes)
      this.onSignSuccess('account-op')
      this.broadcastStatus = 'DONE'
      this.emitUpdate()
      await wait(1)
    }

    this.broadcastStatus = 'INITIAL'
    this.emitUpdate()
  }

  // ! IMPORTANT !
  // Banners that depend on async data from sub-controllers should be implemented
  // in the sub-controllers themselves. This is because updates in the sub-controllers
  // will not trigger emitUpdate in the MainController, therefore the banners will
  // remain the same until a subsequent update in the MainController.
  get banners(): Banner[] {
    if (!this.accounts.selectedAccount || !this.networks.isInitialized) return []

    const accountOpBanners = getAccountOpBanners({
      accountOpActionsByNetwork: getAccountOpActionsByNetwork(
        this.accounts.selectedAccount,
        this.actions.actionsQueue
      ),
      selectedAccount: this.accounts.selectedAccount,
      accounts: this.accounts.accounts,
      networks: this.networks.networks
    })

    return [...accountOpBanners]
  }

  #throwAccountOpBroadcastError(error: Error) {
    let message =
      error?.message ||
      'Unable to broadcast the transaction. Please try again or contact Ambire support if the issue persists.'

    if (message) {
      if (message.includes('insufficient funds')) {
        // TODO: Better message?
        message = 'Insufficient funds for intristic transaction cost'
      } else {
        message = message.length > 300 ? `${message.substring(0, 300)}...` : message
      }
    }

    this.emitError({ level: 'major', message, error })
    // To enable another try for signing in case of broadcast fail
    // broadcast is called in the FE only after successful signing
    this.signAccountOp?.updateStatusToReadyToSign()
    this.broadcastStatus = 'INITIAL'
    this.emitUpdate()
  }

  // includes the getters in the stringified instance
  toJSON() {
    return {
      ...this,
      ...super.toJSON(),
      banners: this.banners
    }
  }
}<|MERGE_RESOLUTION|>--- conflicted
+++ resolved
@@ -395,7 +395,6 @@
     this.emitUpdate()
   }
 
-<<<<<<< HEAD
   async traceCall(actionId: AccountOpAction['id'], estimation: EstimateResult) {
     const accountOp = getAccountOpFromAction(actionId, this.actions.actionsQueue)
     if (!accountOp) return
@@ -427,7 +426,8 @@
         { forceUpdate: true }
       )
     }
-=======
+  }
+
   async signMessageSign() {
     await this.signMessage.sign()
 
@@ -459,7 +459,6 @@
     // TODO: In the rare case when this might error, the user won't be notified,
     // since `this.resolveUserRequest` closes the action window.
     await this.activity.addSignedMessage(signedMessage, signedMessage.accountAddr)
->>>>>>> 8e48d711
   }
 
   async updateAccountsOpsStatuses() {
