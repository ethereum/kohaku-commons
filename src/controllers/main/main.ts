import { JsonRpcProvider } from 'ethers'

import { networks } from '../../consts/networks'
import { Account, AccountId, AccountStates } from '../../interfaces/account'
import { Banner } from '../../interfaces/banner'
import { Key, KeystoreSignerType } from '../../interfaces/keystore'
import { NetworkDescriptor, NetworkId } from '../../interfaces/networkDescriptor'
import { Storage } from '../../interfaces/storage'
import { Message, UserRequest } from '../../interfaces/userRequest'
import { AccountOp, Call as AccountOpCall } from '../../libs/accountOp/accountOp'
import { getAccountState } from '../../libs/accountState/accountState'
import {
  getAccountOpBannersForEOA,
  getAccountOpBannersForSmartAccount,
  getMessageBanners,
  getPendingAccountOpBannersForEOA
} from '../../libs/banners/banners'
import { estimate, EstimateResult } from '../../libs/estimate/estimate'
import { GasRecommendation, getGasPriceRecommendations } from '../../libs/gasPrice/gasPrice'
import { relayerCall } from '../../libs/relayerCall/relayerCall'
import generateSpoofSig from '../../utils/generateSpoofSig'
import { AccountAdderController } from '../accountAdder/accountAdder'
import { ActivityController } from '../activity/activity'
import { EmailVaultController } from '../emailVault'
import EventEmitter from '../eventEmitter'
import { KeystoreController } from '../keystore/keystore'
import { PortfolioController } from '../portfolio/portfolio'
/* eslint-disable no-underscore-dangle */
import { SignAccountOpController } from '../signAccountOp/signAccountOp'
import { SignMessageController } from '../signMessage/signMessage'
import { TransferController } from '../transfer/transfer'

export class MainController extends EventEmitter {
  #storage: Storage

  #fetch: Function

  #providers: { [key: string]: JsonRpcProvider } = {}

  // Holds the initial load promise, so that one can wait until it completes
  #initialLoadPromise: Promise<void>

  #callRelayer: Function

  accountStates: AccountStates = {}

  isReady: boolean = false

  keystore: KeystoreController

  accountAdder: AccountAdderController

  // Subcontrollers
  portfolio: PortfolioController

  transfer: TransferController

  // Public sub-structures
  // @TODO emailVaults
  emailVault: EmailVaultController

  signMessage!: SignMessageController

  signAccountOp: SignAccountOpController

  activity!: ActivityController

  // @TODO read networks from settings
  accounts: Account[] = []

  selectedAccount: string | null = null

  // @TODO: structure
  settings: { networks: NetworkDescriptor[] }

  userRequests: UserRequest[] = []

  // network => GasRecommendation[]
  gasPrices: { [key: string]: GasRecommendation[] } = {}

  // The reason we use a map structure and not a flat array is:
  // 1) it's easier in the UI to deal with structured data rather than having to .find/.filter/etc. all the time
  // 2) it's easier to mutate this - to add/remove accountOps, to find the right accountOp to extend, etc.
  // accountAddr => networkId => { accountOp, estimation }
  // @TODO consider getting rid of the `| null` ugliness, but then we need to auto-delete
  accountOpsToBeSigned: {
    [key: string]: {
      [key: string]: { accountOp: AccountOp; estimation: EstimateResult | null } | null
    }
  } = {}

  accountOpsToBeConfirmed: { [key: string]: { [key: string]: AccountOp } } = {}

  // accountAddr => UniversalMessage[]
  messagesToBeSigned: { [key: string]: Message[] } = {}

  lastUpdate: Date = new Date()

  onResolveDappRequest: (data: any, id?: number) => void

  onRejectDappRequest: (err: any, id?: number) => void

  onUpdateDappSelectedAccount: (accountAddr: string) => void

  constructor({
    storage,
    fetch,
    relayerUrl,
    keystoreSigners,
    onResolveDappRequest,
    onRejectDappRequest,
    onUpdateDappSelectedAccount,
    pinned
  }: {
    storage: Storage
    fetch: Function
    relayerUrl: string
    keystoreSigners: Partial<{ [key in Key['type']]: KeystoreSignerType }>
    onResolveDappRequest: (data: any, id?: number) => void
    onRejectDappRequest: (err: any, id?: number) => void
    onUpdateDappSelectedAccount: (accountAddr: string) => void
    pinned: string[]
  }) {
    super()
    this.#storage = storage
    this.#fetch = fetch

    this.portfolio = new PortfolioController(this.#storage, relayerUrl, pinned)
    this.keystore = new KeystoreController(this.#storage, keystoreSigners)
    this.settings = { networks }
    this.#initialLoadPromise = this.#load()
    this.emailVault = new EmailVaultController(
      this.#storage,
      this.#fetch,
      relayerUrl,
      this.keystore
    )
    this.accountAdder = new AccountAdderController({
      storage: this.#storage,
      relayerUrl,
      fetch: this.#fetch
    })
<<<<<<< HEAD
    this.signAccountOp = new SignAccountOpController(
      this.keystore,
      this.portfolio,
      this.#storage,
      this.#fetch
    )
=======
    this.transfer = new TransferController()
>>>>>>> cf13e694
    this.#callRelayer = relayerCall.bind({ url: relayerUrl, fetch: this.#fetch })
    this.onResolveDappRequest = onResolveDappRequest
    this.onRejectDappRequest = onRejectDappRequest
    this.onUpdateDappSelectedAccount = onUpdateDappSelectedAccount
    // @TODO Load userRequests from storage and emit that we have updated
    // @TODO
  }

  async #load(): Promise<void> {
    this.isReady = false
    this.emitUpdate()
    ;[this.accounts, this.selectedAccount] = await Promise.all([
      this.#storage.get('accounts', []),
      this.#storage.get('selectedAccount', null)
    ])
    this.#providers = Object.fromEntries(
      this.settings.networks.map((network) => [network.id, new JsonRpcProvider(network.rpcUrl)])
    )
    // @TODO reload those
    // @TODO error handling here
    this.accountStates = await this.#getAccountsInfo(this.accounts)
    this.signMessage = new SignMessageController(
      this.keystore,
      this.#providers,
      this.#storage,
      this.#fetch
    )
    this.activity = new ActivityController(this.#storage, this.accountStates)

    const addReadyToAddAccountsIfNeeded = () => {
      if (
        !this.accountAdder.readyToAddAccounts.length &&
        this.accountAdder.addAccountsStatus !== 'SUCCESS'
      )
        return

      this.addAccounts(this.accountAdder.readyToAddAccounts)
    }
    this.accountAdder.onUpdate(addReadyToAddAccountsIfNeeded)

    this.isReady = true
    this.emitUpdate()
  }

  async #updateGasPrice() {
    await this.#initialLoadPromise

    // We want to update the gas price only for the networks having account ops.
    // Together with that, we make sure `ethereum` is included, as we always want to know its gas price (once we have a gas indicator, we will need it).
    const gasPriceNetworks = [
      ...new Set([
        ...Object.keys(this.accountOpsToBeSigned)
          .map((accountAddr) => Object.keys(this.accountOpsToBeSigned[accountAddr]))
          .flat(),
        'ethereum'
      ])
    ]

    await Promise.all(
      gasPriceNetworks.map(async (network) => {
        this.gasPrices[network] = await getGasPriceRecommendations(this.#providers[network])
      })
    )
  }

  async #getAccountsInfo(accounts: Account[]): Promise<AccountStates> {
    const result = await Promise.all(
      this.settings.networks.map((network) =>
        getAccountState(this.#providers[network.id], network, accounts)
      )
    )

    const states = accounts.map((acc: Account, accIndex: number) => {
      return [
        acc.addr,
        Object.fromEntries(
          this.settings.networks.map((network: NetworkDescriptor, netIndex: number) => {
            return [network.id, result[netIndex][accIndex]]
          })
        )
      ]
    })

    return Object.fromEntries(states)
  }

  async updateAccountStates() {
    this.accountStates = await this.#getAccountsInfo(this.accounts)
    this.lastUpdate = new Date()
    this.emitUpdate()
  }

  async selectAccount(toAccountAddr: string) {
    await this.#initialLoadPromise

    if (!this.accounts.find((acc) => acc.addr === toAccountAddr)) {
      // TODO: error handling, trying to switch to account that does not exist
      return
    }

    this.selectedAccount = toAccountAddr
    await this.#storage.set('selectedAccount', toAccountAddr)
    this.updateSelectedAccount(toAccountAddr)
    this.onUpdateDappSelectedAccount(toAccountAddr)
    this.emitUpdate()
  }

  async addAccounts(accounts: Account[] = []) {
    if (!accounts.length) return

    const alreadyAddedAddressSet = new Set(this.accounts.map((account) => account.addr))
    const newAccounts = accounts.filter((account) => !alreadyAddedAddressSet.has(account.addr))

    if (!newAccounts.length) return

    const nextAccounts = [...this.accounts, ...newAccounts]
    await this.#storage.set('accounts', nextAccounts)
    this.accounts = nextAccounts

    this.emitUpdate()
  }

  async #ensureAccountInfo(accountAddr: AccountId, networkId: NetworkId) {
    await this.#initialLoadPromise
    // Initial sanity check: does this account even exist?
    if (!this.accounts.find((x) => x.addr === accountAddr))
      throw new Error(`ensureAccountInfo: called for non-existant acc ${accountAddr}`)
    // If this still didn't work, re-load
    // @TODO: should we re-start the whole load or only specific things?
    if (!this.accountStates[accountAddr]?.[networkId])
      await (this.#initialLoadPromise = this.#load())
    // If this still didn't work, throw error: this prob means that we're calling for a non-existant acc/network
    if (!this.accountStates[accountAddr]?.[networkId])
      throw new Error(
        `ensureAccountInfo: acc info for ${accountAddr} on ${networkId} was not retrieved`
      )
  }

  #makeAccountOpFromUserRequests(accountAddr: AccountId, networkId: NetworkId): AccountOp | null {
    const account = this.accounts.find((x) => x.addr === accountAddr)
    if (!account)
      throw new Error(
        `makeAccountOpFromUserRequests: tried to run for non-existant account ${accountAddr}`
      )
    // Note: we use reduce instead of filter/map so that the compiler can deduce that we're checking .kind
    const calls = this.userRequests.reduce((uCalls: AccountOpCall[], req) => {
      // only the first one for EOAs
      if (!account.creation && uCalls.length > 0) return uCalls

      if (
        req.action.kind === 'call' &&
        req.networkId === networkId &&
        req.accountAddr === accountAddr
      ) {
        const { to, value, data } = req.action
        uCalls.push({ to, value, data, fromUserRequestId: req.id })
      }
      return uCalls
    }, [])

    const accAvailableKeys = this.keystore.keys.filter((key) =>
      account.associatedKeys.includes(key.addr)
    )

    if (!calls.length || !accAvailableKeys.length) return null

    const currentAccountOp = this.accountOpsToBeSigned[accountAddr][networkId]?.accountOp
    return {
      accountAddr,
      networkId,
      signingKeyAddr: currentAccountOp?.signingKeyAddr || null,
      signingKeyType: currentAccountOp?.signingKeyType || null,
      gasLimit: currentAccountOp?.gasLimit || null,
      gasFeePayment: currentAccountOp?.gasFeePayment || null,
      // We use the AccountInfo to determine
      nonce: this.accountStates[accountAddr][networkId].nonce,
      signature: generateSpoofSig(accAvailableKeys[0].addr),
      // @TODO from pending recoveries
      accountOpToExecuteBefore: null,
      calls
    }
  }

  async updateSelectedAccount(selectedAccount: string | null = null) {
    if (!selectedAccount) return
    this.portfolio.updateSelectedAccount(this.accounts, this.settings.networks, selectedAccount)
    this.portfolio.getAdditionalPortfolio(selectedAccount)
  }

  async addUserRequest(req: UserRequest) {
    this.userRequests.push(req)
    const { id, action, accountAddr, networkId } = req
    if (!this.settings.networks.find((x) => x.id === networkId))
      throw new Error(`addUserRequest: ${networkId}: network does not exist`)
    if (action.kind === 'call') {
      // @TODO: if EOA, only one call per accountOp
      if (!this.accountOpsToBeSigned[accountAddr]) this.accountOpsToBeSigned[accountAddr] = {}
      // @TODO
      // one solution would be to, instead of checking, have a promise that we always await here, that is responsible for fetching
      // account data; however, this won't work with EOA accountOps, which have to always pick the first userRequest for a particular acc/network,
      // and be recalculated when one gets dismissed
      // although it could work like this: 1) await the promise, 2) check if exists 3) if not, re-trigger the promise;
      // 4) manage recalc on removeUserRequest too in order to handle EOAs
      // @TODO consider re-using this whole block in removeUserRequest
      await this.#ensureAccountInfo(accountAddr, networkId)
      const accountOp = this.#makeAccountOpFromUserRequests(accountAddr, networkId)
      if (accountOp) {
        this.accountOpsToBeSigned[accountAddr][networkId] = { accountOp, estimation: null }
        try {
          await this.#estimateAccountOp(accountOp)
        } catch (e) {
          // @TODO: unified wrapper for controller errors
          console.error(e)
        }
      }
    } else {
      if (!this.messagesToBeSigned[accountAddr]) this.messagesToBeSigned[accountAddr] = []
      if (this.messagesToBeSigned[accountAddr].find((x) => x.fromUserRequestId === req.id)) return
      this.messagesToBeSigned[accountAddr].push({
        id,
        content: action,
        fromUserRequestId: req.id,
        signature: null,
        accountAddr,
        networkId
      })
    }
    this.emitUpdate()
  }

  // @TODO allow this to remove multiple OR figure out a way to debounce re-estimations
  // first one sounds more reasonble
  // although the second one can't hurt and can help (or no debounce, just a one-at-a-time queue)
  async removeUserRequest(id: number) {
    const req = this.userRequests.find((uReq) => uReq.id === id)
    if (!req) return

    // remove from the request queue
    this.userRequests.splice(this.userRequests.indexOf(req), 1)

    // update the pending stuff to be signed
    const { action, accountAddr, networkId } = req
    if (action.kind === 'call') {
      // @TODO ensure acc info, re-estimate
      const accountOp = this.#makeAccountOpFromUserRequests(accountAddr, networkId)
      if (accountOp) {
        this.accountOpsToBeSigned[accountAddr][networkId] = { accountOp, estimation: null }
        try {
          await this.#estimateAccountOp(accountOp)
        } catch (e) {
          // @TODO: unified wrapper for controller errors
          console.error(e)
        }
      } else {
        delete this.accountOpsToBeSigned[accountAddr][networkId]
        if (!Object.keys(this.accountOpsToBeSigned[accountAddr] || {}).length)
          delete this.accountOpsToBeSigned[accountAddr]
      }
    } else {
      this.messagesToBeSigned[accountAddr] = this.messagesToBeSigned[accountAddr].filter(
        (x) => x.fromUserRequestId !== id
      )
      if (!Object.keys(this.messagesToBeSigned[accountAddr] || {}).length)
        delete this.messagesToBeSigned[accountAddr]
    }
    this.emitUpdate()
  }

  /**
   * Reestimate the current account op and update the gas prices in the same tick.
   * To achieve a more accurate gas amount calculation (gasUsageEstimate * gasPrice),
   * it would be preferable to update them simultaneously.
   * Otherwise, if either of the variables has not been recently updated, it may lead to an incorrect gas amount result.
   */
  async reestimateAndUpdatePrices(accountAddr: AccountId, networkId: NetworkId) {
    await Promise.all([
      this.#updateGasPrice(),
      async () => {
        const accountOp = this.accountOpsToBeSigned[accountAddr][networkId]?.accountOp
        // non-fatal, no need to do anything
        if (!accountOp) return

        await this.#estimateAccountOp(accountOp)
      }
    ])

    const gasPrices = this.gasPrices[networkId]
    const estimation = this.accountOpsToBeSigned[accountAddr][networkId]?.estimation

    this.signAccountOp.update({ gasPrices, ...(estimation && { estimation }) })
    this.emitUpdate()
  }

  // @TODO: protect this from race conditions/simultanous executions
  async #estimateAccountOp(accountOp: AccountOp) {
    await this.#initialLoadPromise
    // new accountOps should have spoof signatures so that they can be easily simulated
    // this is not used by the Estimator, because it iterates through all associatedKeys and
    // it knows which ones are authenticated, and it can generate it's own spoofSig
    // @TODO
    // accountOp.signature = `${}03`

    // TODO check if needed data in accountStates are available
    // this.accountStates[accountOp.accountAddr][accountOp.networkId].
    const account = this.accounts.find((x) => x.addr === accountOp.accountAddr)
    const otherEOAaccounts = this.accounts.filter(
      (acc) => !acc.creation && acc.addr !== accountOp.accountAddr
    )
    const feeTokens =
      this.portfolio.latest?.[accountOp.accountAddr]?.[accountOp.networkId]?.result?.tokens
        .filter((t) => t.flags.isFeeToken)
        .map((token) => token.address) || []

    if (!account)
      throw new Error(`estimateAccountOp: ${accountOp.accountAddr}: account does not exist`)
    const network = this.settings.networks.find((x) => x.id === accountOp.networkId)
    if (!network)
      throw new Error(`estimateAccountOp: ${accountOp.networkId}: network does not exist`)
    const [, , estimation] = await Promise.all([
      // NOTE: we are not emitting an update here because the portfolio controller will do that
      // NOTE: the portfolio controller has it's own logic of constructing/caching providers, this is intentional, as
      // it may have different needs
      this.portfolio.updateSelectedAccount(
        this.accounts,
        this.settings.networks,
        accountOp.accountAddr,
        Object.fromEntries(
          Object.entries(this.accountOpsToBeSigned[accountOp.accountAddr])
            .filter(([, accOp]) => accOp)
            .map(([networkId, x]) => [networkId, [x!.accountOp]])
        )
      ),
      // @TODO - how to handle `Identity not found` error (in case of EOA and not deployed contract I guess).
      //    Maybe we need fire the request, only if the account is deployed?
      this.portfolio.getAdditionalPortfolio(accountOp.accountAddr),
      estimate(
        this.#providers[accountOp.networkId],
        network,
        account,
        accountOp,
        otherEOAaccounts.map((acc) => acc.addr),
        // @TODO - first time calling this, portfolio is still not loaded.
        feeTokens
      )
    ])
    // @TODO compare intent between accountOp and this.accountOpsToBeSigned[accountOp.accountAddr][accountOp.networkId].accountOp
    this.accountOpsToBeSigned[accountOp.accountAddr][accountOp.networkId]!.estimation = estimation
  }

  // eslint-disable-next-line @typescript-eslint/no-unused-vars, class-methods-use-this
  broadcastSignedAccountOp(accountOp: AccountOp) {}

  broadcastSignedMessage(signedMessage: Message) {
    this.activity.addSignedMessage(signedMessage, signedMessage.accountAddr)
    this.removeUserRequest(signedMessage.id)
    this.onResolveDappRequest({ hash: signedMessage.signature }, signedMessage.id)
    this.emitUpdate()
  }

  get banners(): Banner[] {
    const requests =
      this.userRequests.filter((req) => req.accountAddr === this.selectedAccount) || []

    const accountOpEOABanners = getAccountOpBannersForEOA({
      userRequests: requests,
      accounts: this.accounts
    })
    const pendingAccountOpEOABanners = getPendingAccountOpBannersForEOA({
      userRequests: requests,
      accounts: this.accounts
    })
    const accountOpSmartAccountBanners = getAccountOpBannersForSmartAccount({
      userRequests: requests,
      accounts: this.accounts
    })
    const messageBanners = getMessageBanners({
      userRequests: requests
    })

    return [
      ...accountOpSmartAccountBanners,
      ...accountOpEOABanners,
      ...pendingAccountOpEOABanners,
      ...messageBanners
    ]
  }

  // includes the getters in the stringified instance
  toJSON() {
    return {
      ...this,
      banners: this.banners
    }
  }
}<|MERGE_RESOLUTION|>--- conflicted
+++ resolved
@@ -140,16 +140,13 @@
       relayerUrl,
       fetch: this.#fetch
     })
-<<<<<<< HEAD
+    this.transfer = new TransferController()
     this.signAccountOp = new SignAccountOpController(
       this.keystore,
       this.portfolio,
       this.#storage,
       this.#fetch
     )
-=======
-    this.transfer = new TransferController()
->>>>>>> cf13e694
     this.#callRelayer = relayerCall.bind({ url: relayerUrl, fetch: this.#fetch })
     this.onResolveDappRequest = onResolveDappRequest
     this.onRejectDappRequest = onRejectDappRequest
