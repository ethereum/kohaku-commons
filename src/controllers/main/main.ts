--- conflicted
+++ resolved
@@ -2180,12 +2180,8 @@
       try {
         const feePayerKey = this.keystore.getFeePayerKey(accountOp)
         if (feePayerKey instanceof Error) {
-<<<<<<< HEAD
-          return this.throwBroadcastAccountOp({
+          return await this.throwBroadcastAccountOp({
             signAccountOp,
-=======
-          return await this.throwBroadcastAccountOp({
->>>>>>> e992291f
             message: feePayerKey.message,
             accountState
           })
@@ -2240,11 +2236,7 @@
             }
           }
         } else {
-<<<<<<< HEAD
-          return this.throwBroadcastAccountOp({ signAccountOp, error, accountState })
-=======
-          return await this.throwBroadcastAccountOp({ error, accountState })
->>>>>>> e992291f
+          return await this.throwBroadcastAccountOp({ signAccountOp, error, accountState })
         }
       } finally {
         signAccountOp.update({ signedTransactionsCount: null })
