/* eslint-disable @typescript-eslint/brace-style */
import { ethErrors } from 'eth-rpc-errors'
import { getAddress } from 'ethers'

import AmbireAccount7702 from '../../../contracts/compiled/AmbireAccount7702.json'
import EmittableError from '../../classes/EmittableError'
import ExternalSignerError from '../../classes/ExternalSignerError'
import { Session } from '../../classes/session'
import { AMBIRE_ACCOUNT_FACTORY, SINGLETON } from '../../consts/deploy'
import {
  BIP44_LEDGER_DERIVATION_TEMPLATE,
  BIP44_STANDARD_DERIVATION_TEMPLATE
} from '../../consts/derivation'
import { FeatureFlags } from '../../consts/featureFlags'
import humanizerInfo from '../../consts/humanizer/humanizerInfo.json'
import { Account, AccountOnchainState } from '../../interfaces/account'
import { Fetch } from '../../interfaces/fetch'
import { Hex } from '../../interfaces/hex'
import { ExternalSignerControllers, Key, KeystoreSignerType } from '../../interfaces/keystore'
import { AddNetworkRequestParams, Network } from '../../interfaces/network'
import { NotificationManager } from '../../interfaces/notification'
import { Platform } from '../../interfaces/platform'
import { RPCProvider } from '../../interfaces/provider'
import { TraceCallDiscoveryStatus } from '../../interfaces/signAccountOp'
import { Storage } from '../../interfaces/storage'
import { SwapAndBridgeActiveRoute } from '../../interfaces/swapAndBridge'
import { Calls, SignUserRequest, UserRequest } from '../../interfaces/userRequest'
import { WindowManager } from '../../interfaces/window'
import { getDefaultSelectedAccount, isBasicAccount } from '../../libs/account/account'
import { getBaseAccount } from '../../libs/account/getBaseAccount'
import { AccountOp, getSignableCalls } from '../../libs/accountOp/accountOp'
import {
  AccountOpIdentifiedBy,
  getDappIdentifier,
  SubmittedAccountOp
} from '../../libs/accountOp/submittedAccountOp'
import { AccountOpStatus, Call } from '../../libs/accountOp/types'
import { getAccountOpFromAction } from '../../libs/actions/actions'
import { BROADCAST_OPTIONS, buildRawTransaction } from '../../libs/broadcast/broadcast'
import { getHumanReadableBroadcastError } from '../../libs/errorHumanizer'
import { insufficientPaymasterFunds } from '../../libs/errorHumanizer/errors'
/* eslint-disable no-await-in-loop */
import { HumanizerMeta } from '../../libs/humanizer/interfaces'
import { getAccountOpsForSimulation } from '../../libs/main/main'
import { relayerAdditionalNetworks } from '../../libs/networks/networks'
import { relayerCall } from '../../libs/relayerCall/relayerCall'
import { makeAccountOpAction } from '../../libs/requests/requests'
import { isNetworkReady } from '../../libs/selectedAccount/selectedAccount'
import { debugTraceCall } from '../../libs/tracer/debugTraceCall'
/* eslint-disable no-underscore-dangle */
import { LiFiAPI } from '../../services/lifi/api'
import { paymasterFactory } from '../../services/paymaster'
import { failedPaymasters } from '../../services/paymaster/FailedPaymasters'
import { getHdPathFromTemplate } from '../../utils/hdPath'
import shortenAddress from '../../utils/shortenAddress'
import { generateUuid } from '../../utils/uuid'
import wait from '../../utils/wait'
import { AccountPickerController } from '../accountPicker/accountPicker'
import { AccountsController } from '../accounts/accounts'
import { AccountOpAction } from '../actions/actions'
import { ActivityController } from '../activity/activity'
import { AddressBookController } from '../addressBook/addressBook'
import { BannerController } from '../banner/banner'
import { DappsController } from '../dapps/dapps'
import { DefiPositionsController } from '../defiPositions/defiPositions'
import { DomainsController } from '../domains/domains'
import { EmailVaultController } from '../emailVault/emailVault'
import { EstimationStatus } from '../estimation/types'
import EventEmitter, { ErrorRef, Statuses } from '../eventEmitter/eventEmitter'
import { FeatureFlagsController } from '../featureFlags/featureFlags'
import { InviteController } from '../invite/invite'
import { KeystoreController } from '../keystore/keystore'
import { NetworksController } from '../networks/networks'
import { PhishingController } from '../phishing/phishing'
import { PortfolioController } from '../portfolio/portfolio'
import { ProvidersController } from '../providers/providers'
import { RequestsController } from '../requests/requests'
import { SelectedAccountController } from '../selectedAccount/selectedAccount'
import {
  SIGN_ACCOUNT_OP_MAIN,
  SIGN_ACCOUNT_OP_SWAP,
  SIGN_ACCOUNT_OP_TRANSFER,
  SignAccountOpType
} from '../signAccountOp/helper'
import { SignAccountOpController, SigningStatus } from '../signAccountOp/signAccountOp'
import { SignMessageController } from '../signMessage/signMessage'
import { StorageController } from '../storage/storage'
import { SwapAndBridgeController } from '../swapAndBridge/swapAndBridge'
import { TransactionManagerController } from '../transaction/transactionManager'
import { TransferController } from '../transfer/transfer'
import { PrivacyController } from '../privacy/privacy'

const STATUS_WRAPPED_METHODS = {
  removeAccount: 'INITIAL',
  handleAccountPickerInitLedger: 'INITIAL',
  handleAccountPickerInitTrezor: 'INITIAL',
  handleAccountPickerInitLattice: 'INITIAL',
  importSmartAccountFromDefaultSeed: 'INITIAL',
  selectAccount: 'INITIAL',
  signAndBroadcastAccountOp: 'INITIAL'
} as const

type CustomStatuses = {
  signAndBroadcastAccountOp: 'INITIAL' | 'SIGNING' | 'BROADCASTING' | 'SUCCESS' | 'ERROR'
}

export class MainController extends EventEmitter {
  #storageAPI: Storage

  storage: StorageController

  fetch: Fetch

  // Holds the initial load promise, so that one can wait until it completes
  #initialLoadPromise: Promise<void>

  callRelayer: Function

  isReady: boolean = false

  featureFlags: FeatureFlagsController

  invite: InviteController

  keystore: KeystoreController

  /**
   * Hardware wallets (usually) need an additional (external signer) controller,
   * that is app-specific (web, mobile) and is used to interact with the device.
   * (example: LedgerController, TrezorController, LatticeController)
   */
  #externalSignerControllers: ExternalSignerControllers = {}

  // Subcontrollers
  networks: NetworksController

  providers: ProvidersController

  accountPicker: AccountPickerController

  portfolio: PortfolioController

  defiPositions: DefiPositionsController

  dapps: DappsController

  phishing: PhishingController

  emailVault?: EmailVaultController

  signMessage: SignMessageController

  swapAndBridge: SwapAndBridgeController

  transactionManager?: TransactionManagerController

  transfer: TransferController

  privacy: PrivacyController

  signAccountOp: SignAccountOpController | null = null

  signAccOpInitError: string | null = null

  activity: ActivityController

  addressBook: AddressBookController

  domains: DomainsController

  accounts: AccountsController

  selectedAccount: SelectedAccountController

  requests: RequestsController

  banner: BannerController

  accountOpsToBeConfirmed: { [key: string]: { [key: string]: AccountOp } } = {}

  // TODO: Temporary solution to expose the fee payer key during Account Op broadcast.
  feePayerKey: Key | null = null

  lastUpdate: Date = new Date()

  isOffline: boolean = false

  statuses: Statuses<keyof typeof STATUS_WRAPPED_METHODS> & CustomStatuses = STATUS_WRAPPED_METHODS

  onPopupOpenStatus: 'LOADING' | 'INITIAL' | 'SUCCESS' = 'INITIAL'

  #windowManager: WindowManager

  #notificationManager: NotificationManager

  #signAccountOpSigningPromise?: Promise<AccountOp | void | null>

  #traceCallTimeoutId: ReturnType<typeof setTimeout> | null = null

  /**
   * Tracks broadcast request IDs to abort stale requests.
   * Prevents rejected hardware wallet signatures from affecting new requests
   * when a user closes an action window and starts a new one.
   */
  #signAndBroadcastCallId: string | null = null

  constructor({
    platform,
    storageAPI,
    fetch,
    relayerUrl,
    velcroUrl,
    featureFlags,
    swapApiKey,
    keystoreSigners,
    externalSignerControllers,
    windowManager,
    notificationManager
  }: {
    platform: Platform
    storageAPI: Storage
    fetch: Fetch
    relayerUrl: string
    velcroUrl: string
    featureFlags: Partial<FeatureFlags>
    swapApiKey: string
    keystoreSigners: Partial<{ [key in Key['type']]: KeystoreSignerType }>
    externalSignerControllers: ExternalSignerControllers
    windowManager: WindowManager
    notificationManager: NotificationManager
  }) {
    super()
    this.#storageAPI = storageAPI
    this.fetch = fetch
    this.#windowManager = windowManager
    this.#notificationManager = notificationManager

    this.storage = new StorageController(this.#storageAPI)
    this.featureFlags = new FeatureFlagsController(featureFlags)
    this.invite = new InviteController({ relayerUrl, fetch, storage: this.storage })
    this.keystore = new KeystoreController(platform, this.storage, keystoreSigners, windowManager)
    this.#externalSignerControllers = externalSignerControllers
    this.networks = new NetworksController({
<<<<<<< HEAD
      defaultNetworksMode: 'testnet',
=======
      defaultNetworksMode: this.featureFlags.isFeatureEnabled('testnetMode')
        ? 'testnet'
        : 'mainnet',
>>>>>>> 86272529
      storage: this.storage,
      fetch,
      relayerUrl,
      onAddOrUpdateNetworks: async (networks: Network[]) => {
        networks.forEach((n) => n.disabled && this.removeNetworkData(n.chainId))
        networks.filter((net) => !net.disabled).forEach((n) => this.providers.setProvider(n))
        await this.reloadSelectedAccount({
          chainIds: networks.map((n) => n.chainId),
          forceUpdate: false
        })
      },
      onRemoveNetwork: (chainId: bigint) => {
        this.providers.removeProvider(chainId)
      }
    })

    this.providers = new ProvidersController(this.networks)
    this.accounts = new AccountsController(
      this.storage,
      this.providers,
      this.networks,
      this.keystore,
      async (accounts) => {
        const defaultSelectedAccount = getDefaultSelectedAccount(accounts)
        if (defaultSelectedAccount) {
          await this.#selectAccount(defaultSelectedAccount.addr)
        }
      },
      this.providers.updateProviderIsWorking.bind(this.providers),
      this.#updateIsOffline.bind(this)
    )
    this.selectedAccount = new SelectedAccountController({
      storage: this.storage,
      accounts: this.accounts,
      keystore: this.keystore
    })
    this.banner = new BannerController(this.storage)
    this.portfolio = new PortfolioController(
      this.storage,
      this.fetch,
      this.providers,
      this.networks,
      this.accounts,
      this.keystore,
      relayerUrl,
      velcroUrl,
      this.banner
    )
    this.defiPositions = new DefiPositionsController({
      fetch: this.fetch,
      storage: this.storage,
      selectedAccount: this.selectedAccount,
      keystore: this.keystore,
      accounts: this.accounts,
      networks: this.networks,
      providers: this.providers
    })
    if (this.featureFlags.isFeatureEnabled('withEmailVaultController')) {
      this.emailVault = new EmailVaultController(
        this.storage,
        this.fetch,
        relayerUrl,
        this.keystore
      )
    }
    this.accountPicker = new AccountPickerController({
      accounts: this.accounts,
      keystore: this.keystore,
      networks: this.networks,
      providers: this.providers,
      externalSignerControllers: this.#externalSignerControllers,
      relayerUrl,
      fetch: this.fetch,
      /**
       * callback that gets triggered as a finalization step of adding new
       * accounts via the AccountPickerController.
       *
       * VIEW-ONLY ACCOUNTS: In case of changes in this method, make sure these
       * changes are reflected for view-only accounts as well. Because the
       * view-only accounts import flow bypasses the AccountPicker, this method
       * won't click for them. Their on add success flow continues in the
       * MAIN_CONTROLLER_ADD_VIEW_ONLY_ACCOUNTS action case.
       */
      onAddAccountsSuccessCallback: this.#onAccountPickerSuccess.bind(this)
    })
    this.addressBook = new AddressBookController(this.storage, this.accounts, this.selectedAccount)
    this.signMessage = new SignMessageController(
      this.keystore,
      this.providers,
      this.networks,
      this.accounts,
      this.#externalSignerControllers,
      this.invite
    )
    this.phishing = new PhishingController({
      fetch: this.fetch,
      storage: this.storage,
      windowManager: this.#windowManager
    })
    // const socketAPI = new SocketAPI({ apiKey: swapApiKey, fetch: this.fetch })
    const lifiAPI = new LiFiAPI({ apiKey: swapApiKey, fetch: this.fetch })
    this.dapps = new DappsController(this.storage)

    this.selectedAccount.initControllers({
      portfolio: this.portfolio,
      defiPositions: this.defiPositions,
      networks: this.networks,
      providers: this.providers
    })

    this.callRelayer = relayerCall.bind({ url: relayerUrl, fetch: this.fetch })
    this.activity = new ActivityController(
      this.storage,
      this.fetch,
      this.callRelayer,
      this.accounts,
      this.selectedAccount,
      this.providers,
      this.networks,
      this.portfolio,
      async (network: Network) => {
        await this.setContractsDeployedToTrueIfDeployed(network)
      }
    )

    this.swapAndBridge = new SwapAndBridgeController({
      accounts: this.accounts,
      keystore: this.keystore,
      portfolio: this.portfolio,
      externalSignerControllers: this.#externalSignerControllers,
      providers: this.providers,
      selectedAccount: this.selectedAccount,
      networks: this.networks,
      activity: this.activity,
      invite: this.invite,
      // TODO: This doesn't work, because the invite controller is not yet loaded at this stage
      // serviceProviderAPI: this.invite.isOG ? lifiAPI : socketAPI,
      serviceProviderAPI: lifiAPI,
      storage: this.storage,
      relayerUrl,
      portfolioUpdate: () => {
        this.updateSelectedAccountPortfolio({ forceUpdate: true })
      },
      isMainSignAccountOpThrowingAnEstimationError: (
        fromChainId: number | null,
        toChainId: number | null
      ) => {
        return (
          this.signAccountOp &&
          fromChainId &&
          toChainId &&
          this.signAccountOp.estimation.status === EstimationStatus.Error &&
          this.signAccountOp.accountOp.chainId === BigInt(fromChainId) &&
          fromChainId === toChainId
        )
      },
      getUserRequests: () => this.requests.userRequests || [],
      getVisibleActionsQueue: () => this.requests.actions.visibleActionsQueue || []
    })
    this.transfer = new TransferController(
      this.storage,
      humanizerInfo as HumanizerMeta,
      this.selectedAccount,
      this.networks,
      this.addressBook,
      this.accounts,
      this.keystore,
      this.portfolio,
      this.activity,
      this.#externalSignerControllers,
      this.providers,
      relayerUrl
    )
    this.domains = new DomainsController(
      this.providers.providers,
      this.networks.defaultNetworksMode
    )

    if (this.featureFlags.isFeatureEnabled('withTransactionManagerController')) {
      // TODO: [WIP] - The manager should be initialized with transfer and swap and bridge controller dependencies.
      this.transactionManager = new TransactionManagerController({
        accounts: this.accounts,
        keystore: this.keystore,
        portfolio: this.portfolio,
        externalSignerControllers: this.#externalSignerControllers,
        providers: this.providers,
        selectedAccount: this.selectedAccount,
        networks: this.networks,
        activity: this.activity,
        invite: this.invite,
        serviceProviderAPI: lifiAPI,
        storage: this.storage,
        portfolioUpdate: () => {
          this.updateSelectedAccountPortfolio({ forceUpdate: true })
        }
      })
    }

    this.requests = new RequestsController({
      relayerUrl,
      accounts: this.accounts,
      networks: this.networks,
      providers: this.providers,
      selectedAccount: this.selectedAccount,
      keystore: this.keystore,
      dapps: this.dapps,
      transfer: this.transfer,
      swapAndBridge: this.swapAndBridge,
      windowManager: this.#windowManager,
      notificationManager: this.#notificationManager,
      transactionManager: this.transactionManager,
      getSignAccountOp: () => this.signAccountOp,
      updateSignAccountOp: (props) => {
        if (!this.signAccountOp) return
        this.signAccountOp.update(props)
      },
      destroySignAccountOp: this.destroySignAccOp.bind(this),
      updateSelectedAccountPortfolio: async (networks) => {
        await this.updateSelectedAccountPortfolio({ forceUpdate: true, networks })
      },
      addTokensToBeLearned: this.portfolio.addTokensToBeLearned.bind(this.portfolio),
      guardHWSigning: this.#guardHWSigning.bind(this)
    })

    this.#initialLoadPromise = this.#load()
    paymasterFactory.init(relayerUrl, fetch, (e: ErrorRef) => {
      if (!this.signAccountOp) return
      this.emitError(e)
    })

    this.keystore.onUpdate(() => {
      if (this.keystore.statuses.unlockWithSecret === 'SUCCESS') {
        this.storage.associateAccountKeysWithLegacySavedSeedMigration(
          new AccountPickerController({
            accounts: this.accounts,
            keystore: this.keystore,
            networks: this.networks,
            providers: this.providers,
            externalSignerControllers: this.#externalSignerControllers,
            relayerUrl,
            fetch: this.fetch,
            onAddAccountsSuccessCallback: async () => {}
          }),
          this.keystore,
          async () => {
            await this.keystore.updateKeystoreKeys()
          }
        )
      }
    })

    this.privacy = new PrivacyController(this.keystore)
  }

  /**
   * - Updates the selected account's account state, portfolio and defi positions
   * - Calls batchReverseLookup for all accounts
   *
   * It's not a problem to call it many times consecutively as all methods have internal
   * caching mechanisms to prevent unnecessary calls.
   */
  async onPopupOpen() {
    const selectedAccountAddr = this.selectedAccount.account?.addr

    this.onPopupOpenStatus = 'LOADING'
    await this.forceEmitUpdate()

    if (selectedAccountAddr) {
      const FIVE_MINUTES = 1000 * 60 * 5
      this.domains.batchReverseLookup(this.accounts.accounts.map((a) => a.addr))
      if (!this.activity.broadcastedButNotConfirmed.length) {
        this.selectedAccount.resetSelectedAccountPortfolio({ maxDataAgeMs: FIVE_MINUTES })
        this.updateSelectedAccountPortfolio({ maxDataAgeMs: FIVE_MINUTES })
        this.defiPositions.updatePositions({ maxDataAgeMs: FIVE_MINUTES })
      }

      if (!this.accounts.areAccountStatesLoading) {
        this.accounts.updateAccountState(selectedAccountAddr)
      }
    }

    this.onPopupOpenStatus = 'SUCCESS'
    await this.forceEmitUpdate()

    this.onPopupOpenStatus = 'INITIAL'
    await this.forceEmitUpdate()
  }

  async #load(): Promise<void> {
    this.isReady = false
    // #load is called in the constructor which is synchronous
    // we await (1 ms/next tick) for the constructor to extend the EventEmitter class
    // and then we call it's methods
    await wait(1)
    this.emitUpdate()
    await this.networks.initialLoadPromise
    await this.providers.initialLoadPromise
    await this.accounts.initialLoadPromise
    await this.selectedAccount.initialLoadPromise

    this.defiPositions.updatePositions()
    this.updateSelectedAccountPortfolio()
    this.domains.batchReverseLookup(this.accounts.accounts.map((a) => a.addr))

    this.isReady = true
    this.emitUpdate()
  }

  lock() {
    this.keystore.lock()
    this.emailVault?.cleanMagicAndSessionKeys()
    this.selectedAccount.setDashboardNetworkFilter(null)
  }

  async selectAccount(toAccountAddr: string) {
    await this.withStatus('selectAccount', async () => this.#selectAccount(toAccountAddr), true)
  }

  async #selectAccount(toAccountAddr: string | null) {
    await this.#initialLoadPromise
    if (!toAccountAddr) {
      await this.selectedAccount.setAccount(null)

      this.emitUpdate()
      return
    }

    const accountToSelect = this.accounts.accounts.find((acc) => acc.addr === toAccountAddr)
    if (!accountToSelect) {
      console.error(`Account with address ${toAccountAddr} does not exist`)
      return
    }

    this.isOffline = false
    // call closeActionWindow while still on the currently selected account to allow proper
    // state cleanup of the controllers like actionsCtrl, signAccountOpCtrl, signMessageCtrl...
    if (this.requests.actions?.currentAction?.type !== 'switchAccount') {
      await this.requests.actions.closeActionWindow()
    }
    const swapAndBridgeSigningAction = this.requests.actions.visibleActionsQueue.find(
      ({ type }) => type === 'swapAndBridge'
    )
    if (swapAndBridgeSigningAction) {
      await this.requests.actions.removeActions([swapAndBridgeSigningAction.id])
    }
    await this.selectedAccount.setAccount(accountToSelect)
    this.swapAndBridge.reset()
    this.transfer.resetForm()
    await this.dapps.broadcastDappSessionEvent('accountsChanged', [toAccountAddr])
    // forceEmitUpdate to update the getters in the FE state of the ctrl
    await this.forceEmitUpdate()
    await this.requests.actions.forceEmitUpdate()
    await this.addressBook.forceEmitUpdate()
    await this.activity.forceEmitUpdate()
    // Don't await these as they are not critical for the account selection
    // and if the user decides to quickly change to another account withStatus
    // will block the UI until these are resolved.
    this.reloadSelectedAccount({ forceUpdate: false })
    this.emitUpdate()
  }

  async #onAccountPickerSuccess() {
    // Add accounts first, because some of the next steps have validation
    // if accounts exists.
    if (this.accountPicker.readyToRemoveAccounts) {
      // eslint-disable-next-line no-restricted-syntax
      for (const acc of this.accountPicker.readyToRemoveAccounts) {
        await this.#removeAccount(acc.addr)
      }
    }

    await this.accounts.addAccounts(this.accountPicker.readyToAddAccounts)

    if (this.keystore.isKeyIteratorInitializedWithTempSeed(this.accountPicker.keyIterator)) {
      await this.keystore.persistTempSeed()
    }

    const storedSeed = await this.keystore.getKeystoreSeed(this.accountPicker.keyIterator)

    if (storedSeed) {
      this.keystore.updateSeed({
        id: storedSeed.id,
        hdPathTemplate: this.accountPicker.hdPathTemplate
      })

      this.accountPicker.readyToAddKeys.internal = this.accountPicker.readyToAddKeys.internal.map(
        (key) => ({ ...key, meta: { ...key.meta, fromSeedId: storedSeed.id } })
      )
    }
    // Then add keys, because some of the next steps could have validation
    // if keys exists. Should be separate (not combined in Promise.all,
    // since firing multiple keystore actions is not possible
    // (the #wrapKeystoreAction listens for the first one to finish and
    // skips the parallel one, if one is requested).
    await this.keystore.addKeys(this.accountPicker.readyToAddKeys.internal)
    await this.keystore.addKeysExternallyStored(this.accountPicker.readyToAddKeys.external)
  }

  initSignAccOp(actionId: AccountOpAction['id']): null | void {
    const accountOp = getAccountOpFromAction(actionId, this.requests.actions.actionsQueue)
    if (!accountOp) {
      this.signAccOpInitError =
        'We cannot initiate the signing process because no transaction has been found for the specified account and network.'
      return null
    }

    const network = this.networks.networks.find((n) => n.chainId === accountOp.chainId)

    if (
      !this.selectedAccount.account ||
      this.selectedAccount.account.addr !== accountOp.accountAddr
    ) {
      this.signAccOpInitError =
        'Attempting to initialize an accountOp for an account other than the currently selected one.'
      return null
    }

    if (!network) {
      this.signAccOpInitError =
        'We cannot initiate the signing process as we are unable to locate the specified network.'
      return null
    }

    // on init, set the accountOp nonce to the latest one we know
    // it could happen that the user inits a userRequest with an old
    // accountState and therefore caching the old nonce in the accountOp.
    // we make sure the latest nonce is set when initing signAccountOp
    const state =
      this.accounts.accountStates?.[accountOp.accountAddr]?.[accountOp.chainId.toString()]
    if (state) accountOp.nonce = state.nonce

    this.signAccOpInitError = null

    // if there's no signAccountOp OR
    // there is but there's a new actionId requested, rebuild it
    if (!this.signAccountOp || this.signAccountOp.fromActionId !== actionId) {
      this.destroySignAccOp()
      this.signAccountOp = new SignAccountOpController(
        this.accounts,
        this.networks,
        this.keystore,
        this.portfolio,
        this.activity,
        this.#externalSignerControllers,
        this.selectedAccount.account,
        network,
        this.providers.providers[network.chainId.toString()],
        actionId,
        accountOp,
        () => {
          return this.isSignRequestStillActive
        },
        true,
        (ctrl: SignAccountOpController) => {
          this.traceCall(ctrl)
        }
      )
    }

    this.forceEmitUpdate()
  }

  async handleSignAndBroadcastAccountOp(type: SignAccountOpType) {
    if (this.statuses.signAndBroadcastAccountOp !== 'INITIAL') {
      const message =
        this.statuses.signAndBroadcastAccountOp === 'SIGNING'
          ? 'A transaction is already being signed. Please wait or contact support if the issue persists.'
          : 'A transaction is already being broadcasted. Please wait a few seconds and try again or contact support if the issue persists.'

      this.emitError({
        level: 'major',
        message,
        error: new Error(
          `The signing/broadcasting process is already in progress. (handleSignAndBroadcastAccountOp). Status: ${this.statuses.signAndBroadcastAccountOp}`
        )
      })
      return
    }

    const signAndBroadcastCallId = generateUuid()
    this.#signAndBroadcastCallId = signAndBroadcastCallId

    this.statuses.signAndBroadcastAccountOp = 'SIGNING'
    this.forceEmitUpdate()

    let signAccountOp: SignAccountOpController | null

    if (type === SIGN_ACCOUNT_OP_MAIN) {
      signAccountOp = this.signAccountOp
    } else if (type === SIGN_ACCOUNT_OP_SWAP) {
      signAccountOp = this.swapAndBridge.signAccountOpController
    } else {
      signAccountOp = this.transfer.signAccountOpController
    }

    // It's vital that everything that can throw an error is wrapped in a try/catch block
    // to prevent signAndBroadcastAccountOp from being stuck in the SIGNING state
    try {
      // if the accountOp has a swapTxn, start the route as the user is broadcasting it
      if (signAccountOp?.accountOp.meta?.swapTxn) {
        await this.swapAndBridge.addActiveRoute({
          activeRouteId: signAccountOp?.accountOp.meta?.swapTxn.activeRouteId,
          userTxIndex: signAccountOp?.accountOp.meta?.swapTxn.userTxIndex
        })
      }

      const wasAlreadySigned = signAccountOp?.status?.type === SigningStatus.Done

      if (!wasAlreadySigned) {
        if (!signAccountOp) {
          const message =
            'The signing process was not initialized as expected. Please try again later or contact Ambire support if the issue persists.'

          throw new EmittableError({ level: 'major', message })
        }

        // Reset the promise in the `finally` block to ensure it doesn't remain unresolved if an error is thrown
        this.#signAccountOpSigningPromise = signAccountOp.sign().finally(() => {
          if (this.#signAndBroadcastCallId !== signAndBroadcastCallId) return

          this.#signAccountOpSigningPromise = undefined
        })

        await this.#signAccountOpSigningPromise
      }

      if (this.#signAndBroadcastCallId !== signAndBroadcastCallId) return

      // Error handling on the prev step will notify the user, it's fine to return here
      if (signAccountOp?.status?.type !== SigningStatus.Done) {
        // remove the active route on signing failure
        if (signAccountOp?.accountOp.meta?.swapTxn) {
          this.swapAndBridge.removeActiveRoute(signAccountOp.accountOp.meta.swapTxn.activeRouteId)
        }
        this.statuses.signAndBroadcastAccountOp = 'ERROR'
        await this.forceEmitUpdate()
        this.statuses.signAndBroadcastAccountOp = 'INITIAL'
        this.#signAndBroadcastCallId = null
        await this.forceEmitUpdate()
        return
      }

      await this.#broadcastSignedAccountOp(signAccountOp, type, signAndBroadcastCallId)
    } catch (error: any) {
      if (signAndBroadcastCallId === this.#signAndBroadcastCallId) {
        if ('message' in error && 'level' in error && 'error' in error) {
          this.emitError(error)
        } else {
          const hasSigned = signAccountOp?.status?.type === SigningStatus.Done

          this.emitError({
            level: 'major',
            message:
              error.message ||
              `Unknown error occurred while ${
                !hasSigned ? 'signing the transaction' : 'broadcasting the transaction'
              }`,
            error
          })
        }
        this.statuses.signAndBroadcastAccountOp = 'ERROR'
        await this.forceEmitUpdate()
        this.statuses.signAndBroadcastAccountOp = 'INITIAL'
        await this.forceEmitUpdate()
      }
    } finally {
      if (this.#signAndBroadcastCallId === signAndBroadcastCallId) {
        this.#signAndBroadcastCallId = null
      }
    }
  }

  async resolveDappBroadcast(
    submittedAccountOp: SubmittedAccountOp,
    dappHandlers: {
      promise: {
        session: { name: string; origin: string; icon: string }
        resolve: (data: any) => void
        reject: (data: any) => void
      }
      txnId?: string
    }[]
  ) {
    // No need to fetch the transaction id when there are no dapp handlers
    if (!dappHandlers.length) return

    // this could take a while
    // return the txnId to the dapp once it's confirmed as return a txId
    // that could be front ran would cause bad UX on the dapp side
    const txnId = await this.activity.getConfirmedTxId(submittedAccountOp)
    dappHandlers.forEach((handler) => {
      if (txnId) {
        // If the call has a txnId, resolve the promise with it.
        // This could happen when an EOA account is broadcasting multiple transactions.
        handler.promise.resolve({ hash: handler.txnId || txnId })
      } else {
        handler.promise.reject(
          ethErrors.rpc.transactionRejected({
            message: 'Transaction rejected by the bundler'
          })
        )
      }
    })

    this.emitUpdate()
  }

  #abortHWTransactionSign(signAccountOp: SignAccountOpController) {
    if (!signAccountOp) return

    const isAwaitingHWSignature =
      (signAccountOp.accountOp.signingKeyType !== 'internal' &&
        this.statuses.signAndBroadcastAccountOp === 'SIGNING') ||
      // this.feePayerKey should be set before checking if it's type is internal
      // if it's not, we are not waiting for a hw sig
      (this.feePayerKey &&
        this.feePayerKey.type !== 'internal' &&
        this.statuses.signAndBroadcastAccountOp === 'BROADCASTING')

    // Reset these flags only if we were awaiting a HW signature
    // to broadcast a transaction.
    // If the user is using a hot wallet we can sign the transaction immediately
    // and once its signed there is no way to cancel the broadcast. Once the user
    // On the other hand HWs can be in 'SIGNING' or 'BROADCASTING' state
    // and be able to 'cancel' the broadcast.
    if (isAwaitingHWSignature) {
      this.statuses.signAndBroadcastAccountOp = 'INITIAL'
      this.#signAndBroadcastCallId = null
    }

    const uniqueSigningKeys = [
      ...new Set([signAccountOp.accountOp.signingKeyType, this.feePayerKey?.type])
    ]

    // Call the cleanup method for each unique signing key type
    uniqueSigningKeys.forEach((keyType) => {
      if (!keyType || keyType === 'internal') return

      this.#externalSignerControllers[keyType]?.signingCleanup?.()
    })

    this.#signAccountOpSigningPromise = undefined
  }

  destroySignAccOp() {
    if (!this.signAccountOp) return

    this.#abortHWTransactionSign(this.signAccountOp)
    this.feePayerKey = null
    this.signAccountOp.reset()
    this.signAccountOp = null
    this.signAccOpInitError = null

    // NOTE: no need to update the portfolio here as an update is
    // fired upon removeUserRequest

    this.emitUpdate()
  }

  async traceCall(signAccountOpCtrl: SignAccountOpController) {
    const accountOp = signAccountOpCtrl.accountOp
    if (!accountOp) return

    const network = this.networks.networks.find((n) => n.chainId === accountOp.chainId)
    if (!network) return

    const account = this.accounts.accounts.find((acc) => acc.addr === accountOp.accountAddr)
    if (!account) return

    // `traceCall` should not be invoked too frequently. However, if there is a pending timeout,
    // it should be cleared to prevent the previous interval from changing the status
    // to `SlowPendingResponse` for the newer `traceCall` invocation.
    if (this.#traceCallTimeoutId) clearTimeout(this.#traceCallTimeoutId)

    // Here, we also check the status because, in the case of re-estimation,
    // `traceCallDiscoveryStatus` is already set, and we don’t want to reset it to "InProgress".
    // This prevents the BalanceDecrease banner from flickering.
    if (signAccountOpCtrl.traceCallDiscoveryStatus === TraceCallDiscoveryStatus.NotStarted)
      signAccountOpCtrl.setDiscoveryStatus(TraceCallDiscoveryStatus.InProgress)

    // Flag the discovery logic as `SlowPendingResponse` if the call does not resolve within 2 seconds.
    const timeoutId = setTimeout(() => {
      signAccountOpCtrl.setDiscoveryStatus(TraceCallDiscoveryStatus.SlowPendingResponse)
      signAccountOpCtrl.calculateWarnings()
    }, 2000)

    this.#traceCallTimeoutId = timeoutId

    try {
      const state = this.accounts.accountStates[accountOp.accountAddr][accountOp.chainId.toString()]
      const provider = this.providers.providers[network.chainId.toString()]
      const stateOverride =
        accountOp.calls.length > 1 && isBasicAccount(account, state)
          ? {
              [account.addr]: {
                code: AmbireAccount7702.binRuntime
              }
            }
          : undefined
      const { tokens, nfts } = await debugTraceCall(
        account,
        accountOp,
        provider,
        state,
        !network.rpcNoStateOverride,
        stateOverride
      )
      const learnedNewTokens = this.portfolio.addTokensToBeLearned(tokens, network.chainId)
      const learnedNewNfts = await this.portfolio.learnNfts(nfts, network.chainId)
      const accountOpsForSimulation = getAccountOpsForSimulation(
        account,
        this.requests.actions.visibleActionsQueue,
        this.networks.networks
      )

      // update the portfolio only if new tokens were found through tracing
      const canUpdateSignAccountOp = !signAccountOpCtrl || signAccountOpCtrl.canUpdate()
      if (canUpdateSignAccountOp && (learnedNewTokens || learnedNewNfts)) {
        await this.portfolio.updateSelectedAccount(
          accountOp.accountAddr,
          [network],
          accountOpsForSimulation
            ? {
                accountOps: accountOpsForSimulation,
                states: await this.accounts.getOrFetchAccountStates(account.addr)
              }
            : undefined,
          { forceUpdate: true }
        )
      }

      signAccountOpCtrl.setDiscoveryStatus(TraceCallDiscoveryStatus.Done)
    } catch (e: any) {
      signAccountOpCtrl.setDiscoveryStatus(TraceCallDiscoveryStatus.Failed)

      this.emitError({
        level: 'silent',
        message: 'Error in main.traceCall',
        error: new Error(`Debug trace call error on ${network.name}: ${e.message}`)
      })
    }

    signAccountOpCtrl?.calculateWarnings()
    this.#traceCallTimeoutId = null
    clearTimeout(timeoutId)
  }

  async handleSignMessage() {
    const accountAddr = this.signMessage.messageToSign?.accountAddr
    const chainId = this.signMessage.messageToSign?.chainId

    // Could (rarely) happen if not even a single account state is fetched yet
    const shouldForceUpdateAndWaitForAccountState =
      accountAddr && chainId && !this.accounts.accountStates?.[accountAddr]?.[chainId.toString()]
    if (shouldForceUpdateAndWaitForAccountState)
      await this.accounts.updateAccountState(accountAddr, 'latest', [chainId])

    const isAccountStateStillMissing =
      !accountAddr || !chainId || !this.accounts.accountStates?.[accountAddr]?.[chainId.toString()]
    if (isAccountStateStillMissing) {
      const message =
        'Unable to sign the message. During the preparation step, required account data failed to get received. Please try again later or contact Ambire support.'
      const error = new Error(
        `The account state of ${accountAddr} is missing for the network with id ${chainId}.`
      )
      return this.emitError({ level: 'major', message, error })
    }

    await this.signMessage.sign()

    const signedMessage = this.signMessage.signedMessage
    // Error handling on the prev step will notify the user, it's fine to return here
    if (!signedMessage) return

    await this.activity.addSignedMessage(signedMessage, signedMessage.accountAddr)

    await this.requests.resolveUserRequest(
      { hash: signedMessage.signature },
      signedMessage.fromActionId
    )

    await this.#notificationManager.create({
      title: 'Done!',
      message: 'The Message was successfully signed.'
    })
  }

  async #handleAccountPickerInitLedger(
    LedgerKeyIterator: any // TODO: KeyIterator type mismatch
  ) {
    try {
      const ledgerCtrl = this.#externalSignerControllers.ledger
      if (!ledgerCtrl) {
        const message =
          'Could not initialize connection with your Ledger device. Please try again later or contact Ambire support.'
        throw new EmittableError({ message, level: 'major', error: new Error(message) })
      }

      // Once a session with the Ledger device gets initiated, the user might
      // use the device with another app. In this scenario, when coming back to
      // Ambire (the second time a connection gets requested onwards),
      // the Ledger device throws with "invalid channel" error.
      // To overcome this, always make sure to clean up before starting
      // a new session when retrieving keys, in case there already is one.
      if (ledgerCtrl.walletSDK) await ledgerCtrl.cleanUp()

      const hdPathTemplate = BIP44_LEDGER_DERIVATION_TEMPLATE
      const pathToUnlock = getHdPathFromTemplate(hdPathTemplate, 0)
      await ledgerCtrl.unlock(pathToUnlock)

      if (!ledgerCtrl.walletSDK) {
        const message = 'Could not establish connection with the Ledger device'
        throw new EmittableError({ message, level: 'major', error: new Error(message) })
      }

      const keyIterator = new LedgerKeyIterator({ controller: ledgerCtrl })
      this.accountPicker.setInitParams({
        keyIterator,
        hdPathTemplate,
        pageSize: 5,
        shouldAddNextAccountAutomatically: false
      })
    } catch (error: any) {
      const message = error?.message || 'Could not unlock the Ledger device. Please try again.'
      throw new EmittableError({ message, level: 'major', error })
    }
  }

  async handleAccountPickerInitLedger(
    LedgerKeyIterator: any /* TODO: KeyIterator type mismatch */
  ) {
    await this.withStatus('handleAccountPickerInitLedger', async () =>
      this.#handleAccountPickerInitLedger(LedgerKeyIterator)
    )
  }

  async #handleAccountPickerInitTrezor(
    TrezorKeyIterator: any /* TODO: KeyIterator type mismatch */
  ) {
    try {
      const trezorCtrl = this.#externalSignerControllers.trezor

      if (!trezorCtrl) {
        const message =
          'Could not initialize connection with your Trezor device. Please try again later or contact Ambire support.'
        throw new EmittableError({ message, level: 'major', error: new Error(message) })
      }

      const hdPathTemplate = BIP44_STANDARD_DERIVATION_TEMPLATE
      const { walletSDK } = trezorCtrl
      await this.accountPicker.setInitParams({
        keyIterator: new TrezorKeyIterator({ walletSDK }),
        hdPathTemplate,
        pageSize: 5,
        shouldAddNextAccountAutomatically: false
      })
    } catch (error: any) {
      const message = error?.message || 'Could not unlock the Trezor device. Please try again.'
      throw new EmittableError({ message, level: 'major', error })
    }
  }

  async handleAccountPickerInitTrezor(
    TrezorKeyIterator: any /* TODO: KeyIterator type mismatch */
  ) {
    await this.withStatus('handleAccountPickerInitTrezor', async () =>
      this.#handleAccountPickerInitTrezor(TrezorKeyIterator)
    )
  }

  async #handleAccountPickerInitLattice(
    LatticeKeyIterator: any /* TODO: KeyIterator type mismatch */
  ) {
    try {
      const latticeCtrl = this.#externalSignerControllers.lattice
      if (!latticeCtrl) {
        const message =
          'Could not initialize connection with your Lattice1 device. Please try again later or contact Ambire support.'
        throw new EmittableError({ message, level: 'major', error: new Error(message) })
      }

      const hdPathTemplate = BIP44_STANDARD_DERIVATION_TEMPLATE

      await this.accountPicker.setInitParams({
        keyIterator: new LatticeKeyIterator({ controller: latticeCtrl }),
        hdPathTemplate,
        pageSize: 5,
        shouldAddNextAccountAutomatically: false
      })
    } catch (error: any) {
      const message = error?.message || 'Could not unlock the Lattice1 device. Please try again.'
      throw new EmittableError({ message, level: 'major', error })
    }
  }

  async handleAccountPickerInitLattice(
    LatticeKeyIterator: any /* TODO: KeyIterator type mismatch */
  ) {
    await this.withStatus('handleAccountPickerInitLattice', async () =>
      this.#handleAccountPickerInitLattice(LatticeKeyIterator)
    )
  }

  async updateAccountsOpsStatuses(): Promise<{ newestOpTimestamp: number }> {
    await this.#initialLoadPromise

    const { shouldEmitUpdate, shouldUpdatePortfolio, updatedAccountsOps, newestOpTimestamp } =
      await this.activity.updateAccountsOpsStatuses()

    if (shouldEmitUpdate) {
      this.emitUpdate()

      if (shouldUpdatePortfolio) {
        this.updateSelectedAccountPortfolio({ forceUpdate: true })
      }
    }

    updatedAccountsOps.forEach((op) => {
      this.swapAndBridge.handleUpdateActiveRouteOnSubmittedAccountOpStatusUpdate(op)
    })

    return { newestOpTimestamp }
  }

  // call this function after a call to the singleton has been made
  // it will check if the factory has been deployed and update the network settings if it has been
  async setContractsDeployedToTrueIfDeployed(network: Network) {
    await this.#initialLoadPromise
    if (network.areContractsDeployed) return

    const provider = this.providers.providers[network.chainId.toString()]
    if (!provider) return

    const factoryCode = await provider.getCode(AMBIRE_ACCOUNT_FACTORY)
    if (factoryCode === '0x') return
    await this.networks.updateNetwork({ areContractsDeployed: true }, network.chainId)
  }

  #removeAccountKeyData(address: Account['addr']) {
    // Compute account keys that are only associated with this account
    const accountAssociatedKeys =
      this.accounts.accounts.find((acc) => acc.addr === address)?.associatedKeys || []
    const keysInKeystore = this.keystore.keys
    const importedAccountKeys = keysInKeystore.filter((key) =>
      accountAssociatedKeys.includes(key.addr)
    )
    const solelyAccountKeys = importedAccountKeys.filter((key) => {
      const isKeyAssociatedWithOtherAccounts = this.accounts.accounts.some(
        (acc) => acc.addr !== address && acc.associatedKeys.includes(key.addr)
      )

      return !isKeyAssociatedWithOtherAccounts
    })

    // Remove account keys from the keystore
    solelyAccountKeys.forEach((key) => {
      this.keystore.removeKey(key.addr, key.type).catch((e) => {
        throw new EmittableError({
          level: 'major',
          message: 'Failed to remove account key',
          error: e
        })
      })
    })
  }

  async #removeAccount(address: Account['addr']) {
    try {
      this.#removeAccountKeyData(address)
      // Remove account data from sub-controllers
      this.accounts.removeAccountData(address)
      this.portfolio.removeAccountData(address)
      await this.activity.removeAccountData(address)
      this.requests.actions.removeAccountData(address)
      this.signMessage.removeAccountData(address)
      this.defiPositions.removeAccountData(address)

      if (this.selectedAccount.account?.addr === address) {
        await this.#selectAccount(this.accounts.accounts[0]?.addr)
      }

      if (this.signAccountOp?.account.addr === address) {
        this.destroySignAccOp()
      }

      this.emitUpdate()
    } catch (e: any) {
      throw new EmittableError({
        level: 'major',
        message: 'Failed to remove account',
        error: e || new Error('Failed to remove account')
      })
    }
  }

  async removeAccount(address: Account['addr']) {
    await this.withStatus('removeAccount', async () => this.#removeAccount(address))
  }

  async reloadSelectedAccount(options?: { forceUpdate?: boolean; chainIds?: bigint[] }) {
    const { forceUpdate = true, chainIds } = options || {}
    const networksToUpdate = chainIds
      ? this.networks.networks.filter((n) => chainIds.includes(n.chainId))
      : undefined
    if (!this.selectedAccount.account) return

    this.selectedAccount.resetSelectedAccountPortfolio()
    await Promise.all([
      // When we trigger `reloadSelectedAccount` (for instance, from Dashboard -> Refresh balance icon),
      // it's very likely that the account state is already in the process of being updated.
      // If we try to run the same action, `withStatus` validation will throw an error.
      // So, we perform this safety check to prevent the error.
      // However, even if we don't trigger an update here, it's not a big problem,
      // as the account state will be updated anyway, and its update will be very recent.
      !this.accounts.areAccountStatesLoading && this.selectedAccount.account?.addr
        ? this.accounts.updateAccountState(this.selectedAccount.account.addr, 'pending', chainIds)
        : Promise.resolve(),
      // `updateSelectedAccountPortfolio` doesn't rely on `withStatus` validation internally,
      // as the PortfolioController already exposes flags that are highly sufficient for the UX.
      // Additionally, if we trigger the portfolio update twice (i.e., running a long-living interval + force update from the Dashboard),
      // there won't be any error thrown, as all portfolio updates are queued and they don't use the `withStatus` helper.
      this.updateSelectedAccountPortfolio({ networks: networksToUpdate, forceUpdate }),
      this.defiPositions.updatePositions({ chainIds, forceUpdate })
    ])
  }

  #updateIsOffline() {
    const oldIsOffline = this.isOffline
    const accountAddr = this.selectedAccount.account?.addr

    if (!accountAddr) return

    // We have to make calculations based on the state of the portfolio
    // and not the selected account portfolio the flag isOffline
    // and the errors of the selected account portfolio should
    // come in the same tick. Otherwise the UI may flash the wrong error.
    const latestState = this.portfolio.getLatestPortfolioState(accountAddr)
    const latestStateKeys = Object.keys(latestState)
    const isAllLoaded = latestStateKeys.every((chainId) => {
      return isNetworkReady(latestState[chainId]) && !latestState[chainId]?.isLoading
    })

    // Set isOffline back to false if the portfolio is loading.
    // This is done to prevent the UI from flashing the offline error
    if (!latestStateKeys.length || !isAllLoaded) {
      // Skip unnecessary updates
      if (!this.isOffline) return

      this.isOffline = false
      this.emitUpdate()
      return
    }

    const allPortfolioNetworksHaveErrors = latestStateKeys.every((chainId) => {
      const state = latestState[chainId]

      return !!state?.criticalError
    })

    const allNetworkRpcsAreDown = Object.keys(this.providers.providers).every((chainId) => {
      const provider = this.providers.providers[chainId]
      const isWorking = provider.isWorking

      return typeof isWorking === 'boolean' && !isWorking
    })

    // Update isOffline if either all portfolio networks have errors or we've failed to fetch
    // the account state for every account. This is because either update may fail first.
    this.isOffline = !!allNetworkRpcsAreDown || !!allPortfolioNetworksHaveErrors

    if (oldIsOffline !== this.isOffline) {
      this.emitUpdate()
    }
  }

  // TODO: Refactor this to accept an optional object with options
  async updateSelectedAccountPortfolio(opts?: {
    forceUpdate?: boolean
    networks?: Network[]
    maxDataAgeMs?: number
  }) {
    const { networks, maxDataAgeMs, forceUpdate } = opts || {}

    await this.#initialLoadPromise
    if (!this.selectedAccount.account) return
    const canUpdateSignAccountOp = !this.signAccountOp || this.signAccountOp.canUpdate()
    if (!canUpdateSignAccountOp) return

    const accountOpsToBeSimulatedByNetwork = getAccountOpsForSimulation(
      this.selectedAccount.account,
      this.requests.actions.visibleActionsQueue,
      this.networks.networks
    )

    await this.portfolio.updateSelectedAccount(
      this.selectedAccount.account.addr,
      networks,
      accountOpsToBeSimulatedByNetwork
        ? {
            accountOps: accountOpsToBeSimulatedByNetwork,
            states: await this.accounts.getOrFetchAccountStates(this.selectedAccount.account.addr)
          }
        : undefined,
      { forceUpdate, maxDataAgeMs }
    )
    this.#updateIsOffline()
  }

  async rejectSignAccountOpCall(callId: string) {
    if (!this.signAccountOp) return

    const { calls, chainId, accountAddr } = this.signAccountOp.accountOp

    const requestId = calls.find((c) => c.id === callId)?.fromUserRequestId
    if (requestId) {
      const userRequestIndex = this.requests.userRequests.findIndex((r) => r.id === requestId)
      const userRequest = this.requests.userRequests[userRequestIndex] as SignUserRequest
      if (userRequest.action.kind === 'calls') {
        ;(userRequest.action as Calls).calls = (userRequest.action as Calls).calls.filter(
          (c) => c.id !== callId
        )

        if (userRequest.action.calls.length === 0) {
          // the reject will remove the userRequest which will rebuild the action and update the signAccountOp
          await this.requests.rejectUserRequests('User rejected the transaction request.', [
            userRequest.id
          ])
        } else {
          const accountOpAction = makeAccountOpAction({
            account: this.accounts.accounts.find((a) => a.addr === accountAddr)!,
            chainId,
            nonce: this.accounts.accountStates[accountAddr][chainId.toString()].nonce,
            userRequests: this.requests.userRequests,
            actionsQueue: this.requests.actions.actionsQueue
          })

          await this.requests.actions.addOrUpdateActions([accountOpAction], {
            skipFocus: true
          })
          this.signAccountOp?.update({ calls: accountOpAction.accountOp.calls })
        }
      }
    } else {
      this.emitError({
        message: 'Reject call: the call was not found or was not linked to a user request',
        level: 'major',
        error: new Error(
          `Error: rejectAccountOpCall: userRequest for call with id ${callId} was not found`
        )
      })
    }
  }

  async removeActiveRoute(activeRouteId: SwapAndBridgeActiveRoute['activeRouteId']) {
    const userRequest = this.requests.userRequests.find((r) =>
      [activeRouteId, `${activeRouteId}-approval`, `${activeRouteId}-revoke-approval`].includes(
        r.id as string
      )
    )

    if (userRequest) {
      await this.requests.rejectUserRequests('User rejected the transaction request.', [
        userRequest.id
      ])
    } else {
      this.swapAndBridge.removeActiveRoute(activeRouteId)
    }
  }

  async addNetwork(network: AddNetworkRequestParams) {
    await this.networks.addNetwork(network)

    await this.updateSelectedAccountPortfolio()
  }

  removeNetworkData(chainId: bigint) {
    this.portfolio.removeNetworkData(chainId)
    this.accountPicker.removeNetworkData(chainId)
    // Don't remove user activity for now because removing networks
    // is no longer possible in the UI. Users can only disable networks
    // and it doesn't make sense to delete their activity
    // this.activity.removeNetworkData(chainId)

    // Don't remove the defi positions state data because we keep track of the defi positions
    // on the disabled networks so we can suggest enabling them from a dashboard banner
    // this.defiPositions.removeNetworkData(chainId)
  }

  async resolveAccountOpAction(
    submittedAccountOp: SubmittedAccountOp,
    actionId: AccountOpAction['id'],
    isBasicAccountBroadcastingMultiple: boolean
  ) {
    const accountOpAction = this.requests.actions.actionsQueue.find((a) => a.id === actionId)
    if (!accountOpAction) return

    const { accountOp } = accountOpAction as AccountOpAction
    const network = this.networks.networks.find((n) => n.chainId === accountOp.chainId)

    if (!network) return

    const calls: Call[] = submittedAccountOp.calls
    const meta: SignUserRequest['meta'] = {
      isSignAction: true,
      accountAddr: accountOp.accountAddr,
      chainId: network.chainId,
      txnId: null,
      userOpHash: null
    }

    if (submittedAccountOp) {
      // can be undefined, check submittedAccountOp.ts
      meta.txnId = submittedAccountOp.txnId
      meta.identifiedBy = submittedAccountOp.identifiedBy
      meta.submittedAccountOp = submittedAccountOp
    }

    if (!isBasicAccountBroadcastingMultiple) {
      const benzinUserRequest: SignUserRequest = {
        id: new Date().getTime(),
        action: { kind: 'benzin' },
        session: new Session(),
        meta
      }
      await this.requests.addUserRequests([benzinUserRequest], {
        actionPosition: 'first',
        skipFocus: true
      })
    }

    await this.requests.actions.removeActions([actionId])

    const userRequestsToRemove: UserRequest['id'][] = []
    const dappHandlers: any[] = []

    // handle wallet_sendCalls before activity.getConfirmedTxId as 1) it's faster
    // 2) the identifier is different
    calls.forEach((call) => {
      const walletSendCallsUserReq = this.requests.userRequests.find(
        (r) => r.id === call.fromUserRequestId && r.meta.isWalletSendCalls
      )
      const uReq = this.requests.userRequests.find((r) => r.id === call.fromUserRequestId)

      if (walletSendCallsUserReq) {
        walletSendCallsUserReq.dappPromise?.resolve({
          hash: getDappIdentifier(submittedAccountOp)
        })

        userRequestsToRemove.push(walletSendCallsUserReq.id)
      }

      if (uReq) {
        if (uReq.dappPromise) {
          dappHandlers.push({
            promise: uReq.dappPromise,
            txnId: call.txnId
          })
        }

        userRequestsToRemove.push(uReq.id)
      }
    })

    await this.requests.removeUserRequests(userRequestsToRemove, {
      shouldRemoveSwapAndBridgeRoute: false,
      // Since `resolveAccountOpAction` is invoked only when we broadcast a transaction,
      // we don't want to update the account portfolio immediately, as we would lose the simulation.
      // The simulation is required to calculate the pending badges (see: calculatePendingAmounts()).
      // Once the transaction is confirmed, delayed, or the user manually refreshes the portfolio,
      // the account will be updated automatically.
      shouldUpdateAccount: false
    })

    await this.resolveDappBroadcast(submittedAccountOp, dappHandlers)

    this.emitUpdate()
  }

  async rejectAccountOpAction(
    err: string,
    actionId: AccountOpAction['id'],
    shouldOpenNextAction: boolean
  ) {
    const accountOpAction = this.requests.actions.actionsQueue.find((a) => a.id === actionId)
    if (!accountOpAction) return

    const { accountOp, id } = accountOpAction as AccountOpAction

    if (this.signAccountOp && this.signAccountOp.fromActionId === id) {
      this.destroySignAccOp()
    }
    await this.requests.actions.removeActions([actionId], shouldOpenNextAction)

    const requestIdsToRemove = accountOp.calls
      .filter((call) => !!call.fromUserRequestId)
      .map((call) => call.fromUserRequestId)

    await this.requests.rejectUserRequests(err, requestIdsToRemove as string[], {
      shouldOpenNextRequest: shouldOpenNextAction
    })

    this.emitUpdate()
  }

  onOneClickSwapClose() {
    const signAccountOp = this.swapAndBridge.signAccountOpController

    // Always unload the screen when the action window is closed
    this.swapAndBridge.unloadScreen('action-window', true)

    if (!signAccountOp) return

    // Remove the active route if it exists
    if (signAccountOp.accountOp.meta?.swapTxn) {
      this.swapAndBridge.removeActiveRoute(signAccountOp.accountOp.meta.swapTxn.activeRouteId)
    }

    this.#abortHWTransactionSign(signAccountOp)

    const network = this.networks.networks.find(
      (n) => n.chainId === signAccountOp.accountOp.chainId
    )

    this.updateSelectedAccountPortfolio({
      forceUpdate: true,
      networks: network ? [network] : undefined
    })
    this.emitUpdate()
  }

  onOneClickTransferClose() {
    const signAccountOp = this.transfer.signAccountOpController

    // Always unload the screen when the action window is closed
    this.transfer.unloadScreen(true)

    if (!signAccountOp) return

    this.#abortHWTransactionSign(signAccountOp)

    const network = this.networks.networks.find(
      (n) => n.chainId === signAccountOp.accountOp.chainId
    )

    this.updateSelectedAccountPortfolio({
      forceUpdate: true,
      networks: network ? [network] : undefined
    })
    this.emitUpdate()
  }

  /**
   * There are 4 ways to broadcast an AccountOp:
   *   1. For EOAs, there is only one way to do that. After
   *   signing the transaction, the serialized signed transaction object gets
   *   send to the network.
   *   2. For smart accounts, when EOA pays the fee. Two signatures are needed
   *   for this. The first one is the signature of the AccountOp itself. The
   *   second one is the signature of the transaction that will be executed
   *   by the smart account.
   *   3. For smart accounts that broadcast the ERC-4337 way.
   *   4. for smart accounts, when the Relayer does the broadcast.
   *
   */
  async #broadcastSignedAccountOp(
    signAccountOp: SignAccountOpController,
    type: SignAccountOpType,
    callId: string
  ) {
    if (this.statuses.signAndBroadcastAccountOp !== 'SIGNING') {
      this.throwBroadcastAccountOp({
        signAccountOp,
        message: 'Pending broadcast. Please try again in a bit.'
      })
      return
    }
    const accountOp = signAccountOp.accountOp
    const estimation = signAccountOp.estimation.estimation
    const actionId = signAccountOp.fromActionId
    const bundlerSwitcher = signAccountOp.bundlerSwitcher
    const contactSupportPrompt = 'Please try again or contact support if the problem persists.'

    if (
      !accountOp ||
      !estimation ||
      !actionId ||
      !accountOp.signingKeyAddr ||
      !accountOp.signingKeyType ||
      !accountOp.signature ||
      !bundlerSwitcher ||
      !accountOp.gasFeePayment
    ) {
      const message = `Missing mandatory transaction details. ${contactSupportPrompt}`
      return this.throwBroadcastAccountOp({ signAccountOp, message })
    }

    const provider = this.providers.providers[accountOp.chainId.toString()]
    const account = this.accounts.accounts.find((acc) => acc.addr === accountOp.accountAddr)
    const network = this.networks.networks.find((n) => n.chainId === accountOp.chainId)

    if (!provider) {
      const networkName = network?.name || `network with id ${accountOp.chainId}`
      const message = `Provider for ${networkName} not found. ${contactSupportPrompt}`
      return this.throwBroadcastAccountOp({ signAccountOp, message })
    }

    if (!account) {
      const addr = shortenAddress(accountOp.accountAddr, 13)
      const message = `Account with address ${addr} not found. ${contactSupportPrompt}`
      return this.throwBroadcastAccountOp({ signAccountOp, message })
    }

    if (!network) {
      const message = `Network with id ${accountOp.chainId} not found. ${contactSupportPrompt}`
      return this.throwBroadcastAccountOp({ signAccountOp, message })
    }

    this.statuses.signAndBroadcastAccountOp = 'BROADCASTING'
    await this.forceEmitUpdate()

    const accountState = await this.accounts.getOrFetchAccountOnChainState(
      accountOp.accountAddr,
      accountOp.chainId
    )
    const baseAcc = getBaseAccount(
      account,
      accountState,
      this.keystore.getAccountKeys(account),
      network
    )
    let transactionRes: {
      txnId?: string
      nonce: number
      identifiedBy: AccountOpIdentifiedBy
    } | null = null

    // broadcasting by EOA is quite the same:
    // 1) build a rawTxn 2) sign 3) broadcast
    // we have one handle, just a diff rawTxn for each case
    const rawTxnBroadcast = [
      BROADCAST_OPTIONS.bySelf,
      BROADCAST_OPTIONS.bySelf7702,
      BROADCAST_OPTIONS.byOtherEOA,
      BROADCAST_OPTIONS.delegation
    ]

    if (rawTxnBroadcast.includes(accountOp.gasFeePayment.broadcastOption)) {
      const multipleTxnsBroadcastRes = []
      const senderAddr = BROADCAST_OPTIONS.byOtherEOA
        ? accountOp.gasFeePayment.paidBy
        : accountOp.accountAddr
      const nonce = await provider.getTransactionCount(senderAddr).catch((e) => e)

      // @precaution
      if (nonce instanceof Error) {
        return this.throwBroadcastAccountOp({
          signAccountOp,
          message: 'RPC error. Please try again',
          accountState
        })
      }

      try {
        const feePayerKey = this.keystore.getFeePayerKey(accountOp)
        if (feePayerKey instanceof Error) {
          return this.throwBroadcastAccountOp({
            signAccountOp,
            message: feePayerKey.message,
            accountState
          })
        }
        this.feePayerKey = feePayerKey
        this.emitUpdate()

        const signer = await this.keystore.getSigner(feePayerKey.addr, feePayerKey.type)
        if (signer.init) {
          signer.init(this.#externalSignerControllers[feePayerKey.type])
        }

        const txnLength = baseAcc.shouldBroadcastCallsSeparately(accountOp)
          ? accountOp.calls.length
          : 1
        if (txnLength > 1) signAccountOp.update({ signedTransactionsCount: 0 })
        for (let i = 0; i < txnLength; i++) {
          const currentNonce = nonce + i
          const rawTxn = await buildRawTransaction(
            account,
            accountOp,
            accountState,
            provider,
            network,
            currentNonce,
            accountOp.gasFeePayment.broadcastOption,
            accountOp.calls[i]
          )
          const signedTxn =
            accountOp.gasFeePayment.broadcastOption === BROADCAST_OPTIONS.delegation
              ? signer.signTransactionTypeFour(rawTxn, accountOp.meta!.delegation!)
              : await signer.signRawTransaction(rawTxn)
          if (callId !== this.#signAndBroadcastCallId) {
            return
          }
          if (accountOp.gasFeePayment.broadcastOption === BROADCAST_OPTIONS.delegation) {
            multipleTxnsBroadcastRes.push({
              hash: await provider.send('eth_sendRawTransaction', [signedTxn])
            })
          } else {
            multipleTxnsBroadcastRes.push(await provider.broadcastTransaction(signedTxn))
          }
          if (txnLength > 1) signAccountOp.update({ signedTransactionsCount: i + 1 })

          // send the txn to the relayer if it's an EOA sending for itself
          if (accountOp.gasFeePayment.broadcastOption !== BROADCAST_OPTIONS.byOtherEOA) {
            this.callRelayer(`/v2/eoaSubmitTxn/${accountOp.chainId}`, 'POST', {
              rawTxn: signedTxn
            }).catch((e: any) => {
              // eslint-disable-next-line no-console
              console.log('failed to record EOA txn to relayer', accountOp.chainId)
              // eslint-disable-next-line no-console
              console.log(e)
            })
          }
        }
        if (callId !== this.#signAndBroadcastCallId) return
        transactionRes = {
          nonce,
          identifiedBy: {
            type: txnLength > 1 ? 'MultipleTxns' : 'Transaction',
            identifier: multipleTxnsBroadcastRes.map((res) => res.hash).join('-')
          },
          txnId:
            txnLength === 1
              ? multipleTxnsBroadcastRes.map((res) => res.hash).join('-')
              : multipleTxnsBroadcastRes[multipleTxnsBroadcastRes.length - 1]?.hash // undefined
        }
      } catch (error: any) {
        if (this.#signAndBroadcastCallId !== callId) return
        // eslint-disable-next-line no-console
        console.error('Error broadcasting', error)
        // for multiple txn cases
        // if a batch of 5 txn is sent to Ledger for sign but the user reject
        // #3, #1 and #2 are already broadcast. Reduce the accountOp's call
        // to #1 and #2 and create a submittedAccountOp
        //
        // unless it's the build-in swap - we want to throw an error and
        // allow the user to retry in this case
        if (multipleTxnsBroadcastRes.length && type !== SIGN_ACCOUNT_OP_SWAP) {
          transactionRes = {
            nonce,
            identifiedBy: {
              type: 'MultipleTxns',
              identifier: multipleTxnsBroadcastRes.map((res) => res.hash).join('-')
            }
          }
        } else {
          return this.throwBroadcastAccountOp({ signAccountOp, error, accountState })
        }
      } finally {
        if (this.#signAndBroadcastCallId === callId) {
          signAccountOp.update({ signedTransactionsCount: null })
        }
      }
    }
    // Smart account, the ERC-4337 way
    else if (accountOp.gasFeePayment?.broadcastOption === BROADCAST_OPTIONS.byBundler) {
      const userOperation = accountOp.asUserOperation
      if (!userOperation) {
        const accAddr = shortenAddress(accountOp.accountAddr, 13)
        const message = `Trying to broadcast an ERC-4337 request but userOperation is not set for the account with address ${accAddr}`
        return this.throwBroadcastAccountOp({ signAccountOp, message, accountState })
      }

      // broadcast through bundler's service
      let userOperationHash
      const bundler = bundlerSwitcher.getBundler()
      try {
        userOperationHash = await bundler.broadcast(userOperation, network)
      } catch (e: any) {
        let retryMsg

        // if the signAccountOp is still active (it should be)
        // try to switch the bundler and ask the user to try again
        if (signAccountOp) {
          const switcher = signAccountOp.bundlerSwitcher
          signAccountOp.updateStatus(SigningStatus.ReadyToSign)

          if (switcher.canSwitch(baseAcc)) {
            switcher.switch()
            signAccountOp.simulate()
            signAccountOp.gasPrice.fetch()
            retryMsg = 'Broadcast failed because bundler was down. Please try again'
          }
        }

        return this.throwBroadcastAccountOp({
          signAccountOp,
          error: e,
          accountState,
          provider,
          network,
          message: retryMsg
        })
      }
      if (!userOperationHash) {
        return this.throwBroadcastAccountOp({
          signAccountOp,
          message: 'Bundler broadcast failed. Please try broadcasting by an EOA or contact support.'
        })
      }

      transactionRes = {
        nonce: Number(userOperation.nonce),
        identifiedBy: {
          type: 'UserOperation',
          identifier: userOperationHash,
          bundler: bundler.getName()
        }
      }
    }
    // Smart account, the Relayer way
    else {
      try {
        const body = {
          gasLimit: Number(accountOp.gasFeePayment!.simulatedGasLimit),
          txns: getSignableCalls(accountOp),
          signature: accountOp.signature,
          signer: { address: accountOp.signingKeyAddr },
          nonce: Number(accountOp.nonce)
        }
        const additionalRelayerNetwork = relayerAdditionalNetworks.find(
          (net) => net.chainId === network.chainId
        )
        const relayerChainId = additionalRelayerNetwork
          ? additionalRelayerNetwork.chainId
          : accountOp.chainId
        const response = await this.callRelayer(
          `/identity/${accountOp.accountAddr}/${relayerChainId}/submit`,
          'POST',
          body
        )
        if (!response.success) throw new Error(response.message)

        transactionRes = {
          txnId: response.txId,
          nonce: Number(accountOp.nonce),
          identifiedBy: {
            type: 'Relayer',
            identifier: response.id
          }
        }
      } catch (error: any) {
        return this.throwBroadcastAccountOp({ signAccountOp, error, accountState, isRelayer: true })
      }
    }

    if (this.#signAndBroadcastCallId !== callId) return

    if (!transactionRes)
      return this.throwBroadcastAccountOp({
        signAccountOp,
        message: 'No transaction response received after being broadcasted.'
      })

    // Allow the user to broadcast a new transaction
    this.statuses.signAndBroadcastAccountOp = 'SUCCESS'
    await this.forceEmitUpdate()
    this.statuses.signAndBroadcastAccountOp = 'INITIAL'
    await this.forceEmitUpdate()

    // simulate the swap & bridge only after a successful broadcast
    if (type === SIGN_ACCOUNT_OP_SWAP || type === SIGN_ACCOUNT_OP_TRANSFER) {
      signAccountOp?.portfolioSimulate().then(() => {
        this.portfolio.markSimulationAsBroadcasted(account.addr, network.chainId)
      })
    } else {
      this.portfolio.markSimulationAsBroadcasted(account.addr, network.chainId)
    }

    const submittedAccountOp: SubmittedAccountOp = {
      ...accountOp,
      status: AccountOpStatus.BroadcastedButNotConfirmed,
      txnId: transactionRes.txnId,
      nonce: BigInt(transactionRes.nonce),
      identifiedBy: transactionRes.identifiedBy,
      timestamp: new Date().getTime(),
      isSingletonDeploy: !!accountOp.calls.find(
        (call) => call.to && getAddress(call.to) === SINGLETON
      )
    }

    // add the txnIds from each transaction to each Call from the accountOp
    // if identifiedBy is MultipleTxns
    const isBasicAccountBroadcastingMultiple = transactionRes.identifiedBy.type === 'MultipleTxns'
    if (isBasicAccountBroadcastingMultiple) {
      const txnIds = transactionRes.identifiedBy.identifier.split('-')
      const calls = submittedAccountOp.calls
        .map((oneCall, i) => {
          const localCall = { ...oneCall }

          // we're cutting off calls the user didn't sign / weren't broadcast
          if (!(i in txnIds)) return null

          localCall.txnId = txnIds[i] as Hex
          localCall.status = AccountOpStatus.BroadcastedButNotConfirmed
          return localCall
        })
        .filter((aCall) => aCall !== null) as Call[]
      submittedAccountOp.calls = calls

      // Handle the calls that weren't signed
      const rejectedCalls = accountOp.calls.filter((call) =>
        submittedAccountOp.calls.every((c) => c.id !== call.id)
      )
      const rejectedSwapActiveRouteIds = rejectedCalls.map((call) => {
        const userRequest = this.requests.userRequests.find((r) => r.id === call.fromUserRequestId)

        return userRequest?.meta.activeRouteId
      })

      rejectedSwapActiveRouteIds.forEach((routeId) => {
        this.removeActiveRoute(routeId)
      })

      if (rejectedCalls.length) {
        // remove the user requests that were rejected
        await this.requests.rejectUserRequests(
          'Transaction rejected by the bundler',
          rejectedCalls
            .filter((call) => !!call.fromUserRequestId)
            .map((call) => call.fromUserRequestId as string)
        )
      }
    }

    this.swapAndBridge.handleUpdateActiveRouteOnSubmittedAccountOpStatusUpdate(submittedAccountOp)
    await this.activity.addAccountOp(submittedAccountOp)

    // resolve dapp requests, open benzin and etc only if the main sign accountOp
    if (type === SIGN_ACCOUNT_OP_MAIN) {
      await this.resolveAccountOpAction(
        submittedAccountOp,
        actionId,
        isBasicAccountBroadcastingMultiple
      )

      // TODO: the form should be reset in a success state in FE
      this.transactionManager?.formState.resetForm()
    }
    // TODO<Bobby>: make a new SwapAndBridgeFormStatus "Broadcast" and
    // visualize the success page on the FE instead of resetting the form
    if (type === SIGN_ACCOUNT_OP_SWAP) {
      this.swapAndBridge.resetForm()
    }

    if (type === SIGN_ACCOUNT_OP_TRANSFER) {
      if (this.transfer.shouldTrackLatestBroadcastedAccountOp) {
        this.transfer.latestBroadcastedToken = this.transfer.selectedToken
        this.transfer.latestBroadcastedAccountOp = submittedAccountOp
      }

      this.transfer.resetForm()
    }

    await this.#notificationManager.create({
      title:
        // different count can happen only on isBasicAccountBroadcastingMultiple
        submittedAccountOp.calls.length === accountOp.calls.length
          ? 'Done!'
          : 'Partially submitted',
      message: `${
        isBasicAccountBroadcastingMultiple
          ? `${submittedAccountOp.calls.length}/${accountOp.calls.length} transactions were`
          : 'The transaction was'
      } successfully signed and broadcast to the network.`
    })

    // reset the fee payer key
    this.feePayerKey = null
    return Promise.resolve()
  }

  // Technically this is an anti-pattern, but it's the only way to
  // test the error handling in the method.
  protected throwBroadcastAccountOp({
    signAccountOp,
    message: humanReadableMessage,
    error: _err,
    accountState,
    isRelayer = false,
    provider = undefined,
    network = undefined
  }: {
    signAccountOp: SignAccountOpController
    message?: string
    error?: Error | EmittableError | ExternalSignerError
    accountState?: AccountOnchainState
    isRelayer?: boolean
    provider?: RPCProvider
    network?: Network
  }) {
    const originalMessage = _err?.message
    let message = humanReadableMessage
    let isReplacementFeeLow = false

    this.statuses.signAndBroadcastAccountOp = 'ERROR'
    this.forceEmitUpdate()

    if (originalMessage) {
      if (originalMessage.includes('replacement fee too low')) {
        message =
          'Replacement fee is insufficient. Fees have been automatically adjusted so please try submitting your transaction again.'
        isReplacementFeeLow = true
        if (signAccountOp) {
          signAccountOp.simulate(false)
        }
      } else if (originalMessage.includes('INSUFFICIENT_PRIVILEGE')) {
        message = accountState?.isV2
          ? 'Broadcast failed because of a pending transaction. Please try again'
          : 'Signer key not supported on this network'
      } else if (
        originalMessage.includes('underpriced') ||
        originalMessage.includes('Fee confirmation failed')
      ) {
        if (originalMessage.includes('underpriced')) {
          message =
            'Transaction fee underpriced. Please select a higher transaction speed and try again'
        }

        if (signAccountOp) {
          // eslint-disable-next-line @typescript-eslint/no-floating-promises
          signAccountOp.gasPrice.fetch()
          // eslint-disable-next-line @typescript-eslint/no-floating-promises
          signAccountOp.simulate(false)
        }
      } else if (originalMessage.includes('Failed to fetch') && isRelayer) {
        message =
          'Currently, the Ambire relayer seems to be down. Please try again a few moments later or broadcast with an EOA account'
      } else if (originalMessage.includes('user nonce') && isRelayer) {
        if (this.signAccountOp) {
          this.accounts
            .updateAccountState(this.signAccountOp.accountOp.accountAddr, 'pending', [
              this.signAccountOp.accountOp.chainId
            ])
            .then(() => this.signAccountOp?.simulate())
            .catch((e) => e)
        }
      }
    }

    if (!message) {
      message = getHumanReadableBroadcastError(_err || new Error('')).message

      // if the message states that the paymaster doesn't have sufficient amount,
      // add it to the failedPaymasters to disable it until a top-up is made
      if (message.includes(insufficientPaymasterFunds) && provider && network) {
        failedPaymasters.addInsufficientFunds(provider, network).then(() => {
          if (signAccountOp) {
            signAccountOp.simulate(false)
          }
        })
      }
      if (message.includes('the selected fee is too low')) {
        signAccountOp.gasPrice.fetch()
      }
    }

    // To enable another try for signing in case of broadcast fail
    // broadcast is called in the FE only after successful signing
    signAccountOp?.updateStatus(SigningStatus.ReadyToSign, isReplacementFeeLow)
    this.feePayerKey = null

    // remove the active route on broadcast failure
    if (signAccountOp?.accountOp.meta?.swapTxn) {
      this.swapAndBridge.removeActiveRoute(signAccountOp.accountOp.meta.swapTxn.activeRouteId)
    }

    throw new EmittableError({
      level: 'major',
      message,
      error: _err || new Error(message),
      sendCrashReport: _err && 'sendCrashReport' in _err ? _err.sendCrashReport : undefined
    })
  }

  get isSignRequestStillActive(): boolean {
    if (!this.signAccountOp) return false

    return !!this.requests.actions.actionsQueue.find(
      (a) => a.id === this.signAccountOp!.fromActionId
    )
  }

  /**
   * Don't allow the user to open new action windows
   * if there's a pending to sign action (swap and bridge or transfer)
   * with a hardware wallet (аpplies to Trezor only, since it doesn't work in a pop-up and must be opened in an action window).
   * This is done to prevent complications with the signing process- e.g. a new request
   * being sent to the hardware wallet while the swap and bridge (or transfer) is still pending.
   * @returns {boolean} - true if an error was thrown
   * @throws {Error} - if throwRpcError is true
   */
  async #guardHWSigning(throwRpcError = false): Promise<boolean> {
    const pendingAction = this.requests.actions.visibleActionsQueue.find(
      ({ type }) => type === 'swapAndBridge' || type === 'transfer'
    )

    if (!pendingAction) return false

    const isSigningOrBroadcasting =
      this.statuses.signAndBroadcastAccountOp === 'SIGNING' ||
      this.statuses.signAndBroadcastAccountOp === 'BROADCASTING'

    // The swap and bridge or transfer is done/forgotten so we can remove the action
    if (!isSigningOrBroadcasting) {
      await this.requests.actions.removeActions([pendingAction.id])

      if (pendingAction.type === 'swapAndBridge') {
        this.swapAndBridge.reset()
      } else {
        this.transfer.resetForm()
      }

      return false
    }

    const errors = {
      swapAndBridge: {
        message: 'Please complete the pending swap action.',
        error: 'Pending swap action',
        rpcError: 'You have a pending swap action. Please complete it before signing.'
      },
      transfer: {
        message: 'Please complete the pending transfer action.',
        error: 'Pending transfer action',
        rpcError: 'You have a pending transfer action. Please complete it before signing.'
      }
    }

    const error = errors[pendingAction.type as keyof typeof errors]

    // Don't reopen the action window if focusing it fails
    // because closing it will abort the signing process
    await this.requests.actions.focusActionWindow({ reopenIfNeeded: false })
    this.emitError({
      level: 'expected',
      message: error.message,
      error: new Error(error.error)
    })

    if (throwRpcError) {
      throw ethErrors.rpc.transactionRejected({
        message: error.rpcError
      })
    }

    return true
  }

  // includes the getters in the stringified instance
  toJSON() {
    return {
      ...this,
      ...super.toJSON(),
      isSignRequestStillActive: this.isSignRequestStillActive
    }
  }
}<|MERGE_RESOLUTION|>--- conflicted
+++ resolved
@@ -241,13 +241,7 @@
     this.keystore = new KeystoreController(platform, this.storage, keystoreSigners, windowManager)
     this.#externalSignerControllers = externalSignerControllers
     this.networks = new NetworksController({
-<<<<<<< HEAD
       defaultNetworksMode: 'testnet',
-=======
-      defaultNetworksMode: this.featureFlags.isFeatureEnabled('testnetMode')
-        ? 'testnet'
-        : 'mainnet',
->>>>>>> 86272529
       storage: this.storage,
       fetch,
       relayerUrl,
