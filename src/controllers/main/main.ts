--- conflicted
+++ resolved
@@ -1136,13 +1136,8 @@
     // come in the same tick. Otherwise the UI may flash the wrong error.
     const latestState = this.portfolio.getLatestPortfolioState(accountAddr)
     const latestStateKeys = Object.keys(latestState)
-<<<<<<< HEAD
-    const isAllReady = latestStateKeys.every((chainId) => {
-      return isNetworkReady(latestState[chainId])
-=======
-    const isAllLoaded = latestStateKeys.every((networkId) => {
-      return isNetworkReady(latestState[networkId]) && !latestState[networkId]?.isLoading
->>>>>>> da55f065
+    const isAllLoaded = latestStateKeys.every((chainId) => {
+      return isNetworkReady(latestState[chainId]) && !latestState[chainId]?.isLoading
     })
 
     // Set isOffline back to false if the portfolio is loading.
