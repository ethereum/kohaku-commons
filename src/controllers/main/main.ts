--- conflicted
+++ resolved
@@ -1642,13 +1642,6 @@
         message: 'No transaction response received after being broadcasted.'
       })
 
-<<<<<<< HEAD
-      console.log('broadcasted:', transactionRes)
-      this.onSignSuccess('account-op', { networkIds: [submittedAccountOp.networkId] })
-      this.broadcastStatus = 'DONE'
-      this.emitUpdate()
-      await wait(1)
-=======
     const submittedAccountOp: SubmittedAccountOp = {
       ...accountOp,
       status: AccountOpStatus.BroadcastedButNotConfirmed,
@@ -1659,7 +1652,6 @@
     }
     if (accountOp.gasFeePayment?.isERC4337) {
       submittedAccountOp.userOpHash = transactionRes.hash
->>>>>>> 55ba19cc
     }
     await this.activity.addAccountOp(submittedAccountOp)
     await this.resolveAccountOpAction(
@@ -1671,7 +1663,7 @@
       actionId
     )
 
-    this.onSignSuccess('account-op')
+    this.onSignSuccess('account-op', { networkIds: [submittedAccountOp.networkId] })
     return Promise.resolve(submittedAccountOp)
   }
 
