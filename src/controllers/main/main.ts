import { ethErrors } from 'eth-rpc-errors'
/* eslint-disable @typescript-eslint/brace-style */
import {
  getAddress,
  getBigInt,
  Interface,
  isAddress,
  toQuantity,
  TransactionResponse,
  ZeroAddress
} from 'ethers'

import AmbireAccount from '../../../contracts/compiled/AmbireAccount.json'
import AmbireAccountFactory from '../../../contracts/compiled/AmbireAccountFactory.json'
import { AMBIRE_ACCOUNT_FACTORY, SINGLETON } from '../../consts/deploy'
import { Account, AccountId, AccountOnchainState, AccountStates } from '../../interfaces/account'
import { Banner } from '../../interfaces/banner'
import { Dapp, DappProviderRequest } from '../../interfaces/dapp'
import {
  ExternalSignerControllers,
  Key,
  KeystoreSignerType,
  TxnRequest
} from '../../interfaces/keystore'
import { AddNetworkRequestParams, Network, NetworkId } from '../../interfaces/network'
import { Storage } from '../../interfaces/storage'
import { Call, DappUserRequest, SignUserRequest, UserRequest } from '../../interfaces/userRequest'
import { WindowManager } from '../../interfaces/window'
import { getDefaultSelectedAccount, isSmartAccount } from '../../libs/account/account'
import { AccountOp, AccountOpStatus, getSignableCalls } from '../../libs/accountOp/accountOp'
import { Call as AccountOpCall } from '../../libs/accountOp/types'
import { getAccountState } from '../../libs/accountState/accountState'
import {
  dappRequestMethodToActionKind,
  getAccountOpActionsByNetwork,
  getAccountOpFromAction,
  getAccountOpsByNetwork
} from '../../libs/actions/actions'
import { getAccountOpBanners } from '../../libs/banners/banners'
import { estimate } from '../../libs/estimate/estimate'
import { EstimateResult } from '../../libs/estimate/interfaces'
import { GasRecommendation, getGasPriceRecommendations } from '../../libs/gasPrice/gasPrice'
import { humanizeAccountOp } from '../../libs/humanizer'
import { GetOptions, TokenResult } from '../../libs/portfolio/interfaces'
import { relayerCall } from '../../libs/relayerCall/relayerCall'
import { parse } from '../../libs/richJson/richJson'
import { buildTransferUserRequest } from '../../libs/transfer/userRequest'
import { isErc4337Broadcast } from '../../libs/userOperation/userOperation'
import bundler from '../../services/bundlers'
import generateSpoofSig from '../../utils/generateSpoofSig'
import wait from '../../utils/wait'
import { AccountAdderController } from '../accountAdder/accountAdder'
import { AccountOpAction, ActionsController } from '../actions/actions'
import { ActivityController, SignedMessage, SubmittedAccountOp } from '../activity/activity'
import { AddressBookController } from '../addressBook/addressBook'
import { DomainsController } from '../domains/domains'
import { EmailVaultController } from '../emailVault/emailVault'
import EventEmitter, { Statuses } from '../eventEmitter/eventEmitter'
import { InviteController } from '../invite/invite'
import { KeystoreController } from '../keystore/keystore'
import { NetworksController } from '../networks/networks'
import { PortfolioController } from '../portfolio/portfolio'
import { ProvidersController } from '../providers/providers'
import { SettingsController } from '../settings/settings'
/* eslint-disable no-underscore-dangle */
import { SignAccountOpController, SigningStatus } from '../signAccountOp/signAccountOp'
import { SignMessageController } from '../signMessage/signMessage'

const STATUS_WRAPPED_METHODS = {
  onAccountAdderSuccess: 'INITIAL',
  selectAccount: 'INITIAL'
} as const

export class MainController extends EventEmitter {
  #storage: Storage

  #fetch: Function

  // Holds the initial load promise, so that one can wait until it completes
  #initialLoadPromise: Promise<void>

  #callRelayer: Function

  accountStates: AccountStates = {}

  isReady: boolean = false

  invite: InviteController

  keystore: KeystoreController

  /**
   * Hardware wallets (usually) need an additional (external signer) controller,
   * that is app-specific (web, mobile) and is used to interact with the device.
   * (example: LedgerController, TrezorController, LatticeController)
   */
  #externalSignerControllers: ExternalSignerControllers = {}

  accountAdder: AccountAdderController

  // Subcontrollers
  portfolio: PortfolioController

  actions: ActionsController

  // Public sub-structures
  // @TODO emailVaults
  emailVault: EmailVaultController

  signMessage!: SignMessageController

  signAccountOp: SignAccountOpController | null = null

  static signAccountOpListener: ReturnType<EventEmitter['onUpdate']> = () => {}

  signAccOpInitError: string | null = null

  activity!: ActivityController

  networks: NetworksController

  providers: ProvidersController

  settings: SettingsController

  addressBook: AddressBookController

  domains: DomainsController

  // @TODO read networks from settings
  accounts: (Account & { newlyCreated?: boolean })[] = []

  selectedAccount: AccountId | null = null

  userRequests: UserRequest[] = []

  // network => GasRecommendation[]
  gasPrices: { [key: string]: GasRecommendation[] } = {}

  accountOpsToBeConfirmed: { [key: string]: { [key: string]: AccountOp } } = {}

  lastUpdate: Date = new Date()

  broadcastStatus: 'INITIAL' | 'LOADING' | 'DONE' = 'INITIAL'

  statuses: Statuses<keyof typeof STATUS_WRAPPED_METHODS> = STATUS_WRAPPED_METHODS

  #relayerUrl: string

  #windowManager: WindowManager

  #getDapp: (url: string) => Dapp | undefined

  onUpdateDappSelectedAccount: (accountAddr: string) => void

  onBroadcastSuccess?: (type: 'message' | 'typed-data' | 'account-op') => void

  constructor({
    storage,
    fetch,
    relayerUrl,
    keystoreSigners,
    externalSignerControllers,
    windowManager,
    getDapp,
    onUpdateDappSelectedAccount,
    onBroadcastSuccess
  }: {
    storage: Storage
    fetch: Function
    relayerUrl: string
    keystoreSigners: Partial<{ [key in Key['type']]: KeystoreSignerType }>
    externalSignerControllers: ExternalSignerControllers
    windowManager: WindowManager
    getDapp: (url: string) => Dapp | undefined
    onUpdateDappSelectedAccount: (accountAddr: string) => void
    onBroadcastSuccess?: (type: 'message' | 'typed-data' | 'account-op') => void
  }) {
    super()
    this.#storage = storage
    this.#fetch = fetch
    this.#relayerUrl = relayerUrl
    this.#windowManager = windowManager
    this.#getDapp = getDapp

    this.invite = new InviteController({ relayerUrl, fetch, storage: this.#storage })
    this.keystore = new KeystoreController(this.#storage, keystoreSigners)
    this.#externalSignerControllers = externalSignerControllers
    this.networks = new NetworksController(
      this.#storage,
      async (network: Network) => {
        this.providers.setProvider(network)
        await this.updateAccountStates('latest', [network.id])
        await this.updateSelectedAccount(this.selectedAccount, true)
      },
      (networkId: NetworkId) => {
        this.providers.removeProvider(networkId)
      }
    )
    this.providers = new ProvidersController(this.networks)
    this.settings = new SettingsController(this.#storage)
    this.portfolio = new PortfolioController(
      this.#storage,
      this.providers,
      this.networks,
      relayerUrl
    )
    this.#initialLoadPromise = this.#load()
    this.emailVault = new EmailVaultController(
      this.#storage,
      this.#fetch,
      relayerUrl,
      this.keystore
    )
    this.accountAdder = new AccountAdderController({
      alreadyImportedAccounts: this.accounts,
      keystore: this.keystore,
      relayerUrl,
      fetch: this.#fetch
    })
    this.addressBook = new AddressBookController(this.#storage, this.accounts, this.settings)
    this.signMessage = new SignMessageController(
      this.keystore,
      this.providers,
      this.networks,
      this.#externalSignerControllers,
      this.#storage,
      this.#fetch
    )
    this.actions = new ActionsController({
      selectedAccount: this.selectedAccount,
      windowManager,
      onActionWindowClose: () => {
        this.userRequests = this.userRequests.filter((r) => r.action.kind !== 'benzin')
        this.emitUpdate()
      }
    })
    this.domains = new DomainsController(this.providers.providers, this.#fetch)
    this.#callRelayer = relayerCall.bind({ url: relayerUrl, fetch: this.#fetch })
    this.onUpdateDappSelectedAccount = onUpdateDappSelectedAccount
    this.onBroadcastSuccess = onBroadcastSuccess
  }

  async #load(): Promise<void> {
    this.isReady = false
    // #load is called in the constructor which is synchronous
    // we await (1 ms/next tick) for the constructor to extend the EventEmitter class
    // and then we call it's methods
    await wait(1)
    this.emitUpdate()
    await this.networks.initialLoadPromise
    await this.providers.initialLoadPromise
    const [accounts, selectedAccount] = await Promise.all([
      this.#storage.get('accounts', []),
      this.#storage.get('selectedAccount', null)
    ])
    // Do not re-assign `this.accounts`, use `push` instead in order NOT to break
    // the the reference link between `this.accounts` in the nested controllers.
    this.accounts.push(...accounts)
    this.selectedAccount = selectedAccount

    // @TODO reload those
    // @TODO error handling here
    this.accountStates = await this.#getAccountsInfo(this.accounts)
    this.activity = new ActivityController(
      this.#storage,
      this.accountStates,
      this.providers,
      this.networks,
      async (network: Network) => {
        await this.setContractsDeployedToTrueIfDeployed(network)
      }
    )

    if (this.selectedAccount) {
      this.activity.init({ selectedAccount: this.selectedAccount })
      this.addressBook.update({ selectedAccount })
      this.actions.update({ selectedAccount })
    }

    this.updateSelectedAccount(this.selectedAccount)

    /**
     * Listener that gets triggered as a finalization step of adding new
     * accounts via the AccountAdder controller flow.
     *
     * VIEW-ONLY ACCOUNTS: In case of changes in this method, make sure these
     * changes are reflected for view-only accounts as well. Because the
     * view-only accounts import flow bypasses the AccountAdder, this method
     * won't click for them. Their on add success flow continues in the
     * MAIN_CONTROLLER_ADD_VIEW_ONLY_ACCOUNTS action case.
     */
    const onAccountAdderSuccess = () => {
      if (this.accountAdder.addAccountsStatus !== 'SUCCESS') return

      return this.withStatus(
        'onAccountAdderSuccess',
        async () => {
          // Add accounts first, because some of the next steps have validation
          // if accounts exists.
          await this.addAccounts(this.accountAdder.readyToAddAccounts)

          // Then add keys, because some of the next steps could have validation
          // if keys exists. Should be separate (not combined in Promise.all,
          // since firing multiple keystore actions is not possible
          // (the #wrapKeystoreAction listens for the first one to finish and
          // skips the parallel one, if one is requested).
          await this.keystore.addKeys(this.accountAdder.readyToAddKeys.internal)
          await this.keystore.addKeysExternallyStored(this.accountAdder.readyToAddKeys.external)

          await Promise.all([
            this.settings.addKeyPreferences(this.accountAdder.readyToAddKeyPreferences),
            this.settings.addAccountPreferences(this.accountAdder.readyToAddAccountPreferences),
            (() => {
              const defaultSelectedAccount = getDefaultSelectedAccount(
                this.accountAdder.readyToAddAccounts
              )
              if (!defaultSelectedAccount) return Promise.resolve()

              return this.#selectAccount(defaultSelectedAccount.addr)
            })()
          ])
        },
        true
      )
    }
    this.accountAdder.onUpdate(onAccountAdderSuccess)

    this.isReady = true
    this.emitUpdate()
  }

  initSignAccOp(actionId: AccountOpAction['id']): null | void {
    const accountOp = getAccountOpFromAction(actionId, this.actions.actionsQueue)
    if (!accountOp) {
      this.signAccOpInitError =
        'We cannot initiate the signing process because no transaction has been found for the specified account and network.'
      return null
    }

    const account = this.accounts?.find((acc) => acc.addr === accountOp.accountAddr)
    const network = this.networks.networks.find((net) => net.id === accountOp.networkId)

    if (!account) {
      this.signAccOpInitError =
        'We cannot initiate the signing process as we are unable to locate the specified account.'
      return null
    }

    if (!network) {
      this.signAccOpInitError =
        'We cannot initiate the signing process as we are unable to locate the specified network.'
      return null
    }

    this.signAccOpInitError = null

    this.signAccountOp = new SignAccountOpController(
      this.keystore,
      this.portfolio,
      this.providers,
      this.#externalSignerControllers,
      account,
      this.accountStates,
      network,
      actionId,
      accountOp,
      this.#storage,
      this.#fetch,
      this.#callRelayer
    )

    const broadcastSignedAccountOpIfNeeded = async () => {
      // Signing is completed, therefore broadcast the transaction
      if (
        this.signAccountOp &&
        this.signAccountOp.accountOp.signature &&
        this.signAccountOp.status?.type === SigningStatus.Done
      ) {
        await this.broadcastSignedAccountOp(
          this.signAccountOp.accountOp,
          this.signAccountOp.estimation!,
          this.signAccountOp.fromActionId
        )
      }
    }
    MainController.signAccountOpListener = this.signAccountOp.onUpdate(
      broadcastSignedAccountOpIfNeeded
    )

    this.emitUpdate()

    this.updateSignAccountOpGasPrice()
    this.estimateSignAccountOp()
  }

  destroySignAccOp() {
    this.signAccountOp = null
    this.signAccOpInitError = null
    MainController.signAccountOpListener() // unsubscribes for further updates
    this.updateSelectedAccount(this.selectedAccount, true)

    this.emitUpdate()
  }

  async updateAccountsOpsStatuses() {
    await this.#initialLoadPromise

    const { shouldEmitUpdate, shouldUpdatePortfolio } =
      await this.activity.updateAccountsOpsStatuses()

    if (shouldEmitUpdate) {
      this.emitUpdate()

      if (shouldUpdatePortfolio) {
        this.updateSelectedAccount(this.selectedAccount, true)
      }
    }
  }

  async #updateGasPrice() {
    await this.#initialLoadPromise

    // We want to update the gas price only for the networks having account ops.
    // Together with that, we make sure `ethereum` is included, as we always want to know its gas price (once we have a gas indicator, we will need it).
    // Note<Bobby>: remove ethereum as the above currently is not true
    const gasPriceNetworks = [
      ...new Set(this.userRequests.map((r) => r.meta.networkId).filter(Boolean))
    ]

    await Promise.all(
      gasPriceNetworks.map(async (network) => {
        try {
          this.gasPrices[network] = await getGasPriceRecommendations(
            this.providers.providers[network],
            this.networks.networks.find((net) => net.id === network)!
          )
        } catch (e: any) {
          this.emitError({
            level: 'major',
            message: `Unable to get gas price for ${
              this.networks.networks.find((n) => n.id === network)?.name
            }`,
            error: new Error(`Failed to fetch gas price: ${e?.message}`)
          })
        }
      })
    )
  }

  async #getAccountsInfo(
    accounts: Account[],
    blockTag: string | number = 'latest',
    updateOnlyNetworksWithIds: NetworkId[] = []
  ): Promise<AccountStates> {
    // if any, update the account state only for the passed networks; else - all
    const updateOnlyPassedNetworks = updateOnlyNetworksWithIds.length
    const networksToUpdate = updateOnlyPassedNetworks
      ? this.networks.networks.filter((network) => updateOnlyNetworksWithIds.includes(network.id))
      : this.networks.networks

    const fetchedState = await Promise.all(
      networksToUpdate.map(async (network) =>
        getAccountState(this.providers.providers[network.id], network, accounts, blockTag).catch(
          () => []
        )
      )
    )

    const networkState: { [networkId: NetworkId]: AccountOnchainState[] } = {}
    networksToUpdate.forEach((network: Network, index) => {
      if (!fetchedState[index].length) return

      networkState[network.id] = fetchedState[index]
    })

    const states = accounts.reduce((accStates: AccountStates, acc: Account, accIndex: number) => {
      const networkStates = this.networks.networks.reduce(
        (netStates: AccountStates[keyof AccountStates], network) => {
          // if a flag for updateOnlyPassedNetworks is passed, we load
          // the ones not requested from the previous state
          if (updateOnlyPassedNetworks && !updateOnlyNetworksWithIds.includes(network.id)) {
            return {
              ...netStates,
              [network.id]: this.accountStates[acc.addr][network.id]
            }
          }

          if (!(network.id in networkState) || !(accIndex in networkState[network.id])) {
            this.providers.updateProviderIsWorking(network.id, false)
            return netStates
          }

          this.providers.updateProviderIsWorking(network.id, true)

          return {
            ...netStates,
            [network.id]: networkState[network.id][accIndex]
          }
        },
        {}
      )

      return {
        ...accStates,
        [acc.addr]: networkStates
      }
    }, {})

    return states
  }

  async updateAccountStates(blockTag: string | number = 'latest', networks: NetworkId[] = []) {
    const nextAccountStates = await this.#getAccountsInfo(this.accounts, blockTag, networks)
    // Use `Object.assign` to update `this.accountStates` on purpose! That's
    // in order NOT to break the the reference link between `this.accountStates`
    // in the MainController and in the ActivityController. Reassigning
    // `this.accountStates` to a new object would break the reference link which
    // is crucial for ensuring that updates to account states are synchronized
    // across both classes.
    Object.assign(this.accountStates, {}, nextAccountStates)
    this.lastUpdate = new Date()
    this.emitUpdate()
  }

  // All operations must be synchronous so the change is instantly reflected in the UI
  async selectAccount(toAccountAddr: string) {
    await this.withStatus(
      this.selectAccount.name,
      async () => this.#selectAccount(toAccountAddr),
      true
    )
  }

  async #selectAccount(toAccountAddr: string) {
    await this.#initialLoadPromise

    if (!this.accounts.find((acc) => acc.addr === toAccountAddr)) {
      // TODO: error handling, trying to switch to account that does not exist
      return
    }

    this.selectedAccount = toAccountAddr
    // eslint-disable-next-line @typescript-eslint/no-floating-promises
    this.#storage.set('selectedAccount', toAccountAddr)
    this.activity.init({ selectedAccount: toAccountAddr })
    this.addressBook.update({ selectedAccount: toAccountAddr })
    this.actions.update({ selectedAccount: toAccountAddr })
    // eslint-disable-next-line @typescript-eslint/no-floating-promises
    this.updateSelectedAccount(toAccountAddr)
    this.onUpdateDappSelectedAccount(toAccountAddr)

    this.emitUpdate()
  }

  /**
   * Adds and stores in the MainController the required data for the newly
   * added accounts by the AccountAdder controller.
   */
  async addAccounts(accounts: (Account & { newlyCreated?: boolean })[] = []) {
    if (!accounts.length) return
    const alreadyAddedAddressSet = new Set(this.accounts.map((account) => account.addr))
    const newAccountsNotAddedYet = accounts.filter((acc) => !alreadyAddedAddressSet.has(acc.addr))
    const newAccountsAlreadyAdded = accounts.filter((acc) => alreadyAddedAddressSet.has(acc.addr))

    const nextAccounts = [
      ...this.accounts.map((acc) => ({
        ...acc,
        // reset the `newlyCreated` state for all already added accounts
        newlyCreated: false,
        // Merge the existing and new associated keys for the account (if the
        // account was already imported). This ensures up-to-date keys,
        // considering changes post-import (associated keys of the smart
        // accounts can change) or incomplete initial data (during the initial
        // import, not all associated keys could have been fetched (for privacy).
        associatedKeys: Array.from(
          new Set([
            ...acc.associatedKeys,
            ...(newAccountsAlreadyAdded.find((x) => x.addr === acc.addr)?.associatedKeys || [])
          ])
        )
      })),
      ...newAccountsNotAddedYet
    ]
    await this.#storage.set('accounts', nextAccounts)
    // Clean the existing array ref and use `push` instead of re-assigning
    // `this.accounts` to a new array in order NOT to break the the reference
    // link between `this.accounts` in the nested controllers.
    this.accounts.length = 0
    this.accounts.push(...nextAccounts)

    await this.updateAccountStates()

    this.emitUpdate()
  }

  // call this function after a call to the singleton has been made
  // it will check if the factory has been deployed and update the network settings if it has been
  async setContractsDeployedToTrueIfDeployed(network: Network) {
    if (network.areContractsDeployed) return

    const provider = this.providers.providers[network.id]
    if (!provider) return

    const factoryCode = await provider.getCode(AMBIRE_ACCOUNT_FACTORY)
    if (factoryCode === '0x') return
    await this.networks.updateNetwork({ areContractsDeployed: true }, network.id)
  }

  async #ensureAccountInfo(accountAddr: AccountId, networkId: NetworkId) {
    await this.#initialLoadPromise
    // Initial sanity check: does this account even exist?
    if (!this.accounts.find((x) => x.addr === accountAddr)) {
      this.signAccOpInitError = `Account ${accountAddr} does not exist`
      return
    }
    // If this still didn't work, re-load
    // @TODO: should we re-start the whole load or only specific things?
    if (!this.accountStates[accountAddr]?.[networkId])
      await (this.#initialLoadPromise = this.#load())
    // If this still didn't work, throw error: this prob means that we're calling for a non-existant acc/network
    if (!this.accountStates[accountAddr]?.[networkId])
      this.signAccOpInitError = `Failed to retrieve account info for ${networkId}, because of one of the following reasons: 1) network doesn't exist, 2) RPC is down for this network`
  }

  #batchCallsFromUserRequests(accountAddr: AccountId, networkId: NetworkId): AccountOpCall[] {
    // Note: we use reduce instead of filter/map so that the compiler can deduce that we're checking .kind
    return (this.userRequests.filter((r) => r.action.kind === 'call') as SignUserRequest[]).reduce(
      (uCalls: AccountOpCall[], req) => {
        if (req.meta.networkId === networkId && req.meta.accountAddr === accountAddr) {
          const { to, value, data } = req.action as Call
          uCalls.push({ to, value, data, fromUserRequestId: req.id })
        }
        return uCalls
      },
      []
    )
  }

  async updateSelectedAccount(selectedAccount: string | null = null, forceUpdate: boolean = false) {
    if (!selectedAccount) return

    // pass the accountOps if any so we could reflect the pending state
    const accountOps =
      this.actions.currentAction?.type === 'accountOp' && this.signAccountOp
        ? {
            [this.actions.currentAction.accountOp.networkId]: [this.actions.currentAction.accountOp]
          }
        : getAccountOpsByNetwork(selectedAccount, this.actions.visibleActionsQueue)
    this.portfolio.updateSelectedAccount(this.accounts, selectedAccount, undefined, accountOps, {
      forceUpdate
    })
  }

  async buildUserRequestFromDAppRequest(
    request: DappProviderRequest,
    dappPromise: {
      resolve: (data: any) => void
      reject: (data: any) => void
    }
  ) {
    let userRequest = null
    const kind = dappRequestMethodToActionKind(request.method)
    const dapp = this.#getDapp(request.origin)

    if (!this.selectedAccount) {
      throw ethErrors.rpc.internal()
    }

    if (kind === 'call') {
      const transaction = request.params[0]
      const accountAddr = getAddress(transaction.from)
      const network = this.networks.networks.find(
        (n) => Number(n.chainId) === Number(dapp?.chainId)
      )

      if (!network) {
        throw ethErrors.provider.chainDisconnected('Transaction failed - unknown network')
      }
      delete transaction.from
      userRequest = {
        id: new Date().getTime(),
        action: {
          kind,
          ...transaction,
          value: transaction.value ? getBigInt(transaction.value) : 0n
        },
        meta: { isSignAction: true, accountAddr, networkId: network.id },
        dappPromise
      } as SignUserRequest
    } else if (kind === 'message') {
      const msg = request.params
      if (!msg) {
        throw ethErrors.rpc.invalidRequest('No msg request to sign')
      }
      const msdAddress = getAddress(msg?.[1])
      // TODO: if address is in this.accounts in theory the user should be able to sign
      // e.g. if an acc from the wallet is used as a signer of another wallet
      if (getAddress(msdAddress) !== getAddress(this.selectedAccount)) {
        dappPromise.resolve('Invalid parameters: must use the current user address to sign')
        return
      }

      const network = this.networks.networks.find(
        (n) => Number(n.chainId) === Number(dapp?.chainId)
      )

      if (!network) {
        throw ethErrors.provider.chainDisconnected('Transaction failed - unknown network')
      }

      userRequest = {
        id: new Date().getTime(),
        action: {
          kind: 'message',
          message: msg[0]
        },
        session: request.session,
        meta: {
          isSignAction: true,
          accountAddr: msdAddress,
          networkId: network.id
        },
        dappPromise
      } as SignUserRequest
    } else if (kind === 'typedMessage') {
      const msg = request.params
      if (!msg) {
        throw ethErrors.rpc.invalidRequest('No msg request to sign')
      }
      const msdAddress = getAddress(msg?.[0])
      // TODO: if address is in this.accounts in theory the user should be able to sign
      // e.g. if an acc from the wallet is used as a signer of another wallet
      if (getAddress(msdAddress) !== getAddress(this.selectedAccount)) {
        dappPromise.resolve('Invalid parameters: must use the current user address to sign')
        return
      }

      const network = this.networks.networks.find(
        (n) => Number(n.chainId) === Number(dapp?.chainId)
      )

      if (!network) {
        throw ethErrors.provider.chainDisconnected('Transaction failed - unknown network')
      }

      let typedData = msg?.[1]

      try {
        typedData = parse(typedData)
      } catch (error) {
        throw ethErrors.rpc.invalidRequest('Invalid typedData provided')
      }

      if (
        !typedData?.types ||
        !typedData?.domain ||
        !typedData?.message ||
        !typedData?.primaryType
      ) {
        throw ethErrors.rpc.methodNotSupported(
          'Invalid typedData format - only typedData v4 is supported'
        )
      }

      userRequest = {
        id: new Date().getTime(),
        action: {
          kind: 'typedMessage',
          types: typedData.types,
          domain: typedData.domain,
          message: typedData.message,
          primaryType: typedData.primaryType
        },
        session: request.session,
        meta: {
          isSignAction: true,
          accountAddr: msdAddress,
          networkId: network.id
        },
        dappPromise
      } as SignUserRequest
    } else {
      userRequest = {
        id: new Date().getTime(),
        session: request.session,
        action: { kind, params: request.params },
        meta: { isSignAction: false },
        dappPromise
      } as DappUserRequest
    }

    if (userRequest) {
      await this.addUserRequest(userRequest)
      this.emitUpdate()
    }
  }

  async buildTransferUserRequest(
    amount: string,
    recipientAddress: string,
    selectedToken: TokenResult
  ) {
    if (!this.selectedAccount) return

    const userRequest = buildTransferUserRequest({
      selectedAccount: this.selectedAccount,
      amount,
      selectedToken,
      recipientAddress
    })

    if (!userRequest) {
      this.emitError({
        level: 'major',
        message: 'Unexpected error while building transfer request',
        error: new Error(
          'buildUserRequestFromTransferRequest: bad parameters passed to buildTransferUserRequest'
        )
      })
      return
    }

    await this.addUserRequest(userRequest)
  }

  resolveUserRequest(data: any, requestId: UserRequest['id']) {
    const userRequest = this.userRequests.find((r) => r.id === requestId)
    if (!userRequest) return // TODO: emit error

    userRequest.dappPromise?.resolve(data)
    // These requests are transitionary initiated internally (not dApp requests) that block dApp requests
    // before being resolved. The timeout prevents the action-window from closing before the actual dApp request arrives
    if (['unlock', 'dappConnect'].includes(userRequest.action.kind)) {
      setTimeout(() => {
        this.removeUserRequest(requestId)
        this.emitUpdate()
      }, 300)
    } else {
      this.removeUserRequest(requestId)
      this.emitUpdate()
    }
  }

  rejectUserRequest(err: string, requestId: UserRequest['id']) {
    const userRequest = this.userRequests.find((r) => r.id === requestId)
    if (!userRequest) return // TODO: emit error

    userRequest.dappPromise?.reject(ethErrors.provider.userRejectedRequest<any>(err))
    this.removeUserRequest(requestId)
    this.emitUpdate()
  }

  async addUserRequest(req: UserRequest, withPriority?: boolean) {
    if (withPriority) {
      this.userRequests.unshift(req)
    } else {
      this.userRequests.push(req)
    }
    const { id, action, meta } = req
    if (action.kind === 'call') {
      // @TODO
      // one solution would be to, instead of checking, have a promise that we always await here, that is responsible for fetching
      // account data; however, this won't work with EOA accountOps, which have to always pick the first userRequest for a particular acc/network,
      // and be recalculated when one gets dismissed
      // although it could work like this: 1) await the promise, 2) check if exists 3) if not, re-trigger the promise;
      // 4) manage recalc on removeUserRequest too in order to handle EOAs
      // @TODO consider re-using this whole block in removeUserRequest
      await this.#ensureAccountInfo(meta.accountAddr, meta.networkId)
      if (this.signAccOpInitError) return

      const account = this.accounts.find((x) => x.addr === meta.accountAddr)!

      let accountOp: AccountOp
      if (account.creation) {
        const accountOpAction = this.actions.actionsQueue.find(
          (a) => a.type === 'accountOp' && a.id === `${meta.accountAddr}-${meta.networkId}`
        ) as AccountOpAction | undefined

        if (!accountOpAction) {
          accountOp = {
            accountAddr: meta.accountAddr,
            networkId: meta.networkId,
            signingKeyAddr: null,
            signingKeyType: null,
            gasLimit: null,
            gasFeePayment: null,
            nonce: this.accountStates[meta.accountAddr][meta.networkId].nonce,
            signature: account.associatedKeys[0]
              ? generateSpoofSig(account.associatedKeys[0])
              : null,
            accountOpToExecuteBefore: null, // @TODO from pending recoveries
            calls: this.#batchCallsFromUserRequests(meta.accountAddr, meta.networkId)
          }

          this.actions.addOrUpdateAction(
            {
              id: `${meta.accountAddr}-${meta.networkId}`, // SA accountOpAction id
              type: 'accountOp',
              accountOp
            },
            withPriority
          )
        } else {
          accountOpAction.accountOp.calls = this.#batchCallsFromUserRequests(
            meta.accountAddr,
            meta.networkId
          )
          this.actions.addOrUpdateAction(accountOpAction, withPriority)
          if (this.signAccountOp && this.signAccountOp.fromActionId === accountOpAction.id) {
            this.signAccountOp.update({ accountOp: accountOpAction.accountOp })
            this.estimateSignAccountOp()
          }
        }
      } else {
        const { to, value, data } = req.action as Call
        accountOp = {
          accountAddr: meta.accountAddr,
          networkId: meta.networkId,
          signingKeyAddr: null,
          signingKeyType: null,
          gasLimit: null,
          gasFeePayment: null,
          nonce: this.accountStates[meta.accountAddr][meta.networkId].nonce,
          signature: account.associatedKeys[0] ? generateSpoofSig(account.associatedKeys[0]) : null,
          accountOpToExecuteBefore: null, // @TODO from pending recoveries
          calls: [{ to, value, data, fromUserRequestId: req.id }]
        }
        // BA accountOpAction id same as the userRequest's id because for each call we have an action
        this.actions.addOrUpdateAction({ id: req.id, type: 'accountOp', accountOp }, withPriority)
      }
    } else {
      let actionType: 'dappRequest' | 'benzin' | 'signMessage' = 'dappRequest'

      if (req.action.kind === 'typedMessage' || req.action.kind === 'message') {
        actionType = 'signMessage'

        if (this.actions.visibleActionsQueue.find((a) => a.type === 'signMessage')) {
          const msgReq = this.userRequests.find((uReq) => uReq.id === id)
          if (!msgReq) return
          msgReq.dappPromise?.reject(
            ethErrors.provider.custom({
              code: 1001,
              message:
                'Rejected: Please complete your pending message request before initiating a new one.'
            })
          )
          this.userRequests.splice(this.userRequests.indexOf(msgReq), 1)
          return
        }
      }
      if (req.action.kind === 'benzin') actionType = 'benzin'
      this.actions.addOrUpdateAction(
        {
          id,
          type: actionType,
          userRequest: req as UserRequest as never
        },
        withPriority
      )
    }

    this.emitUpdate()
  }

  // @TODO allow this to remove multiple OR figure out a way to debounce re-estimations
  // first one sounds more reasonable
  // although the second one can't hurt and can help (or no debounce, just a one-at-a-time queue)
  removeUserRequest(id: UserRequest['id']) {
    const req = this.userRequests.find((uReq) => uReq.id === id)
    if (!req) return

    // remove from the request queue
    this.userRequests.splice(this.userRequests.indexOf(req), 1)

    // update the pending stuff to be signed
    const { action, meta } = req
    if (action.kind === 'call') {
      const account = this.accounts.find((x) => x.addr === meta.accountAddr)
      if (!account)
        throw new Error(
          `batchCallsFromUserRequests: tried to run for non-existent account ${meta.accountAddr}`
        )

      if (account.creation) {
        const accountOpIndex = this.actions.actionsQueue.findIndex(
          (a) => a.type === 'accountOp' && a.id === `${meta.accountAddr}-${meta.networkId}`
        )
        const accountOpAction = this.actions.actionsQueue[accountOpIndex] as
          | AccountOpAction
          | undefined
        // accountOp has just been rejected
        if (!accountOpAction) {
          this.updateSelectedAccount(this.selectedAccount, true)
          this.emitUpdate()
          return
        }

        accountOpAction.accountOp.calls = this.#batchCallsFromUserRequests(
          meta.accountAddr,
          meta.networkId
        )
        if (accountOpAction.accountOp.calls.length) {
          this.actions.addOrUpdateAction(accountOpAction)

          if (this.signAccountOp && this.signAccountOp.fromActionId === accountOpAction.id) {
            this.signAccountOp.update({ accountOp: accountOpAction.accountOp, estimation: null })
            this.estimateSignAccountOp()
          }
        } else {
          this.actions.removeAction(`${meta.accountAddr}-${meta.networkId}`)
          this.updateSelectedAccount(this.selectedAccount, true)
        }
      } else {
        this.actions.removeAction(id)
        this.updateSelectedAccount(this.selectedAccount, true)
      }
    } else {
      this.actions.removeAction(id)
    }
    this.emitUpdate()
  }

  async addNetwork(network: AddNetworkRequestParams) {
    await this.networks.addNetwork(network)
    await this.updateSelectedAccount(this.selectedAccount, true)
  }

  async removeNetwork(id: NetworkId) {
    await this.networks.removeNetwork(id)
    await this.updateSelectedAccount(this.selectedAccount, true)
  }

  async resolveAccountOpAction(data: any, actionId: AccountOpAction['id']) {
    const accountOpAction = this.actions.actionsQueue.find((a) => a.id === actionId)
    if (!accountOpAction) return

    const { accountOp } = accountOpAction as AccountOpAction
    const meta: SignUserRequest['meta'] = {
      isSignAction: true,
      accountAddr: accountOp.accountAddr,
      networkId: accountOp.networkId,
      txnId: null,
      userOpHash: null
    }
    data?.isUserOp ? (meta.userOpHash = data.hash) : (meta.txnId = data.hash)
    const benzinUserRequest: SignUserRequest = {
      id: new Date().getTime(),
      action: { kind: 'benzin' },
      meta
    }
    await this.addUserRequest(benzinUserRequest, true)
    this.actions.removeAction(actionId)

    // eslint-disable-next-line no-restricted-syntax
    for (const call of accountOp.calls) {
      const uReq = this.userRequests.find((r) => r.id === call.fromUserRequestId)
      if (uReq) {
        uReq.dappPromise?.resolve(data)
        // eslint-disable-next-line no-await-in-loop
        this.removeUserRequest(uReq.id)
      }
    }

    this.emitUpdate()
  }

  rejectAccountOpAction(err: string, actionId: AccountOpAction['id']) {
    const accountOpAction = this.actions.actionsQueue.find((a) => a.id === actionId)
    if (!accountOpAction) return

    const { accountOp } = accountOpAction as AccountOpAction
    this.actions.removeAction(actionId)
    // eslint-disable-next-line no-restricted-syntax
    for (const call of accountOp.calls) {
      const uReq = this.userRequests.find((r) => r.id === call.fromUserRequestId)
      if (uReq) {
        uReq.dappPromise?.reject(ethErrors.provider.userRejectedRequest<any>(err))
        // eslint-disable-next-line no-await-in-loop
        this.removeUserRequest(uReq.id)
      }
    }
    this.emitUpdate()
  }

  async updateSignAccountOpGasPrice() {
    if (!this.signAccountOp) return
    const networkId = this.signAccountOp.accountOp.networkId

    await this.#updateGasPrice()

    // there's a chance signAccountOp gets destroyed between the time
    // the first "if (!this.signAccountOp) return" is performed and
    // the time we get here. To prevent issues, we check one more time
    if (!this.signAccountOp) return

    this.signAccountOp.update({ gasPrices: this.gasPrices[networkId] })
    this.emitUpdate()
  }

  // @TODO: protect this from race conditions/simultanous executions
  async estimateSignAccountOp() {
    try {
      if (!this.signAccountOp) return

      // make a local copy to avoid updating the main reference
      const localAccountOp: AccountOp = { ...this.signAccountOp.accountOp }

      await this.#initialLoadPromise
      // new accountOps should have spoof signatures so that they can be easily simulated
      // this is not used by the Estimator, because it iterates through all associatedKeys and
      // it knows which ones are authenticated, and it can generate it's own spoofSig
      // @TODO
      // accountOp.signature = `${}03`

      // TODO check if needed data in accountStates are available
      // this.accountStates[accountOp.accountAddr][accountOp.networkId].
      const account = this.accounts.find((x) => x.addr === localAccountOp.accountAddr)

      // Here, we list EOA accounts for which you can also obtain an estimation of the AccountOp payment.
      // In the case of operating with a smart account (an account with creation code), all other EOAs can pay the fee.
      //
      // If the current account is an EOA, only this account can pay the fee,
      // and there's no need for checking other EOA accounts native balances.
      // This is already handled and estimated as a fee option in the estimate library, which is why we pass an empty array here.
      const EOAaccounts = account?.creation ? this.accounts.filter((acc) => !acc.creation) : []

      if (!account)
        throw new Error(
          `estimateSignAccountOp: ${localAccountOp.accountAddr}: account does not exist`
        )
      const network = this.networks.networks.find((x) => x.id === localAccountOp.networkId)
      if (!network)
        throw new Error(
          `estimateSignAccountOp: ${localAccountOp.networkId}: network does not exist`
        )

      // Take the fee tokens from two places: the user's tokens and his gasTank
      // The gastTank tokens participate on each network as they belong everywhere
      // NOTE: at some point we should check all the "?" signs below and if
      // an error pops out, we should notify the user about it
      const networkFeeTokens =
        this.portfolio.latest?.[localAccountOp.accountAddr]?.[localAccountOp.networkId]?.result
          ?.tokens ?? []
      const gasTankFeeTokens =
        this.portfolio.latest?.[localAccountOp.accountAddr]?.gasTank?.result?.tokens ?? []

      const feeTokens =
        [...networkFeeTokens, ...gasTankFeeTokens].filter((t) => t.flags.isFeeToken) || []

      // if the network's chosen RPC supports debug_traceCall, we
      // make an additional simulation for each call in the accountOp
      let promises: any[] = []
      if (network.hasDebugTraceCall) {
        // 65gwei, try to make it work most of the times on ethereum
        let gasPrice = 65000000000n
        // calculate the fast gas price to use in simulation
        if (
          this.gasPrices[localAccountOp.networkId] &&
          this.gasPrices[localAccountOp.networkId].length
        ) {
          const fast = this.gasPrices[localAccountOp.networkId][2]
          gasPrice =
            'gasPrice' in fast ? fast.gasPrice : fast.baseFeePerGas + fast.maxPriorityFeePerGas
          // increase the gas price with 10% to try to get above the min baseFee
          gasPrice += gasPrice / 10n
        }
        // 200k, try to make it work most of the times on ethereum
        let gas = 200000n
        if (this.signAccountOp.estimation) {
          gas = this.signAccountOp.estimation.gasUsed
        }
        const provider = this.providers.providers[localAccountOp.networkId]
        promises = localAccountOp.calls.map((call) => {
          return provider
            .send('debug_traceCall', [
              {
                to: call.to,
                value: toQuantity(call.value.toString()),
                data: call.data,
                from: localAccountOp.accountAddr,
                gasPrice: toQuantity(gasPrice.toString()),
                gas: toQuantity(gas.toString())
              },
              'latest',
              {
                tracer:
                  "{data: [], fault: function (log) {}, step: function (log) { if (log.op.toString() === 'LOG3') { this.data.push([ toHex(log.contract.getAddress()), '0x' + ('0000000000000000000000000000000000000000' + log.stack.peek(4).toString(16)).slice(-40)])}}, result: function () { return this.data }}",
                enableMemory: false,
                enableReturnData: true,
                disableStorage: true
              }
            ])
            .catch((e: any) => {
              console.log(e)
              return [ZeroAddress]
            })
        })
      }
      const result = await Promise.all([
        ...promises,
        humanizeAccountOp(this.#storage, localAccountOp, this.#fetch, this.emitError)
      ])
      const humanization = result[result.length - 1]

      // Reverse lookup addresses and save them in memory so they
      // can be read from the UI
      humanization.forEach((call: any) => {
        if (!call.fullVisualization) return

        call.fullVisualization.forEach(async (visualization: any) => {
          if (visualization.type !== 'address' || !visualization.address) return

          await this.domains.reverseLookup(visualization.address)
        })
      })

      const additionalHints: GetOptions['additionalHints'] = humanization
        .map((call: any) =>
          !call.fullVisualization
            ? []
            : call.fullVisualization.map((vis: any) =>
                vis.address && isAddress(vis.address) ? getAddress(vis.address) : ''
              )
        )
        .flat()
        .filter((x: any) => isAddress(x))
      result.pop()
      const stringAddr: any = result.length ? result.flat(Infinity) : []
      additionalHints!.push(...stringAddr)

      await this.portfolio.learnTokens(additionalHints, network.id)

      const [, estimation] = await Promise.all([
        // NOTE: we are not emitting an update here because the portfolio controller will do that
        // NOTE: the portfolio controller has it's own logic of constructing/caching providers, this is intentional, as
        // it may have different needs
        this.portfolio.updateSelectedAccount(
          this.accounts,
          localAccountOp.accountAddr,
          undefined,
          this.signAccountOp
            ? { [localAccountOp.networkId]: [localAccountOp] }
            : getAccountOpsByNetwork(localAccountOp.accountAddr, this.actions.visibleActionsQueue),
          { forceUpdate: true }
        ),
        estimate(
          this.providers.providers[localAccountOp.networkId],
          network,
          account,
          this.keystore.keys,
          localAccountOp,
          this.accountStates,
          EOAaccounts,
          // @TODO - first time calling this, portfolio is still not loaded.
          feeTokens,
          {
            is4337Broadcast: isErc4337Broadcast(
              network,
              this.accountStates[localAccountOp.accountAddr][localAccountOp.networkId]
            )
          }
        ).catch((e) => {
          this.emitError({
            level: 'major',
            message: `Failed to estimate account op for ${localAccountOp.accountAddr} on ${localAccountOp.networkId}`,
            error: e
          })
          return null
        })
      ])

      // @race
      // if the signAccountOp has been deleted, don't continue as the request has already finished
      if (!this.signAccountOp) return

      // if the nonce from the estimation is different than the one in localAccountOp,
      // override all places that contain the old nonce with the correct one
      if (estimation && BigInt(estimation.currentAccountNonce) !== localAccountOp.nonce) {
        localAccountOp.nonce = BigInt(estimation.currentAccountNonce)

        this.signAccountOp.accountOp.nonce = localAccountOp.nonce

        if (this.accountStates?.[localAccountOp.accountAddr]?.[localAccountOp.networkId])
          this.accountStates[localAccountOp.accountAddr][localAccountOp.networkId].nonce =
            localAccountOp.nonce
      }

      // update the signAccountOp controller once estimation finishes;
      // this eliminates the infinite loading bug if the estimation comes slower
      if (this.signAccountOp && estimation) {
        this.signAccountOp.update({ estimation })
      }

      // if there's an estimation error, override the pending results
      if (estimation && estimation.error) {
        this.portfolio.overridePendingResults(localAccountOp)
      }
    } catch (error: any) {
      this.emitError({
        level: 'silent',
        message: 'Estimation error',
        error
      })
    }
  }

  /**
   * There are 4 ways to broadcast an AccountOp:
   *   1. For basic accounts (EOA), there is only one way to do that. After
   *   signing the transaction, the serialized signed transaction object gets
   *   send to the network.
   *   2. For smart accounts, when EOA pays the fee. Two signatures are needed
   *   for this. The first one is the signature of the AccountOp itself. The
   *   second one is the signature of the transaction that will be executed
   *   by the smart account.
   *   3. For smart accounts that broadcast the ERC-4337 way.
   *   4. for smart accounts, when the Relayer does the broadcast.
   *
   */
  async broadcastSignedAccountOp(
    accountOp: AccountOp,
    estimation: EstimateResult,
    actionId: AccountOpAction['id']
  ) {
    this.broadcastStatus = 'LOADING'
    this.emitUpdate()

    if (!accountOp.signingKeyAddr || !accountOp.signingKeyType || !accountOp.signature) {
      return this.#throwAccountOpBroadcastError(new Error('AccountOp missing props'))
    }

    const provider = this.providers.providers[accountOp.networkId]
    const account = this.accounts.find((acc) => acc.addr === accountOp.accountAddr)
    const network = this.networks.networks.find((n) => n.id === accountOp.networkId)

    if (!provider) {
      return this.#throwAccountOpBroadcastError(
        new Error(`Provider for networkId: ${accountOp.networkId} not found`)
      )
    }

    if (!account) {
      return this.#throwAccountOpBroadcastError(
        new Error(`Account with address: ${accountOp.accountAddr} not found`)
      )
    }

    if (!network) {
      return this.#throwAccountOpBroadcastError(
        new Error(`Network with id: ${accountOp.networkId} not found`)
      )
    }

    let transactionRes: TransactionResponse | { hash: string; nonce: number } | null = null
    const feeTokenEstimation = estimation.feePaymentOptions.find(
      (option) =>
        option.token.address === accountOp.gasFeePayment?.inToken &&
        option.paidBy === accountOp.gasFeePayment?.paidBy
    )!

    // Basic account (EOA)
    if (!isSmartAccount(account)) {
      try {
        const feePayerKeys = this.keystore.keys.filter(
          (key) => key.addr === accountOp.gasFeePayment!.paidBy
        )
        const feePayerKey =
          // Temporarily prioritize the key with the same type as the signing key.
          // TODO: Implement a way to choose the key type to broadcast with.
          feePayerKeys.find((key) => key.type === accountOp.signingKeyType) || feePayerKeys[0]
        if (!feePayerKey) {
          return this.#throwAccountOpBroadcastError(
            new Error(
              `Key with address: ${accountOp.gasFeePayment!.paidBy} for account with address: ${
                accountOp.accountAddr
              } not found`
            )
          )
        }
        const signer = await this.keystore.getSigner(feePayerKey.addr, feePayerKey.type)
        if (signer.init) signer.init(this.#externalSignerControllers[feePayerKey.type])

        const gasFeePayment = accountOp.gasFeePayment!
        const { to, value, data } = accountOp.calls[0]
        const rawTxn: TxnRequest = {
          to,
          value,
          data,
          chainId: network!.chainId,
          nonce: await provider.getTransactionCount(accountOp.accountAddr),
          gasLimit: gasFeePayment.simulatedGasLimit
        }

        // if it's eip1559, send it as such. If no, go to legacy
        const gasPrice =
          (gasFeePayment.amount - feeTokenEstimation.addedNative) / gasFeePayment.simulatedGasLimit
        if (gasFeePayment.maxPriorityFeePerGas !== undefined) {
          rawTxn.maxFeePerGas = gasPrice
          rawTxn.maxPriorityFeePerGas = gasFeePayment.maxPriorityFeePerGas
          rawTxn.type = 2
        } else {
          rawTxn.gasPrice = gasPrice
          rawTxn.type = 0
        }

        const signedTxn = await signer.signRawTransaction(rawTxn)
        try {
          transactionRes = await provider.broadcastTransaction(signedTxn)
        } catch (e: any) {
          const reason = e?.message || 'unknown'

          throw new Error(
            `Transaction couldn't be broadcasted on the ${network.name} network. Reason: ${reason}`
          )
        }
      } catch (e: any) {
        return this.#throwAccountOpBroadcastError(e)
      }
    }
    // Smart account but EOA pays the fee
    else if (
      account.creation &&
      accountOp.gasFeePayment &&
      accountOp.gasFeePayment.paidBy !== account.addr
    ) {
      const feePayerKeys = this.keystore.keys.filter(
        (key) => key.addr === accountOp.gasFeePayment!.paidBy
      )
      const feePayerKey =
        // Temporarily prioritize the key with the same type as the signing key.
        // TODO: Implement a way to choose the key type to broadcast with.
        feePayerKeys.find((key) => key.type === accountOp.signingKeyType) || feePayerKeys[0]
      if (!feePayerKey) {
        return this.#throwAccountOpBroadcastError(
          new Error(
            `Key with address: ${accountOp.gasFeePayment!.paidBy} for account with address: ${
              accountOp.accountAddr
            } not found`
          )
        )
      }

      const accountState = this.accountStates[accountOp.accountAddr][accountOp.networkId]
      let data
      let to
      if (accountState.isDeployed) {
        const ambireAccount = new Interface(AmbireAccount.abi)
        to = accountOp.accountAddr
        data = ambireAccount.encodeFunctionData('execute', [
          getSignableCalls(accountOp),
          accountOp.signature
        ])
      } else {
        const ambireFactory = new Interface(AmbireAccountFactory.abi)
        to = account.creation.factoryAddr
        data = ambireFactory.encodeFunctionData('deployAndExecute', [
          account.creation.bytecode,
          account.creation.salt,
          getSignableCalls(accountOp),
          accountOp.signature
        ])
      }

      try {
        const signer = await this.keystore.getSigner(feePayerKey.addr, feePayerKey.type)
        if (signer.init) signer.init(this.#externalSignerControllers[feePayerKey.type])

        const gasPrice =
          (accountOp.gasFeePayment.amount - feeTokenEstimation.addedNative) /
          accountOp.gasFeePayment.simulatedGasLimit
        const rawTxn: TxnRequest = {
          to,
          data,
          // We ultimately do a smart contract call, which means we don't need
          // to send any `value` from the EOA address. The actual `value` will
          // get taken from the value encoded in the `data` field.
          value: BigInt(0),
          chainId: network.chainId,
          nonce: await provider.getTransactionCount(accountOp.gasFeePayment!.paidBy),
          gasLimit: accountOp.gasFeePayment.simulatedGasLimit
        }

        if (accountOp.gasFeePayment.maxPriorityFeePerGas !== undefined) {
          rawTxn.maxFeePerGas = gasPrice
          rawTxn.maxPriorityFeePerGas = accountOp.gasFeePayment.maxPriorityFeePerGas
          rawTxn.type = 2
        } else {
          rawTxn.gasPrice = gasPrice
          rawTxn.type = 0
        }

        const signedTxn = await signer.signRawTransaction(rawTxn)
        try {
          transactionRes = await provider.broadcastTransaction(signedTxn)
        } catch (e: any) {
          const reason = e?.message || 'unknown'

          throw new Error(
            `Transaction couldn't be broadcasted on the ${network.name} network. Reason: ${reason}`
          )
        }
      } catch (e: any) {
        return this.#throwAccountOpBroadcastError(e)
      }
    }
    // Smart account, the ERC-4337 way
    else if (accountOp.gasFeePayment && accountOp.gasFeePayment.isERC4337) {
      const userOperation = accountOp.asUserOperation
      if (!userOperation) {
        return this.#throwAccountOpBroadcastError(
          new Error(
            `Trying to broadcast an ERC-4337 request but userOperation is not set for ${accountOp.accountAddr}`
          )
        )
      }

      // broadcast through bundler's service
      let userOperationHash
      try {
        userOperationHash = await bundler.broadcast(userOperation, network!)
      } catch (e) {
        return this.#throwAccountOpBroadcastError(new Error('bundler broadcast failed'))
      }
      if (!userOperationHash) {
        return this.#throwAccountOpBroadcastError(new Error('bundler broadcast failed'))
      }

      // broadcast the userOperationHash
      transactionRes = {
        hash: userOperationHash,
        nonce: Number(userOperation.nonce)
      }
    }
    // Smart account, the Relayer way
    else {
      try {
        const body = {
          gasLimit: Number(accountOp.gasFeePayment!.simulatedGasLimit),
          txns: getSignableCalls(accountOp),
          signature: accountOp.signature,
          signer: { address: accountOp.signingKeyAddr },
          nonce: Number(accountOp.nonce)
        }
        const response = await this.#callRelayer(
          `/identity/${accountOp.accountAddr}/${accountOp.networkId}/submit`,
          'POST',
          body
        )
        transactionRes = {
          hash: response.txId,
          nonce: Number(accountOp.nonce)
        }
      } catch (e: any) {
        return this.#throwAccountOpBroadcastError(e)
      }
    }

    if (transactionRes) {
      const submittedAccountOp: SubmittedAccountOp = {
        ...accountOp,
        status: AccountOpStatus.BroadcastedButNotConfirmed,
        txnId: transactionRes.hash,
        nonce: BigInt(transactionRes.nonce),
        timestamp: new Date().getTime(),
        isSingletonDeploy: !!accountOp.calls.find((call) => getAddress(call.to) === SINGLETON)
      }
      if (accountOp.gasFeePayment?.isERC4337) {
        submittedAccountOp.userOpHash = transactionRes.hash
      }
      await this.activity.addAccountOp(submittedAccountOp)
      await this.resolveAccountOpAction(
        {
          hash: transactionRes?.hash || null,
          networkId: network.id,
          isUserOp: !!accountOp?.asUserOperation
        },
        actionId
      )

      console.log('broadcasted:', transactionRes)
      !!this.onBroadcastSuccess && this.onBroadcastSuccess('account-op')
      this.broadcastStatus = 'DONE'
      this.emitUpdate()
      await wait(1)
    }

    this.broadcastStatus = 'INITIAL'
    this.emitUpdate()
  }

  async broadcastSignedMessage(signedMessage: SignedMessage) {
    this.broadcastStatus = 'LOADING'
    this.emitUpdate()

    await this.activity.addSignedMessage(signedMessage, signedMessage.accountAddr)
    await this.resolveUserRequest({ hash: signedMessage.signature }, signedMessage.fromActionId)
    !!this.onBroadcastSuccess &&
      this.onBroadcastSuccess(
        signedMessage.content.kind === 'typedMessage' ? 'typed-data' : 'message'
      )

    this.broadcastStatus = 'DONE'
    this.emitUpdate()

    await wait(1)
    this.broadcastStatus = 'INITIAL'
    this.emitUpdate()
  }

<<<<<<< HEAD
  async updateNetworkPreferences(
    networkPreferences: Partial<NetworkPreference>,
    networkId: NetworkDescriptor['id']
  ) {
    await this.settings.updateNetworkPreferences(networkPreferences, networkId)

    if (networkPreferences?.rpcUrls) {
      await this.updateAccountStates('latest', [networkId])
      await this.updateSelectedAccount(this.selectedAccount, true)
    }
  }

  async resetNetworkPreference(
    preferenceKey: keyof NetworkPreference,
    networkId: NetworkDescriptor['id']
  ) {
    await this.settings.resetNetworkPreference(preferenceKey, networkId)

    if (preferenceKey === 'rpcUrls') {
      await this.updateAccountStates('latest', [networkId])
      await this.updateSelectedAccount(this.selectedAccount, true)
    }
  }

=======
>>>>>>> 4edd04fe
  // ! IMPORTANT !
  // Banners that depend on async data from sub-controllers should be implemented
  // in the sub-controllers themselves. This is because updates in the sub-controllers
  // will not trigger emitUpdate in the MainController, therefore the banners will
  // remain the same until a subsequent update in the MainController.
  get banners(): Banner[] {
    if (!this.selectedAccount || !this.networks.isInitialized) return []

    const accountOpBanners = getAccountOpBanners({
      accountOpActionsByNetwork: getAccountOpActionsByNetwork(
        this.selectedAccount,
        this.actions.actionsQueue
      ),
      selectedAccount: this.selectedAccount,
      accounts: this.accounts,
      networks: this.networks.networks
    })

    return [...accountOpBanners]
  }

  #throwAccountOpBroadcastError(error: Error) {
    let message =
      error?.message ||
      'Unable to broadcast the transaction. Please try again or contact Ambire support if the issue persists.'

    if (message) {
      if (message.includes('insufficient funds')) {
        // TODO: Better message?
        message = 'Insufficient funds for intristic transaction cost'
      } else {
        message = message.length > 300 ? `${message.substring(0, 300)}...` : message
      }
    }

    this.emitError({ level: 'major', message, error })
    // To enable another try for signing in case of broadcast fail
    // broadcast is called in the FE only after successful signing
    this.signAccountOp?.updateStatusToReadyToSign()
    this.broadcastStatus = 'INITIAL'
    this.emitUpdate()
  }

  // includes the getters in the stringified instance
  toJSON() {
    return {
      ...this,
      ...super.toJSON(),
      banners: this.banners
    }
  }
}<|MERGE_RESOLUTION|>--- conflicted
+++ resolved
@@ -1608,33 +1608,6 @@
     this.emitUpdate()
   }
 
-<<<<<<< HEAD
-  async updateNetworkPreferences(
-    networkPreferences: Partial<NetworkPreference>,
-    networkId: NetworkDescriptor['id']
-  ) {
-    await this.settings.updateNetworkPreferences(networkPreferences, networkId)
-
-    if (networkPreferences?.rpcUrls) {
-      await this.updateAccountStates('latest', [networkId])
-      await this.updateSelectedAccount(this.selectedAccount, true)
-    }
-  }
-
-  async resetNetworkPreference(
-    preferenceKey: keyof NetworkPreference,
-    networkId: NetworkDescriptor['id']
-  ) {
-    await this.settings.resetNetworkPreference(preferenceKey, networkId)
-
-    if (preferenceKey === 'rpcUrls') {
-      await this.updateAccountStates('latest', [networkId])
-      await this.updateSelectedAccount(this.selectedAccount, true)
-    }
-  }
-
-=======
->>>>>>> 4edd04fe
   // ! IMPORTANT !
   // Banners that depend on async data from sub-controllers should be implemented
   // in the sub-controllers themselves. This is because updates in the sub-controllers
