import { ethErrors } from 'eth-rpc-errors'
/* eslint-disable @typescript-eslint/brace-style */
import { getAddress, getBigInt, Interface, isAddress, TransactionResponse } from 'ethers'

import AmbireAccount from '../../../contracts/compiled/AmbireAccount.json'
import AmbireFactory from '../../../contracts/compiled/AmbireFactory.json'
import EmittableError from '../../classes/EmittableError'
import { AMBIRE_ACCOUNT_FACTORY, SINGLETON } from '../../consts/deploy'
import { Account, AccountId, AccountOnchainState } from '../../interfaces/account'
import { Banner } from '../../interfaces/banner'
import { DappProviderRequest } from '../../interfaces/dapp'
import { Fetch } from '../../interfaces/fetch'
import {
  ExternalSignerControllers,
  Key,
  KeystoreSignerType,
  TxnRequest
} from '../../interfaces/keystore'
import { AddNetworkRequestParams, Network, NetworkId } from '../../interfaces/network'
import { Storage } from '../../interfaces/storage'
import { Calls, DappUserRequest, SignUserRequest, UserRequest } from '../../interfaces/userRequest'
import { WindowManager } from '../../interfaces/window'
import { isSmartAccount } from '../../libs/account/account'
import { AccountOp, AccountOpStatus, getSignableCalls } from '../../libs/accountOp/accountOp'
import { Call as AccountOpCall } from '../../libs/accountOp/types'
import {
  dappRequestMethodToActionKind,
  getAccountOpActionsByNetwork,
  getAccountOpFromAction
} from '../../libs/actions/actions'
import { getAccountOpBanners } from '../../libs/banners/banners'
import { estimate } from '../../libs/estimate/estimate'
import { EstimateResult } from '../../libs/estimate/interfaces'
import { GasRecommendation, getGasPriceRecommendations } from '../../libs/gasPrice/gasPrice'
import { humanizeAccountOp } from '../../libs/humanizer'
import {
  getAccountOpsForSimulation,
  makeBasicAccountOpAction,
  makeSmartAccountOpAction
} from '../../libs/main/main'
import { GetOptions, TokenResult } from '../../libs/portfolio/interfaces'
import { relayerCall } from '../../libs/relayerCall/relayerCall'
import { parse } from '../../libs/richJson/richJson'
import {
  adjustEntryPointAuthorization,
  getEntryPointAuthorization
} from '../../libs/signMessage/signMessage'
import { debugTraceCall } from '../../libs/tracer/debugTraceCall'
import { buildTransferUserRequest } from '../../libs/transfer/userRequest'
import {
  ENTRY_POINT_AUTHORIZATION_REQUEST_ID,
  isErc4337Broadcast,
  shouldAskForEntryPointAuthorization
} from '../../libs/userOperation/userOperation'
import bundler from '../../services/bundlers'
import { Bundler } from '../../services/bundlers/bundler'
import { getIsViewOnly } from '../../utils/accounts'
import wait from '../../utils/wait'
import { AccountAdderController } from '../accountAdder/accountAdder'
import { AccountsController } from '../accounts/accounts'
import { AccountOpAction, ActionsController, SignMessageAction } from '../actions/actions'
import { ActivityController, SubmittedAccountOp } from '../activity/activity'
import { AddressBookController } from '../addressBook/addressBook'
import { DappsController } from '../dapps/dapps'
import { DomainsController } from '../domains/domains'
import { EmailVaultController } from '../emailVault/emailVault'
import EventEmitter, { Statuses } from '../eventEmitter/eventEmitter'
import { InviteController } from '../invite/invite'
import { KeystoreController } from '../keystore/keystore'
import { NetworksController } from '../networks/networks'
import { PortfolioController } from '../portfolio/portfolio'
import { ProvidersController } from '../providers/providers'
import { SettingsController } from '../settings/settings'
/* eslint-disable no-underscore-dangle */
import { SignAccountOpController, SigningStatus } from '../signAccountOp/signAccountOp'
import { SignMessageController } from '../signMessage/signMessage'

const STATUS_WRAPPED_METHODS = {
  onAccountAdderSuccess: 'INITIAL',
  removeAccount: 'INITIAL'
} as const

export class MainController extends EventEmitter {
  #storage: Storage

  #fetch: Fetch

  // Holds the initial load promise, so that one can wait until it completes
  #initialLoadPromise: Promise<void>

  #callRelayer: Function

  isReady: boolean = false

  invite: InviteController

  keystore: KeystoreController

  /**
   * Hardware wallets (usually) need an additional (external signer) controller,
   * that is app-specific (web, mobile) and is used to interact with the device.
   * (example: LedgerController, TrezorController, LatticeController)
   */
  #externalSignerControllers: ExternalSignerControllers = {}

  // Subcontrollers
  networks: NetworksController

  providers: ProvidersController

  accountAdder: AccountAdderController

  portfolio: PortfolioController

  dapps: DappsController

  actions: ActionsController

  // Public sub-structures
  // @TODO emailVaults
  emailVault: EmailVaultController

  signMessage!: SignMessageController

  signAccountOp: SignAccountOpController | null = null

  static signAccountOpListener: ReturnType<EventEmitter['onUpdate']> = () => {}

  signAccOpInitError: string | null = null

  activity!: ActivityController

  settings: SettingsController

  addressBook: AddressBookController

  domains: DomainsController

  accounts: AccountsController

  userRequests: UserRequest[] = []

  // network => GasRecommendation[]
  gasPrices: { [key: string]: GasRecommendation[] } = {}

  accountOpsToBeConfirmed: { [key: string]: { [key: string]: AccountOp } } = {}

  lastUpdate: Date = new Date()

  broadcastStatus: 'INITIAL' | 'LOADING' | 'DONE' = 'INITIAL'

  statuses: Statuses<keyof typeof STATUS_WRAPPED_METHODS> = STATUS_WRAPPED_METHODS

  #windowManager: WindowManager

  /**
   * Callback that gets triggered when the signing process of a message or an
   * account op (including the broadcast step) gets finalized.
   */
  onSignSuccess: (type: 'message' | 'typed-data' | 'account-op') => void

  constructor({
    storage,
    fetch,
    relayerUrl,
    velcroUrl,
    keystoreSigners,
    externalSignerControllers,
    windowManager,
    onSignSuccess
  }: {
    storage: Storage
    fetch: Fetch
    relayerUrl: string
    velcroUrl: string
    keystoreSigners: Partial<{ [key in Key['type']]: KeystoreSignerType }>
    externalSignerControllers: ExternalSignerControllers
    windowManager: WindowManager
    onSignSuccess?: (type: 'message' | 'typed-data' | 'account-op') => void
  }) {
    super()
    this.#storage = storage
    this.#fetch = fetch
    this.#windowManager = windowManager

    this.invite = new InviteController({ relayerUrl, fetch, storage: this.#storage })
    this.keystore = new KeystoreController(this.#storage, keystoreSigners)
    this.#externalSignerControllers = externalSignerControllers
    this.networks = new NetworksController(
      this.#storage,
      this.#fetch,
      async (network: Network) => {
        this.providers.setProvider(network)
        await this.accounts.updateAccountStates('latest', [network.id])
        await this.updateSelectedAccountPortfolio(true)
      },
      (networkId: NetworkId) => {
        this.providers.removeProvider(networkId)
      }
    )
    this.providers = new ProvidersController(this.networks)
    this.accounts = new AccountsController(
      this.#storage,
      this.providers,
      this.networks,
      async (toAccountAddr: string) => {
        this.activity.init()
        await this.updateSelectedAccountPortfolio()
        // forceEmitUpdate to update the getters in the FE state of the ctrl
        await this.forceEmitUpdate()
        await this.actions.forceEmitUpdate()
        await this.addressBook.forceEmitUpdate()
        this.dapps.broadcastDappSessionEvent('accountsChanged', [toAccountAddr])
      },
      this.providers.updateProviderIsWorking.bind(this.providers)
    )
    this.settings = new SettingsController(this.#storage)
    this.portfolio = new PortfolioController(
      this.#storage,
      this.#fetch,
      this.providers,
      this.networks,
      this.accounts,
      relayerUrl,
      velcroUrl
    )
    this.#initialLoadPromise = this.#load()
    this.emailVault = new EmailVaultController(
      this.#storage,
      this.#fetch,
      relayerUrl,
      this.keystore
    )
    this.accountAdder = new AccountAdderController({
      accounts: this.accounts,
      keystore: this.keystore,
      relayerUrl,
      fetch: this.#fetch
    })
    this.addressBook = new AddressBookController(this.#storage, this.accounts)
    this.signMessage = new SignMessageController(
      this.keystore,
      this.providers,
      this.networks,
      this.accounts,
      this.#externalSignerControllers,
      this.#storage,
      this.#fetch
    )
    this.dapps = new DappsController(this.#storage)
    this.actions = new ActionsController({
      accounts: this.accounts,
      windowManager,
      onActionWindowClose: () => {
        this.userRequests = this.userRequests.filter((r) => r.action.kind !== 'benzin')
        this.emitUpdate()
      }
    })
    this.activity = new ActivityController(
      this.#storage,
      this.#fetch,
      this.accounts,
      this.providers,
      this.networks,
      async (network: Network) => {
        await this.setContractsDeployedToTrueIfDeployed(network)
      }
    )
    this.domains = new DomainsController(this.providers.providers, this.#fetch)
    this.#callRelayer = relayerCall.bind({ url: relayerUrl, fetch: this.#fetch })
    this.onSignSuccess = onSignSuccess || (() => {})
  }

  async #load(): Promise<void> {
    this.isReady = false
    // #load is called in the constructor which is synchronous
    // we await (1 ms/next tick) for the constructor to extend the EventEmitter class
    // and then we call it's methods
    await wait(1)
    this.emitUpdate()
    await this.networks.initialLoadPromise
    await this.providers.initialLoadPromise
    await this.accounts.initialLoadPromise
    this.updateSelectedAccountPortfolio()

    /**
     * Listener that gets triggered as a finalization step of adding new
     * accounts via the AccountAdder controller flow.
     *
     * VIEW-ONLY ACCOUNTS: In case of changes in this method, make sure these
     * changes are reflected for view-only accounts as well. Because the
     * view-only accounts import flow bypasses the AccountAdder, this method
     * won't click for them. Their on add success flow continues in the
     * MAIN_CONTROLLER_ADD_VIEW_ONLY_ACCOUNTS action case.
     */
    const onAccountAdderSuccess = () => {
      if (this.accountAdder.addAccountsStatus !== 'SUCCESS') return

      return this.withStatus(
        'onAccountAdderSuccess',
        async () => {
          // Add accounts first, because some of the next steps have validation
          // if accounts exists.
          await this.accounts.addAccounts(this.accountAdder.readyToAddAccounts)

          // Then add keys, because some of the next steps could have validation
          // if keys exists. Should be separate (not combined in Promise.all,
          // since firing multiple keystore actions is not possible
          // (the #wrapKeystoreAction listens for the first one to finish and
          // skips the parallel one, if one is requested).
          await this.keystore.addKeys(this.accountAdder.readyToAddKeys.internal)
          await this.keystore.addKeysExternallyStored(this.accountAdder.readyToAddKeys.external)
          await this.settings.addKeyPreferences(this.accountAdder.readyToAddKeyPreferences)
        },
        true
      )
    }
    this.accountAdder.onUpdate(onAccountAdderSuccess)

    this.isReady = true
    this.emitUpdate()
  }

  initSignAccOp(actionId: AccountOpAction['id']): null | void {
    const accountOp = getAccountOpFromAction(actionId, this.actions.actionsQueue)
    if (!accountOp) {
      this.signAccOpInitError =
        'We cannot initiate the signing process because no transaction has been found for the specified account and network.'
      return null
    }

    const account = this.accounts.accounts?.find((acc) => acc.addr === accountOp.accountAddr)
    const network = this.networks.networks.find((net) => net.id === accountOp.networkId)

    if (!account) {
      this.signAccOpInitError =
        'We cannot initiate the signing process as we are unable to locate the specified account.'
      return null
    }

    if (!network) {
      this.signAccOpInitError =
        'We cannot initiate the signing process as we are unable to locate the specified network.'
      return null
    }

    // on init, set the accountOp nonce to the latest one we know
    // it could happen that the user inits a userRequest with an old
    // accountState and therefore caching the old nonce in the accountOp.
    // we make sure the latest nonce is set when initing signAccountOp
    const state = this.accounts.accountStates?.[accountOp.accountAddr]?.[accountOp.networkId]
    if (state) accountOp.nonce = state.nonce

    this.signAccOpInitError = null

    this.signAccountOp = new SignAccountOpController(
      this.accounts,
      this.keystore,
      this.portfolio,
      this.providers,
      this.#externalSignerControllers,
      account,
      network,
      actionId,
      accountOp,
      this.#storage,
      this.#fetch,
      this.#callRelayer
    )

    const broadcastSignedAccountOpIfNeeded = async () => {
      // Signing is completed, therefore broadcast the transaction
      if (
        this.signAccountOp &&
        this.signAccountOp.accountOp.signature &&
        this.signAccountOp.status?.type === SigningStatus.Done
      ) {
        await this.broadcastSignedAccountOp(
          this.signAccountOp.accountOp,
          this.signAccountOp.estimation!,
          this.signAccountOp.fromActionId
        )
      }
    }
    MainController.signAccountOpListener = this.signAccountOp.onUpdate(
      broadcastSignedAccountOpIfNeeded
    )

    this.emitUpdate()

    this.updateSignAccountOpGasPrice()
    this.estimateSignAccountOp()
  }

  destroySignAccOp() {
    if (!this.signAccountOp) return

    this.signAccountOp = null
    this.signAccOpInitError = null
    MainController.signAccountOpListener() // unsubscribes for further updates

    // NOTE: no need to update the portfolio here as an update is
    // fired upon removeUserRequest

    this.emitUpdate()
  }

  async traceCall(estimation: EstimateResult) {
    const accountOp = this.signAccountOp?.accountOp
    if (!accountOp) return

    const network = this.networks.networks.find((net) => net.id === accountOp?.networkId)
    if (!network) return

    const account = this.accounts.accounts.find((acc) => acc.addr === accountOp.accountAddr)!
    const state = this.accounts.accountStates[accountOp.accountAddr][accountOp.networkId]
    const provider = this.providers.providers[network.id]
    const gasPrice = this.gasPrices[network.id]
    const addresses = await debugTraceCall(
      account,
      accountOp,
      provider,
      state,
      estimation.gasUsed,
      gasPrice,
      !network.rpcNoStateOverride
    )
    const learnedNewTokens = await this.portfolio.learnTokens(addresses, network.id)

    // update the portfolio only if new tokens were found through tracing
    if (learnedNewTokens) {
      this.portfolio.updateSelectedAccount(
        accountOp.accountAddr,
        network,
        getAccountOpsForSimulation(account, this.actions.visibleActionsQueue, network, accountOp),
        { forceUpdate: true }
      )
    }
  }

  async handleSignMessage() {
    await this.signMessage.sign()

    const signedMessage = this.signMessage.signedMessage
    // Error handling on the prev step will notify the user, it's fine to return here
    if (!signedMessage) return

    if (signedMessage.fromActionId === ENTRY_POINT_AUTHORIZATION_REQUEST_ID) {
      const accountOpAction = makeSmartAccountOpAction({
        account: this.accounts.accounts.filter((a) => a.addr === signedMessage.accountAddr)[0],
        networkId: signedMessage.networkId,
        nonce:
          this.accounts.accountStates[signedMessage.accountAddr][signedMessage.networkId].nonce,
        userRequests: this.userRequests,
        actionsQueue: this.actions.actionsQueue
      })
      if (!accountOpAction.accountOp.meta) accountOpAction.accountOp.meta = {}
      accountOpAction.accountOp.meta.entryPointAuthorization = adjustEntryPointAuthorization(
        signedMessage.signature as string
      )

      this.actions.addOrUpdateAction(accountOpAction, true)
    }

    await this.resolveUserRequest({ hash: signedMessage.signature }, signedMessage.fromActionId)

    this.onSignSuccess(signedMessage.content.kind === 'typedMessage' ? 'typed-data' : 'message')

    // TODO: In the rare case when this might error, the user won't be notified,
    // since `this.resolveUserRequest` closes the action window.
    await this.activity.addSignedMessage(signedMessage, signedMessage.accountAddr)
  }

  async updateAccountsOpsStatuses() {
    await this.#initialLoadPromise

    const { shouldEmitUpdate, shouldUpdatePortfolio } =
      await this.activity.updateAccountsOpsStatuses()

    if (shouldEmitUpdate) {
      this.emitUpdate()

      if (shouldUpdatePortfolio) {
        this.updateSelectedAccountPortfolio(true)
      }
    }
  }

  async #updateGasPrice() {
    await this.#initialLoadPromise

    // We want to update the gas price only for the networks having account ops.
    // Together with that, we make sure `ethereum` is included, as we always want to know its gas price (once we have a gas indicator, we will need it).
    // Note<Bobby>: remove ethereum as the above currently is not true
    const gasPriceNetworks = [
      ...new Set(this.userRequests.map((r) => r.meta.networkId).filter(Boolean))
    ]

    await Promise.all(
      gasPriceNetworks.map(async (network) => {
        try {
          this.gasPrices[network] = await getGasPriceRecommendations(
            this.providers.providers[network],
            this.networks.networks.find((net) => net.id === network)!
          )
        } catch (e: any) {
          this.emitError({
            level: 'major',
            message: `Unable to get gas price for ${
              this.networks.networks.find((n) => n.id === network)?.name
            }`,
            error: new Error(`Failed to fetch gas price: ${e?.message}`)
          })
        }
      })
    )
  }

  // call this function after a call to the singleton has been made
  // it will check if the factory has been deployed and update the network settings if it has been
  async setContractsDeployedToTrueIfDeployed(network: Network) {
    await this.#initialLoadPromise
    if (network.areContractsDeployed) return

    const provider = this.providers.providers[network.id]
    if (!provider) return

    const factoryCode = await provider.getCode(AMBIRE_ACCOUNT_FACTORY)
    if (factoryCode === '0x') return
    await this.networks.updateNetwork({ areContractsDeployed: true }, network.id)
  }

  #removeAccountKeyData(address: Account['addr']) {
    // Compute account keys that are only associated with this account
    const accountAssociatedKeys =
      this.accounts.accounts.find((acc) => acc.addr === address)?.associatedKeys || []
    const keysInKeystore = this.keystore.keys
    const importedAccountKeys = keysInKeystore.filter((key) =>
      accountAssociatedKeys.includes(key.addr)
    )
    const solelyAccountKeys = importedAccountKeys.filter((key) => {
      const isKeyAssociatedWithOtherAccounts = this.accounts.accounts.some(
        (acc) => acc.addr !== address && acc.associatedKeys.includes(key.addr)
      )

      return !isKeyAssociatedWithOtherAccounts
    })

    // Remove account keys from the keystore
    solelyAccountKeys.forEach((key) => {
      this.settings.removeKeyPreferences([{ addr: key.addr, type: key.type }]).catch((e) => {
        throw new EmittableError({
          level: 'major',
          message: 'Failed to remove account key preferences',
          error: e
        })
      })
      this.keystore.removeKey(key.addr, key.type).catch((e) => {
        throw new EmittableError({
          level: 'major',
          message: 'Failed to remove account key',
          error: e
        })
      })
    })
  }

  async removeAccount(address: Account['addr']) {
    await this.withStatus('removeAccount', async () => {
      try {
        this.#removeAccountKeyData(address)
        // Remove account data from sub-controllers
        await this.accounts.removeAccountData(address)
        this.portfolio.removeAccountData(address)
        this.activity.removeAccountData(address)
        this.actions.removeAccountData(address)
        this.signMessage.removeAccountData(address)

        if (this.signAccountOp?.account.addr === address) {
          this.destroySignAccOp()
        }

        this.emitUpdate()
      } catch (e: any) {
        throw new EmittableError({
          level: 'major',
          message: 'Failed to remove account',
          error: e || new Error('Failed to remove account')
        })
      }
    })
  }

  async #ensureAccountInfo(accountAddr: AccountId, networkId: NetworkId) {
    await this.#initialLoadPromise
    // Initial sanity check: does this account even exist?
    if (!this.accounts.accounts.find((x) => x.addr === accountAddr)) {
      this.signAccOpInitError = `Account ${accountAddr} does not exist`
      return
    }
    // If this still didn't work, re-load
    if (!this.accounts.accountStates[accountAddr]?.[networkId])
      await this.accounts.updateAccountState(accountAddr, networkId)
    // If this still didn't work, throw error: this prob means that we're calling for a non-existent acc/network
    if (!this.accounts.accountStates[accountAddr]?.[networkId])
      this.signAccOpInitError = `Failed to retrieve account info for ${networkId}, because of one of the following reasons: 1) network doesn't exist, 2) RPC is down for this network`
  }

  #batchCallsFromUserRequests(accountAddr: AccountId, networkId: NetworkId): AccountOpCall[] {
    // Note: we use reduce instead of filter/map so that the compiler can deduce that we're checking .kind
    return (this.userRequests.filter((r) => r.action.kind === 'calls') as SignUserRequest[]).reduce(
      (uCalls: AccountOpCall[], req) => {
        if (req.meta.networkId === networkId && req.meta.accountAddr === accountAddr) {
          const { calls } = req.action as Calls
          calls.map((call) => uCalls.push({ ...call, fromUserRequestId: req.id }))
        }
        return uCalls
      },
      []
    )
  }

  async reloadSelectedAccount() {
    if (!this.accounts.selectedAccount) return

    await Promise.all([
      this.accounts.updateAccountState(this.accounts.selectedAccount, 'pending'),
      this.updateSelectedAccountPortfolio(true)
    ])
  }

  async updateSelectedAccountPortfolio(forceUpdate: boolean = false, network?: Network) {
    await this.#initialLoadPromise
    if (!this.accounts.selectedAccount) return

    const account = this.accounts.accounts.find((a) => a.addr === this.accounts.selectedAccount)

    const accountOpsToBeSimulatedByNetwork = getAccountOpsForSimulation(
      account!,
      this.actions.visibleActionsQueue,
      network,
      this.signAccountOp ? this.signAccountOp.accountOp : null
    )

    // eslint-disable-next-line @typescript-eslint/no-floating-promises
    this.portfolio.updateSelectedAccount(
      this.accounts.selectedAccount,
      network,
      accountOpsToBeSimulatedByNetwork,
      { forceUpdate }
    )
  }

  async buildUserRequestFromDAppRequest(
    request: DappProviderRequest,
    dappPromise: {
      resolve: (data: any) => void
      reject: (data: any) => void
    }
  ) {
    await this.#initialLoadPromise
    let userRequest = null
    const kind = dappRequestMethodToActionKind(request.method)
    const dapp = this.dapps.getDapp(request.origin)

    if (!this.accounts.selectedAccount) {
      throw ethErrors.rpc.internal()
    }

    if (kind === 'calls') {
      const transaction = request.params[0]
      const accountAddr = getAddress(transaction.from)
      const network = this.networks.networks.find(
        (n) => Number(n.chainId) === Number(dapp?.chainId)
      )

      if (!network) {
        throw ethErrors.provider.chainDisconnected('Transaction failed - unknown network')
      }
      delete transaction.from
      userRequest = {
        id: new Date().getTime(),
        action: {
          kind,
<<<<<<< HEAD
          ...transaction,
          data: transaction.data || '0x',
          value: transaction.value ? getBigInt(transaction.value) : 0n
=======
          calls: [
            {
              to: transaction.to,
              value: transaction.value ? getBigInt(transaction.value) : 0n,
              data: transaction.data
            }
          ]
>>>>>>> 1767ecbe
        },
        meta: { isSignAction: true, accountAddr, networkId: network.id },
        dappPromise
      } as SignUserRequest
    } else if (kind === 'message') {
      const msg = request.params
      if (!msg) {
        throw ethErrors.rpc.invalidRequest('No msg request to sign')
      }
      const msdAddress = getAddress(msg?.[1])
      // TODO: if address is in this.accounts in theory the user should be able to sign
      // e.g. if an acc from the wallet is used as a signer of another wallet
      if (getAddress(msdAddress) !== this.accounts.selectedAccount) {
        dappPromise.reject(
          ethErrors.provider.userRejectedRequest(
            // if updating, check https://github.com/AmbireTech/ambire-wallet/pull/1627
            'the dApp is trying to sign using an address different from the currently selected account. Try re-connecting.'
          )
        )
        return
      }

      const network = this.networks.networks.find(
        (n) => Number(n.chainId) === Number(dapp?.chainId)
      )

      if (!network) {
        throw ethErrors.provider.chainDisconnected('Transaction failed - unknown network')
      }

      userRequest = {
        id: new Date().getTime(),
        action: {
          kind: 'message',
          message: msg[0]
        },
        session: request.session,
        meta: {
          isSignAction: true,
          accountAddr: msdAddress,
          networkId: network.id
        },
        dappPromise
      } as SignUserRequest
    } else if (kind === 'typedMessage') {
      const msg = request.params
      if (!msg) {
        throw ethErrors.rpc.invalidRequest('No msg request to sign')
      }
      const msdAddress = getAddress(msg?.[0])
      // TODO: if address is in this.accounts in theory the user should be able to sign
      // e.g. if an acc from the wallet is used as a signer of another wallet
      if (getAddress(msdAddress) !== this.accounts.selectedAccount) {
        dappPromise.reject(
          ethErrors.provider.userRejectedRequest(
            // if updating, check https://github.com/AmbireTech/ambire-wallet/pull/1627
            'the dApp is trying to sign using an address different from the currently selected account. Try re-connecting.'
          )
        )
        return
      }

      const network = this.networks.networks.find(
        (n) => Number(n.chainId) === Number(dapp?.chainId)
      )

      if (!network) {
        throw ethErrors.provider.chainDisconnected('Transaction failed - unknown network')
      }

      let typedData = msg?.[1]

      try {
        typedData = parse(typedData)
      } catch (error) {
        throw ethErrors.rpc.invalidRequest('Invalid typedData provided')
      }

      if (
        !typedData?.types ||
        !typedData?.domain ||
        !typedData?.message ||
        !typedData?.primaryType
      ) {
        throw ethErrors.rpc.methodNotSupported(
          'Invalid typedData format - only typedData v4 is supported'
        )
      }

      userRequest = {
        id: new Date().getTime(),
        action: {
          kind: 'typedMessage',
          types: typedData.types,
          domain: typedData.domain,
          message: typedData.message,
          primaryType: typedData.primaryType
        },
        session: request.session,
        meta: {
          isSignAction: true,
          accountAddr: msdAddress,
          networkId: network.id
        },
        dappPromise
      } as SignUserRequest
    } else {
      userRequest = {
        id: new Date().getTime(),
        session: request.session,
        action: { kind, params: request.params },
        meta: { isSignAction: false },
        dappPromise
      } as DappUserRequest
    }

    if (userRequest) {
      await this.addUserRequest(userRequest)
      this.emitUpdate()
    }
  }

  async buildTransferUserRequest(
    amount: string,
    recipientAddress: string,
    selectedToken: TokenResult
  ) {
    await this.#initialLoadPromise
    if (!this.accounts.selectedAccount) return

    const userRequest = buildTransferUserRequest({
      selectedAccount: this.accounts.selectedAccount,
      amount,
      selectedToken,
      recipientAddress
    })

    if (!userRequest) {
      this.emitError({
        level: 'major',
        message: 'Unexpected error while building transfer request',
        error: new Error(
          'buildUserRequestFromTransferRequest: bad parameters passed to buildTransferUserRequest'
        )
      })
      return
    }

    await this.addUserRequest(userRequest)
  }

  resolveUserRequest(data: any, requestId: UserRequest['id']) {
    const userRequest = this.userRequests.find((r) => r.id === requestId)
    if (!userRequest) return // TODO: emit error

    userRequest.dappPromise?.resolve(data)
    // These requests are transitionary initiated internally (not dApp requests) that block dApp requests
    // before being resolved. The timeout prevents the action-window from closing before the actual dApp request arrives
    if (['unlock', 'dappConnect'].includes(userRequest.action.kind)) {
      setTimeout(() => {
        this.removeUserRequest(requestId)
        this.emitUpdate()
      }, 300)
    } else {
      this.removeUserRequest(requestId)
      this.emitUpdate()
    }
  }

  rejectUserRequest(err: string, requestId: UserRequest['id']) {
    const userRequest = this.userRequests.find((r) => r.id === requestId)
    if (!userRequest) return // TODO: emit error

    if (requestId === ENTRY_POINT_AUTHORIZATION_REQUEST_ID) {
      this.userRequests = this.userRequests.filter(
        (r) =>
          !(
            r.action.kind === 'calls' &&
            r.meta.accountAddr === userRequest.meta.accountAddr &&
            r.meta.networkId === userRequest.meta.networkId
          )
      )
    }

    userRequest.dappPromise?.reject(ethErrors.provider.userRejectedRequest<any>(err))
    this.removeUserRequest(requestId)
    this.emitUpdate()
  }

  async addUserRequest(req: UserRequest, withPriority?: boolean) {
    if (withPriority) {
      this.userRequests.unshift(req)
    } else {
      this.userRequests.push(req)
    }

    const { id, action, meta } = req
    if (action.kind === 'calls') {
      // @TODO
      // one solution would be to, instead of checking, have a promise that we always await here, that is responsible for fetching
      // account data; however, this won't work with EOA accountOps, which have to always pick the first userRequest for a particular acc/network,
      // and be recalculated when one gets dismissed
      // although it could work like this: 1) await the promise, 2) check if exists 3) if not, re-trigger the promise;
      // 4) manage recalc on removeUserRequest too in order to handle EOAs
      // @TODO consider re-using this whole block in removeUserRequest
      await this.#ensureAccountInfo(meta.accountAddr, meta.networkId)
      if (this.signAccOpInitError) return

      const account = this.accounts.accounts.find((x) => x.addr === meta.accountAddr)!
      const accountState = this.accounts.accountStates[meta.accountAddr][meta.networkId]

      if (account.creation) {
        const network = this.networks.networks.find((n) => n.id === meta.networkId)!

        // find me the accountOp for the network if any, it's always 1 for SA
        const currentAccountOpAction = this.actions.actionsQueue.find(
          (a) =>
            a.type === 'accountOp' &&
            a.accountOp.accountAddr === account.addr &&
            a.accountOp.networkId === network.id
        ) as AccountOpAction | undefined

        const hasAuthorized = !!currentAccountOpAction?.accountOp?.meta?.entryPointAuthorization
        if (shouldAskForEntryPointAuthorization(network, account, accountState, hasAuthorized)) {
          await this.addEntryPointAuthorization(req, network, accountState)
          this.emitUpdate()
          return
        }

        const accountOpAction = makeSmartAccountOpAction({
          account,
          networkId: meta.networkId,
          nonce: accountState.nonce,
          userRequests: this.userRequests,
          actionsQueue: this.actions.actionsQueue
        })
        this.actions.addOrUpdateAction(accountOpAction, withPriority)
        if (this.signAccountOp && this.signAccountOp.fromActionId === accountOpAction.id) {
          this.signAccountOp.update({ accountOp: accountOpAction.accountOp })
          this.estimateSignAccountOp()
        }
      } else {
        const accountOpAction = makeBasicAccountOpAction({
          account,
          networkId: meta.networkId,
          nonce: accountState.nonce,
          userRequest: req
        })
        this.actions.addOrUpdateAction(accountOpAction, withPriority)
      }
    } else {
      let actionType: 'dappRequest' | 'benzin' | 'signMessage' = 'dappRequest'

      if (req.action.kind === 'typedMessage' || req.action.kind === 'message') {
        actionType = 'signMessage'

        if (this.actions.visibleActionsQueue.find((a) => a.type === 'signMessage')) {
          const msgReq = this.userRequests.find((uReq) => uReq.id === id)
          if (!msgReq) return
          msgReq.dappPromise?.reject(
            ethErrors.provider.custom({
              code: 1001,
              message:
                'Rejected: Please complete your pending message request before initiating a new one.'
            })
          )
          this.userRequests.splice(this.userRequests.indexOf(msgReq), 1)
          return
        }
      }
      if (req.action.kind === 'benzin') actionType = 'benzin'
      this.actions.addOrUpdateAction(
        {
          id,
          type: actionType,
          userRequest: req as UserRequest as never
        },
        withPriority
      )
    }

    this.emitUpdate()
  }

  // @TODO allow this to remove multiple OR figure out a way to debounce re-estimations
  // first one sounds more reasonable
  // although the second one can't hurt and can help (or no debounce, just a one-at-a-time queue)
  removeUserRequest(id: UserRequest['id']) {
    const req = this.userRequests.find((uReq) => uReq.id === id)
    if (!req) return

    // remove from the request queue
    this.userRequests.splice(this.userRequests.indexOf(req), 1)

    // update the pending stuff to be signed
    const { action, meta } = req
    if (action.kind === 'calls') {
      const network = this.networks.networks.find((net) => net.id === meta.networkId)!
      const account = this.accounts.accounts.find((x) => x.addr === meta.accountAddr)
      if (!account)
        throw new Error(
          `batchCallsFromUserRequests: tried to run for non-existent account ${meta.accountAddr}`
        )

      if (account.creation) {
        const accountOpIndex = this.actions.actionsQueue.findIndex(
          (a) => a.type === 'accountOp' && a.id === `${meta.accountAddr}-${meta.networkId}`
        )
        const accountOpAction = this.actions.actionsQueue[accountOpIndex] as
          | AccountOpAction
          | undefined
        // accountOp has just been rejected
        if (!accountOpAction) {
          this.updateSelectedAccountPortfolio(true, network)
          this.emitUpdate()
          return
        }

        accountOpAction.accountOp.calls = this.#batchCallsFromUserRequests(
          meta.accountAddr,
          meta.networkId
        )
        if (accountOpAction.accountOp.calls.length) {
          this.actions.addOrUpdateAction(accountOpAction)

          if (this.signAccountOp && this.signAccountOp.fromActionId === accountOpAction.id) {
            this.signAccountOp.update({ accountOp: accountOpAction.accountOp, estimation: null })
            this.estimateSignAccountOp()
          }
        } else {
          this.actions.removeAction(`${meta.accountAddr}-${meta.networkId}`)
          this.updateSelectedAccountPortfolio(true, network)
        }
      } else {
        this.actions.removeAction(id)
        this.updateSelectedAccountPortfolio(true, network)
      }
    } else {
      this.actions.removeAction(id)
    }
    this.emitUpdate()
  }

  async addEntryPointAuthorization(
    req: UserRequest,
    network: Network,
    accountState: AccountOnchainState
  ) {
    if (
      this.actions.visibleActionsQueue.find(
        (a) =>
          a.id === ENTRY_POINT_AUTHORIZATION_REQUEST_ID &&
          (a as SignMessageAction).userRequest.meta.networkId === req.meta.networkId
      )
    ) {
      return
    }

    const typedMessageAction = await getEntryPointAuthorization(
      req.meta.accountAddr,
      network.chainId,
      BigInt(accountState.nonce)
    )
    await this.addUserRequest({
      id: ENTRY_POINT_AUTHORIZATION_REQUEST_ID,
      action: typedMessageAction,
      meta: {
        isSignAction: true,
        accountAddr: req.meta.accountAddr,
        networkId: req.meta.networkId
      },
      session: req.session,
      dappPromise: req?.dappPromise
        ? { reject: req?.dappPromise?.reject, resolve: () => {} }
        : undefined
    } as SignUserRequest)
  }

  async addNetwork(network: AddNetworkRequestParams) {
    await this.networks.addNetwork(network)
    await this.updateSelectedAccountPortfolio(true)
  }

  async removeNetwork(id: NetworkId) {
    await this.networks.removeNetwork(id)
    await this.updateSelectedAccountPortfolio(true)
  }

  async resolveAccountOpAction(data: any, actionId: AccountOpAction['id']) {
    const accountOpAction = this.actions.actionsQueue.find((a) => a.id === actionId)
    if (!accountOpAction) return

    const { accountOp } = accountOpAction as AccountOpAction
    const meta: SignUserRequest['meta'] = {
      isSignAction: true,
      accountAddr: accountOp.accountAddr,
      networkId: accountOp.networkId,
      txnId: null,
      userOpHash: null
    }
    data?.isUserOp ? (meta.userOpHash = data.hash) : (meta.txnId = data.hash)
    const benzinUserRequest: SignUserRequest = {
      id: new Date().getTime(),
      action: { kind: 'benzin' },
      meta
    }
    await this.addUserRequest(benzinUserRequest, true)
    this.actions.removeAction(actionId)

    // eslint-disable-next-line no-restricted-syntax
    for (const call of accountOp.calls) {
      const uReq = this.userRequests.find((r) => r.id === call.fromUserRequestId)
      if (uReq) {
        uReq.dappPromise?.resolve(data)
        // eslint-disable-next-line no-await-in-loop
        this.removeUserRequest(uReq.id)
      }
    }

    this.emitUpdate()
  }

  rejectAccountOpAction(err: string, actionId: AccountOpAction['id']) {
    const accountOpAction = this.actions.actionsQueue.find((a) => a.id === actionId)
    if (!accountOpAction) return

    const { accountOp } = accountOpAction as AccountOpAction
    this.actions.removeAction(actionId)
    // eslint-disable-next-line no-restricted-syntax
    for (const call of accountOp.calls) {
      const uReq = this.userRequests.find((r) => r.id === call.fromUserRequestId)
      if (uReq) {
        uReq.dappPromise?.reject(ethErrors.provider.userRejectedRequest<any>(err))
        // eslint-disable-next-line no-await-in-loop
        this.removeUserRequest(uReq.id)
      }
    }

    // destroy sign account op if no actions left for account
    const accountOpsLeftForAcc = (
      this.actions.actionsQueue.filter((a) => a.type === 'accountOp') as AccountOpAction[]
    ).filter((action) => action.accountOp.accountAddr === accountOp.accountAddr)
    if (!accountOpsLeftForAcc.length) this.destroySignAccOp()

    this.emitUpdate()
  }

  async updateSignAccountOpGasPrice() {
    if (!this.signAccountOp) return
    const networkId = this.signAccountOp.accountOp.networkId

    await this.#updateGasPrice()

    // there's a chance signAccountOp gets destroyed between the time
    // the first "if (!this.signAccountOp) return" is performed and
    // the time we get here. To prevent issues, we check one more time
    if (!this.signAccountOp) return

    this.signAccountOp.update({ gasPrices: this.gasPrices[networkId] })
    this.emitUpdate()
  }

  // @TODO: protect this from race conditions/simultanous executions
  async estimateSignAccountOp() {
    try {
      if (!this.signAccountOp) return

      // make a local copy to avoid updating the main reference
      const localAccountOp: AccountOp = { ...this.signAccountOp.accountOp }

      await this.#initialLoadPromise
      // new accountOps should have spoof signatures so that they can be easily simulated
      // this is not used by the Estimator, because it iterates through all associatedKeys and
      // it knows which ones are authenticated, and it can generate it's own spoofSig
      // @TODO
      // accountOp.signature = `${}03`

      // TODO check if needed data in accountStates are available
      // this.accountStates[accountOp.accountAddr][accountOp.networkId].
      const account = this.accounts.accounts.find((x) => x.addr === localAccountOp.accountAddr)

      // Here, we list EOA accounts for which you can also obtain an estimation of the AccountOp payment.
      // In the case of operating with a smart account (an account with creation code), all other EOAs can pay the fee.
      //
      // If the current account is an EOA, only this account can pay the fee,
      // and there's no need for checking other EOA accounts native balances.
      // This is already handled and estimated as a fee option in the estimate library, which is why we pass an empty array here.
      //
      // we're excluding the view only accounts from the natives to check
      // in all cases EXCEPT the case where we're making an estimation for
      // the view only account itself. In all other, view only accounts options
      // should not be present as the user cannot pay the fee with them (no key)
      const nativeToCheck = account?.creation
        ? this.accounts.accounts
            .filter(
              (acc) =>
                !isSmartAccount(acc) &&
                (acc.addr === localAccountOp.accountAddr ||
                  !getIsViewOnly(this.keystore.keys, acc.associatedKeys))
            )
            .map((acc) => acc.addr)
        : []

      if (!account)
        throw new Error(
          `estimateSignAccountOp: ${localAccountOp.accountAddr}: account does not exist`
        )
      const network = this.networks.networks.find((x) => x.id === localAccountOp.networkId)
      if (!network)
        throw new Error(
          `estimateSignAccountOp: ${localAccountOp.networkId}: network does not exist`
        )

      // Take the fee tokens from two places: the user's tokens and his gasTank
      // The gastTank tokens participate on each network as they belong everywhere
      // NOTE: at some point we should check all the "?" signs below and if
      // an error pops out, we should notify the user about it
      const networkFeeTokens =
        this.portfolio.latest?.[localAccountOp.accountAddr]?.[localAccountOp.networkId]?.result
          ?.tokens ?? []
      const gasTankFeeTokens =
        this.portfolio.latest?.[localAccountOp.accountAddr]?.gasTank?.result?.tokens ?? []

      const feeTokens =
        [...networkFeeTokens, ...gasTankFeeTokens].filter((t) => t.flags.isFeeToken) || []

      // Reverse lookup addresses and save them in memory so they
      // can be read from the UI
      const humanization = await humanizeAccountOp(
        this.#storage,
        localAccountOp,
        this.#fetch,
        this.emitError
      )
      humanization.forEach((call: any) => {
        if (!call.fullVisualization) return

        call.fullVisualization.forEach(async (visualization: any) => {
          if (visualization.type !== 'address' || !visualization.address) return

          await this.domains.reverseLookup(visualization.address)
        })
      })

      const additionalHints: GetOptions['additionalHints'] = humanization
        .map((call: any) =>
          !call.fullVisualization
            ? []
            : call.fullVisualization.map((vis: any) =>
                vis.address && isAddress(vis.address) ? getAddress(vis.address) : ''
              )
        )
        .flat()
        .filter((x: any) => isAddress(x))

      await this.portfolio.learnTokens(additionalHints, network.id)

      const accountOpsToBeSimulatedByNetwork = getAccountOpsForSimulation(
        account!,
        this.actions.visibleActionsQueue,
        network,
        this.signAccountOp?.accountOp
      )

      const [, estimation] = await Promise.all([
        // NOTE: we are not emitting an update here because the portfolio controller will do that
        // NOTE: the portfolio controller has it's own logic of constructing/caching providers, this is intentional, as
        // it may have different needs
        this.portfolio.updateSelectedAccount(
          localAccountOp.accountAddr,
          network,
          accountOpsToBeSimulatedByNetwork,
          { forceUpdate: true }
        ),
        estimate(
          this.providers.providers[localAccountOp.networkId],
          network,
          account,
          localAccountOp,
          this.accounts.accountStates,
          nativeToCheck,
          // @TODO - first time calling this, portfolio is still not loaded.
          feeTokens,
          {
            is4337Broadcast: isErc4337Broadcast(
              network,
              this.accounts.accountStates[localAccountOp.accountAddr][localAccountOp.networkId]
            )
          }
        ).catch((e) => {
          this.emitError({
            level: 'major',
            message: `Failed to estimate account op for ${localAccountOp.accountAddr} on ${localAccountOp.networkId}`,
            error: e
          })
          return null
        })
      ])

      // @race
      // if the signAccountOp has been deleted, don't continue as the request has already finished
      if (!this.signAccountOp) return

      // if the nonce from the estimation is bigger than the one in localAccountOp,
      // override the accountState and accountOp with the newly detected nonce
      // and start a new estimation
      if (estimation && BigInt(estimation.currentAccountNonce) > (localAccountOp.nonce ?? 0n)) {
        localAccountOp.nonce = BigInt(estimation.currentAccountNonce)
        this.signAccountOp.accountOp.nonce = BigInt(estimation.currentAccountNonce)

        if (this.accounts.accountStates?.[localAccountOp.accountAddr]?.[localAccountOp.networkId])
          this.accounts.accountStates[localAccountOp.accountAddr][localAccountOp.networkId].nonce =
            localAccountOp.nonce

        this.estimateSignAccountOp()
      }

      // check if an RBF should be applied for the incoming transaction
      // for SA conditions are: take the last broadcast but not confirmed accOp
      // and check if the nonce is the same as the current nonce (non 4337 txns)
      // for EOA: check the last broadcast but not confirmed txn across SA
      // as the EOA could've broadcast a txn there + it's own history and
      // compare the highest found nonce
      const rbfAccountOps: { [key: string]: SubmittedAccountOp | null } = {}
      nativeToCheck.push(localAccountOp.accountAddr)
      nativeToCheck.forEach((accId) => {
        const notConfirmedOp = this.activity.getNotConfirmedOpIfAny(accId, localAccountOp.networkId)
        const currentNonce = this.accounts.accountStates?.[accId]?.[localAccountOp.networkId].nonce
        rbfAccountOps[accId] =
          notConfirmedOp &&
          !notConfirmedOp.gasFeePayment?.isERC4337 &&
          currentNonce === notConfirmedOp.nonce
            ? notConfirmedOp
            : null
      })

      // update the signAccountOp controller once estimation finishes;
      // this eliminates the infinite loading bug if the estimation comes slower
      if (this.signAccountOp && estimation) {
        this.signAccountOp.update({ estimation, rbfAccountOps })
      }

      // if there's an estimation error, override the pending results
      if (estimation && estimation.error) {
        this.portfolio.overridePendingResults(localAccountOp)
      }
    } catch (error: any) {
      this.emitError({
        level: 'silent',
        message: 'Estimation error',
        error
      })
    }
  }

  /**
   * There are 4 ways to broadcast an AccountOp:
   *   1. For basic accounts (EOA), there is only one way to do that. After
   *   signing the transaction, the serialized signed transaction object gets
   *   send to the network.
   *   2. For smart accounts, when EOA pays the fee. Two signatures are needed
   *   for this. The first one is the signature of the AccountOp itself. The
   *   second one is the signature of the transaction that will be executed
   *   by the smart account.
   *   3. For smart accounts that broadcast the ERC-4337 way.
   *   4. for smart accounts, when the Relayer does the broadcast.
   *
   */
  async broadcastSignedAccountOp(
    accountOp: AccountOp,
    estimation: EstimateResult,
    actionId: AccountOpAction['id']
  ) {
    this.broadcastStatus = 'LOADING'
    this.emitUpdate()

    if (!accountOp.signingKeyAddr || !accountOp.signingKeyType || !accountOp.signature) {
      return this.#throwAccountOpBroadcastError(new Error('AccountOp missing props'))
    }

    const provider = this.providers.providers[accountOp.networkId]
    const account = this.accounts.accounts.find((acc) => acc.addr === accountOp.accountAddr)
    const network = this.networks.networks.find((n) => n.id === accountOp.networkId)

    if (!provider) {
      return this.#throwAccountOpBroadcastError(
        new Error(`Provider for networkId: ${accountOp.networkId} not found`)
      )
    }

    if (!account) {
      return this.#throwAccountOpBroadcastError(
        new Error(`Account with address: ${accountOp.accountAddr} not found`)
      )
    }

    if (!network) {
      return this.#throwAccountOpBroadcastError(
        new Error(`Network with id: ${accountOp.networkId} not found`)
      )
    }

    let transactionRes: TransactionResponse | { hash: string; nonce: number } | null = null
    const feeTokenEstimation = estimation.feePaymentOptions.find(
      (option) =>
        option.token.address === accountOp.gasFeePayment?.inToken &&
        option.paidBy === accountOp.gasFeePayment?.paidBy
    )!

    // Basic account (EOA)
    if (!isSmartAccount(account)) {
      try {
        const feePayerKeys = this.keystore.keys.filter(
          (key) => key.addr === accountOp.gasFeePayment!.paidBy
        )
        const feePayerKey =
          // Temporarily prioritize the key with the same type as the signing key.
          // TODO: Implement a way to choose the key type to broadcast with.
          feePayerKeys.find((key) => key.type === accountOp.signingKeyType) || feePayerKeys[0]
        if (!feePayerKey) {
          return this.#throwAccountOpBroadcastError(
            new Error(
              `Key with address: ${accountOp.gasFeePayment!.paidBy} for account with address: ${
                accountOp.accountAddr
              } not found`
            )
          )
        }
        const signer = await this.keystore.getSigner(feePayerKey.addr, feePayerKey.type)
        if (signer.init) signer.init(this.#externalSignerControllers[feePayerKey.type])

        const gasFeePayment = accountOp.gasFeePayment!
        const { to, value, data } = accountOp.calls[0]
        const rawTxn: TxnRequest = {
          to,
          value,
          data,
          chainId: network!.chainId,
          nonce: await provider.getTransactionCount(accountOp.accountAddr),
          gasLimit: gasFeePayment.simulatedGasLimit
        }

        // if it's eip1559, send it as such. If no, go to legacy
        const gasPrice =
          (gasFeePayment.amount - feeTokenEstimation.addedNative) / gasFeePayment.simulatedGasLimit
        if (gasFeePayment.maxPriorityFeePerGas !== undefined) {
          rawTxn.maxFeePerGas = gasPrice
          rawTxn.maxPriorityFeePerGas = gasFeePayment.maxPriorityFeePerGas
          rawTxn.type = 2
        } else {
          rawTxn.gasPrice = gasPrice
          rawTxn.type = 0
        }

        const signedTxn = await signer.signRawTransaction(rawTxn)
        try {
          transactionRes = await provider.broadcastTransaction(signedTxn)
        } catch (e: any) {
          const reason = e?.message || 'unknown'

          throw new Error(
            `Transaction couldn't be broadcasted on the ${network.name} network. Reason: ${reason}`
          )
        }
      } catch (e: any) {
        return this.#throwAccountOpBroadcastError(e)
      }
    }
    // Smart account but EOA pays the fee
    else if (
      account.creation &&
      accountOp.gasFeePayment &&
      accountOp.gasFeePayment.paidBy !== account.addr
    ) {
      const feePayerKeys = this.keystore.keys.filter(
        (key) => key.addr === accountOp.gasFeePayment!.paidBy
      )
      const feePayerKey =
        // Temporarily prioritize the key with the same type as the signing key.
        // TODO: Implement a way to choose the key type to broadcast with.
        feePayerKeys.find((key) => key.type === accountOp.signingKeyType) || feePayerKeys[0]
      if (!feePayerKey) {
        return this.#throwAccountOpBroadcastError(
          new Error(
            `Key with address: ${accountOp.gasFeePayment!.paidBy} for account with address: ${
              accountOp.accountAddr
            } not found`
          )
        )
      }

      const accountState = this.accounts.accountStates[accountOp.accountAddr][accountOp.networkId]
      let data
      let to
      if (accountState.isDeployed) {
        const ambireAccount = new Interface(AmbireAccount.abi)
        to = accountOp.accountAddr
        data = ambireAccount.encodeFunctionData('execute', [
          getSignableCalls(accountOp),
          accountOp.signature
        ])
      } else {
        const ambireFactory = new Interface(AmbireFactory.abi)
        to = account.creation.factoryAddr
        data = ambireFactory.encodeFunctionData('deployAndExecute', [
          account.creation.bytecode,
          account.creation.salt,
          getSignableCalls(accountOp),
          accountOp.signature
        ])
      }

      try {
        const signer = await this.keystore.getSigner(feePayerKey.addr, feePayerKey.type)
        if (signer.init) signer.init(this.#externalSignerControllers[feePayerKey.type])

        const gasPrice =
          (accountOp.gasFeePayment.amount - feeTokenEstimation.addedNative) /
          accountOp.gasFeePayment.simulatedGasLimit
        const rawTxn: TxnRequest = {
          to,
          data,
          // We ultimately do a smart contract call, which means we don't need
          // to send any `value` from the EOA address. The actual `value` will
          // get taken from the value encoded in the `data` field.
          value: BigInt(0),
          chainId: network.chainId,
          nonce: await provider.getTransactionCount(accountOp.gasFeePayment!.paidBy),
          gasLimit: accountOp.gasFeePayment.simulatedGasLimit
        }

        if (accountOp.gasFeePayment.maxPriorityFeePerGas !== undefined) {
          rawTxn.maxFeePerGas = gasPrice
          rawTxn.maxPriorityFeePerGas = accountOp.gasFeePayment.maxPriorityFeePerGas
          rawTxn.type = 2
        } else {
          rawTxn.gasPrice = gasPrice
          rawTxn.type = 0
        }

        const signedTxn = await signer.signRawTransaction(rawTxn)
        try {
          transactionRes = await provider.broadcastTransaction(signedTxn)
        } catch (e: any) {
          const reason = e?.message || 'unknown'

          throw new Error(
            `Transaction couldn't be broadcasted on the ${network.name} network. Reason: ${reason}`
          )
        }
      } catch (e: any) {
        return this.#throwAccountOpBroadcastError(e)
      }
    }
    // Smart account, the ERC-4337 way
    else if (accountOp.gasFeePayment && accountOp.gasFeePayment.isERC4337) {
      const userOperation = accountOp.asUserOperation
      if (!userOperation) {
        return this.#throwAccountOpBroadcastError(
          new Error(
            `Trying to broadcast an ERC-4337 request but userOperation is not set for ${accountOp.accountAddr}`
          )
        )
      }

      // broadcast through bundler's service
      let userOperationHash
      try {
        userOperationHash = await bundler.broadcast(userOperation, network!)
      } catch (e: any) {
        return this.#throwAccountOpBroadcastError(
          new Error(
            (Bundler as any).decodeBundlerError(
              e,
              'Bundler broadcast failed. Please try broadcasting by an EOA or contact support'
            )
          )
        )
      }
      if (!userOperationHash) {
        return this.#throwAccountOpBroadcastError(
          new Error(
            'Bundler broadcast failed. Please try broadcasting by an EOA or contact support'
          )
        )
      }

      // broadcast the userOperationHash
      transactionRes = {
        hash: userOperationHash,
        nonce: Number(userOperation.nonce)
      }
    }
    // Smart account, the Relayer way
    else {
      try {
        const body = {
          gasLimit: Number(accountOp.gasFeePayment!.simulatedGasLimit),
          txns: getSignableCalls(accountOp),
          signature: accountOp.signature,
          signer: { address: accountOp.signingKeyAddr },
          nonce: Number(accountOp.nonce)
        }
        const response = await this.#callRelayer(
          `/identity/${accountOp.accountAddr}/${accountOp.networkId}/submit`,
          'POST',
          body
        )
        transactionRes = {
          hash: response.txId,
          nonce: Number(accountOp.nonce)
        }
      } catch (e: any) {
        return this.#throwAccountOpBroadcastError(e)
      }
    }

    if (transactionRes) {
      const submittedAccountOp: SubmittedAccountOp = {
        ...accountOp,
        status: AccountOpStatus.BroadcastedButNotConfirmed,
        txnId: transactionRes.hash,
        nonce: BigInt(transactionRes.nonce),
        timestamp: new Date().getTime(),
        isSingletonDeploy: !!accountOp.calls.find((call) => getAddress(call.to) === SINGLETON)
      }
      if (accountOp.gasFeePayment?.isERC4337) {
        submittedAccountOp.userOpHash = transactionRes.hash
      }
      await this.activity.addAccountOp(submittedAccountOp)
      await this.resolveAccountOpAction(
        {
          hash: transactionRes?.hash || null,
          networkId: network.id,
          isUserOp: !!accountOp?.asUserOperation
        },
        actionId
      )

      console.log('broadcasted:', transactionRes)
      this.onSignSuccess('account-op')
      this.broadcastStatus = 'DONE'
      this.emitUpdate()
      await wait(1)
    }

    this.broadcastStatus = 'INITIAL'
    this.emitUpdate()
  }

  // ! IMPORTANT !
  // Banners that depend on async data from sub-controllers should be implemented
  // in the sub-controllers themselves. This is because updates in the sub-controllers
  // will not trigger emitUpdate in the MainController, therefore the banners will
  // remain the same until a subsequent update in the MainController.
  get banners(): Banner[] {
    if (!this.accounts.selectedAccount || !this.networks.isInitialized) return []

    const accountOpBanners = getAccountOpBanners({
      accountOpActionsByNetwork: getAccountOpActionsByNetwork(
        this.accounts.selectedAccount,
        this.actions.actionsQueue
      ),
      selectedAccount: this.accounts.selectedAccount,
      accounts: this.accounts.accounts,
      networks: this.networks.networks
    })

    return [...accountOpBanners]
  }

  #throwAccountOpBroadcastError(error: Error) {
    let message =
      error?.message ||
      'Unable to broadcast the transaction. Please try again or contact Ambire support if the issue persists.'

    if (message) {
      if (message.includes('insufficient funds')) {
        // TODO: Better message?
        message = 'Insufficient funds for intristic transaction cost'
      } else {
        message = message.length > 300 ? `${message.substring(0, 300)}...` : message
      }
    }

    const replacementFeeLow = error.message.indexOf('replacement fee too low') !== -1
    this.emitError({ level: 'major', message, error })
    // To enable another try for signing in case of broadcast fail
    // broadcast is called in the FE only after successful signing
    this.signAccountOp?.updateStatusToReadyToSign(replacementFeeLow)
    if (replacementFeeLow) this.estimateSignAccountOp()
    this.broadcastStatus = 'INITIAL'
    this.emitUpdate()
  }

  // includes the getters in the stringified instance
  toJSON() {
    return {
      ...this,
      ...super.toJSON(),
      banners: this.banners
    }
  }
}<|MERGE_RESOLUTION|>--- conflicted
+++ resolved
@@ -682,19 +682,13 @@
         id: new Date().getTime(),
         action: {
           kind,
-<<<<<<< HEAD
-          ...transaction,
-          data: transaction.data || '0x',
-          value: transaction.value ? getBigInt(transaction.value) : 0n
-=======
           calls: [
             {
               to: transaction.to,
               value: transaction.value ? getBigInt(transaction.value) : 0n,
-              data: transaction.data
+              data: transaction.data || '0x'
             }
           ]
->>>>>>> 1767ecbe
         },
         meta: { isSignAction: true, accountAddr, networkId: network.id },
         dappPromise
