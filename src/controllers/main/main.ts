--- conflicted
+++ resolved
@@ -1,8 +1,6 @@
 import { JsonRpcProvider } from 'ethers'
 
 import { networks } from '../../consts/networks'
-/* eslint-disable no-underscore-dangle */
-import { SignAccountOpController } from '../signAccountOp/signAccountOp'
 import { Account, AccountId, AccountStates } from '../../interfaces/account'
 import { Banner } from '../../interfaces/banner'
 import { NetworkDescriptor, NetworkId } from '../../interfaces/networkDescriptor'
@@ -29,7 +27,6 @@
 /* eslint-disable no-underscore-dangle */
 import { SignAccountOpController } from '../signAccountOp/signAccountOp'
 import { SignMessageController } from '../signMessage/signMessage'
-import { GasRecommendation, getGasPriceRecommendations } from '../../libs/gasPrice/gasPrice'
 
 export class MainController extends EventEmitter {
   // Private library instances
@@ -456,7 +453,6 @@
             .map(([networkId, x]) => [networkId, [x!.accountOp]])
         )
       ),
-<<<<<<< HEAD
       // this.portfolio.getAdditionalPortfolio(accountOp.accountAddr),
       estimate(
         this.#providers[accountOp.networkId],
@@ -469,12 +465,6 @@
           (token) => token.address
         ) || [] // TODO - get from updated portfolio only the feeTokens and exclude gasTank
       )
-=======
-      this.portfolio.getAdditionalPortfolio(accountOp.accountAddr),
-      // @TODO nativeToCheck: pass all EOAs,
-      // @TODO feeTokens: pass a hardcoded list from settings
-      estimate(this.#providers[accountOp.networkId], network, account, accountOp, [], [])
->>>>>>> b042fd6d
     ])
     // @TODO compare intent between accountOp and this.accountOpsToBeSigned[accountOp.accountAddr][accountOp.networkId].accountOp
     this.accountOpsToBeSigned[accountOp.accountAddr][accountOp.networkId]!.estimation = estimation
