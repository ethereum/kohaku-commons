/* eslint-disable @typescript-eslint/no-floating-promises */
import {
  AbiCoder,
  formatEther,
  formatUnits,
  getAddress,
  Interface,
  isAddress,
  toBeHex,
  ZeroAddress
} from 'ethers'

import AmbireAccount from '../../../contracts/compiled/AmbireAccount.json'
import ERC20 from '../../../contracts/compiled/IERC20.json'
import { FEE_COLLECTOR } from '../../consts/addresses'
import { BUNDLER } from '../../consts/bundlers'
import { SINGLETON } from '../../consts/deploy'
import gasTankFeeTokens from '../../consts/gasTankFeeTokens'
import { EstimationController } from '../estimation/estimation'
import { EstimationStatus } from '../estimation/types'
import { NetworksController } from '../networks/networks'
/* eslint-disable no-restricted-syntax */
import { ERRORS, RETRY_TO_INIT_ACCOUNT_OP_MSG } from '../../consts/signAccountOp/errorHandling'
import {
  GAS_TANK_TRANSFER_GAS_USED,
  SA_ERC20_TRANSFER_GAS_USED,
  SA_NATIVE_TRANSFER_GAS_USED
} from '../../consts/signAccountOp/gas'
import { Account, AccountOnchainState } from '../../interfaces/account'
import { ExternalSignerControllers, Key } from '../../interfaces/keystore'
import { Network } from '../../interfaces/network'
import { RPCProvider } from '../../interfaces/provider'
import {
  SignAccountOpError,
  TraceCallDiscoveryStatus,
  Warning
} from '../../interfaces/signAccountOp'
import { getContractImplementation } from '../../libs/7702/7702'
import { isAmbireV1LinkedAccount, isSmartAccount } from '../../libs/account/account'
/* eslint-disable no-restricted-syntax */
import { BaseAccount } from '../../libs/account/BaseAccount'
import { getBaseAccount } from '../../libs/account/getBaseAccount'
import { AccountOp, GasFeePayment, getSignableCalls } from '../../libs/accountOp/accountOp'
import { SubmittedAccountOp } from '../../libs/accountOp/submittedAccountOp'
import { BROADCAST_OPTIONS } from '../../libs/broadcast/broadcast'
import { PaymasterErrorReponse, PaymasterSuccessReponse, Sponsor } from '../../libs/erc7677/types'
import { getHumanReadableBroadcastError } from '../../libs/errorHumanizer'
import { bundlerEstimate } from '../../libs/estimate/estimateBundler'
import {
  Erc4337GasLimits,
  FeePaymentOption,
  FullEstimationSummary
} from '../../libs/estimate/interfaces'
import {
  Gas1559Recommendation,
  GasPriceRecommendation,
  GasRecommendation
} from '../../libs/gasPrice/gasPrice'
import { humanizeAccountOp } from '../../libs/humanizer'
import { hasRelayerSupport } from '../../libs/networks/networks'
import { GetOptions, Price, TokenResult } from '../../libs/portfolio'
import {
  get7702Sig,
  get7702UserOpTypedData,
  getAuthorizationHash,
  getExecuteSignature,
  getTypedData,
  wrapStandard,
  wrapUnprotected
} from '../../libs/signMessage/signMessage'
import { getGasUsed } from '../../libs/singleton/singleton'
import {
  getActivatorCall,
  getOneTimeNonce,
  getPackedUserOp,
  getUserOperation,
  getUserOpHash,
  shouldUseOneTimeNonce
} from '../../libs/userOperation/userOperation'
import { BundlerSwitcher } from '../../services/bundlers/bundlerSwitcher'
import { GasSpeeds } from '../../services/bundlers/types'
import { AccountsController } from '../accounts/accounts'
import { AccountOpAction } from '../actions/actions'
import EventEmitter from '../eventEmitter/eventEmitter'
import { GasPriceController } from '../gasPrice/gasPrice'
import { KeystoreController } from '../keystore/keystore'
import { PortfolioController } from '../portfolio/portfolio'
import { ProvidersController } from '../providers/providers'
import {
  getFeeSpeedIdentifier,
  getFeeTokenPriceUnavailableWarning,
  getSignificantBalanceDecreaseWarning,
  getTokenUsdAmount
} from './helper'

export enum SigningStatus {
  EstimationError = 'estimation-error',
  UnableToSign = 'unable-to-sign',
  ReadyToSign = 'ready-to-sign',
  /**
   * Used to prevent state updates while the user is resolving warnings, connecting a hardware wallet, etc.
   * Signing is allowed in this state, but the state of the controller should not change.
   */
  UpdatesPaused = 'updates-paused',
  InProgress = 'in-progress',
  WaitingForPaymaster = 'waiting-for-paymaster-response',
  Done = 'done'
}

export type Status = {
  // @TODO: get rid of the object and just use the type
  type: SigningStatus
}

export enum FeeSpeed {
  Slow = 'slow',
  Medium = 'medium',
  Fast = 'fast',
  Ape = 'ape'
}

export type SpeedCalc = {
  type: FeeSpeed
  amount: bigint
  simulatedGasLimit: bigint
  amountFormatted: string
  amountUsd: string
  gasPrice: bigint
  disabled: boolean
  maxPriorityFeePerGas?: bigint
}

// declare the statuses we don't want state updates on
export const noStateUpdateStatuses = [
  SigningStatus.InProgress,
  SigningStatus.Done,
  SigningStatus.UpdatesPaused,
  SigningStatus.WaitingForPaymaster
]

export class SignAccountOpController extends EventEmitter {
  #keystore: KeystoreController

  #portfolio: PortfolioController

  #externalSignerControllers: ExternalSignerControllers

  account: Account

  baseAccount: BaseAccount

  accountState: AccountOnchainState

  #network: Network

  #blockGasLimit: bigint | undefined = undefined

  // this is not used in the controller directly but it's being read outside
  fromActionId: AccountOpAction['id']

  accountOp: AccountOp

  gasPrices?: GasRecommendation[] | null

  bundlerGasPrices: GasSpeeds | null = null

  feeSpeeds: {
    [identifier: string]: SpeedCalc[]
  } = {}

  paidBy: string | null = null

  feeTokenResult: TokenResult | null = null

  selectedFeeSpeed: FeeSpeed | null = FeeSpeed.Fast

  selectedOption: FeePaymentOption | undefined = undefined

  status: Status | null = null

  #isSignRequestStillActive: Function

  rbfAccountOps: { [key: string]: SubmittedAccountOp | null }

  signedAccountOp: AccountOp | null

  replacementFeeLow: boolean

  warnings: Warning[] = []

  // indicates whether the transaction gas is sponsored or not
  isSponsored: boolean = false

  // the sponsor data to be displayed, if any
  sponsor: Sponsor | undefined = undefined

  bundlerSwitcher: BundlerSwitcher

  signedTransactionsCount: number | null = null

  // We track the status of token discovery logic (main.traceCall)
  // to ensure the "SignificantBalanceDecrease" banner is displayed correctly.
  // The latest/pending portfolio balance is essential for calculating balance differences.
  // However, during a SWAP, the user may receive a new token that isn't yet included (discovered) in the portfolio.
  // If the discovery process is in-process, and we only rely on portfolio balance change,
  // the banner may be incorrectly triggered due to the perceived balance drop.
  // Once discovery completes and updates the portfolio, the banner will be hidden.
  traceCallDiscoveryStatus: TraceCallDiscoveryStatus = TraceCallDiscoveryStatus.NotStarted

  // the calculated gas used for the transaction estimation
  // it now depends on a variety of options and hence the need to move it
  // as its own property
  gasUsed: bigint = 0n

  provider: RPCProvider

  estimation: EstimationController

  gasPrice: GasPriceController

  #traceCall: Function

  constructor(
    accounts: AccountsController,
    networks: NetworksController,
    providers: ProvidersController,
    keystore: KeystoreController,
    portfolio: PortfolioController,
    externalSignerControllers: ExternalSignerControllers,
    account: Account,
    accountState: AccountOnchainState,
    network: Network,
    provider: RPCProvider,
    fromActionId: AccountOpAction['id'],
    accountOp: AccountOp,
    isSignRequestStillActive: Function,
    traceCall: Function
  ) {
    super()

    this.#keystore = keystore
    this.#portfolio = portfolio
    this.#externalSignerControllers = externalSignerControllers
    this.account = account
    this.baseAccount = getBaseAccount(
      account,
      accountState,
      keystore.keys.filter((key) => account.associatedKeys.includes(key.addr)),
      network
    )
    this.accountState = accountState
    this.#network = network
    this.fromActionId = fromActionId
    this.accountOp = structuredClone(accountOp)
    this.#isSignRequestStillActive = isSignRequestStillActive

    this.rbfAccountOps = {}
    this.signedAccountOp = null
    this.replacementFeeLow = false
    this.bundlerSwitcher = new BundlerSwitcher(
      network,
      () => {
        return this.status ? this.status.type : null
      },
      noStateUpdateStatuses
    )
    this.provider = provider
    this.estimation = new EstimationController(
      keystore,
      accounts,
      networks,
      providers,
      portfolio,
      () => {
        return this.status ? this.status.type : null
      },
      noStateUpdateStatuses
    )
    this.gasPrice = new GasPriceController(network, provider, this.bundlerSwitcher, () => ({
      estimation: this.estimation,
      readyToSign: this.readyToSign
    }))
    this.#traceCall = traceCall

    this.#load()
  }

  #load() {
    this.learnTokensFromCalls()

    this.estimation.onUpdate(() => {
      this.update({ hasNewEstimation: true })
    })
    this.gasPrice.onUpdate(() => {
      this.update({
        gasPrices: this.gasPrice.gasPrices[this.#network.chainId.toString()] || null,
        bundlerGasPrices: this.gasPrice.bundlerGasPrices[this.#network.chainId.toString()],
        blockGasLimit: this.gasPrice.blockGasLimit
      })
    })

    this.simulate(true)
    this.gasPrice.fetch()
  }

  learnTokensFromCalls() {
    const humanization = humanizeAccountOp(this.accountOp, {})
    const additionalHints: GetOptions['additionalErc20Hints'] = humanization
      .map((call: any) =>
        !call.fullVisualization
          ? []
          : call.fullVisualization.map((vis: any) =>
              vis.address && isAddress(vis.address) ? getAddress(vis.address) : ''
            )
      )
      .flat()
      .filter((x: any) => isAddress(x))
    this.#portfolio.addTokensToBeLearned(additionalHints, this.#network.chainId)
  }

  get isInitialized(): boolean {
    return this.estimation.isInitialized()
  }

  #setDefaults() {
    // Set the first signer as the default one.
    // If there are more available signers, the user will be able to select a different signer from the application.
    // The main benefit of having a default signer
    // is that it drastically simplifies the logic of determining whether the account is ready for signing.
    // For example, in the `sign` method and on the application screen, we can simply rely on the `this.readyToSign` flag.
    // Otherwise, if we don't have a default value, then `this.readyToSign` will always be false unless we set a signer.
    // In that case, on the application, we want the "Sign" button to be clickable/enabled,
    // and we have to check and expose the `SignAccountOp` controller's inner state to make this check possible.
    if (
      this.accountKeyStoreKeys.length &&
      (!this.accountOp.signingKeyAddr || !this.accountOp.signingKeyType)
    ) {
      this.accountOp.signingKeyAddr = this.accountKeyStoreKeys[0].addr
      this.accountOp.signingKeyType = this.accountKeyStoreKeys[0].type
    }
  }

  #setGasFeePayment() {
    if (this.isInitialized && this.paidBy && this.selectedFeeSpeed && this.feeTokenResult) {
      this.accountOp.gasFeePayment = this.#getGasFeePayment()
    }
  }

  // check if speeds are set for the given identifier
  hasSpeeds(identifier: string) {
    return this.feeSpeeds[identifier] !== undefined && this.feeSpeeds[identifier].length
  }

  get errors(): SignAccountOpError[] {
    const errors: SignAccountOpError[] = []

<<<<<<< HEAD
    const estimationErrors = this.estimation.errors
    if (estimationErrors.length) return estimationErrors
=======
    const isEstimationLoadingOrFailed = !this.estimation || this.estimation?.error

    if (isEstimationLoadingOrFailed && this.estimationRetryError) {
      // If there is a successful estimation we should show this as a warning
      // as the user can use the old estimation to broadcast
      errors.push({
        title: `${this.estimationRetryError.message} ${
          this.estimation?.error
            ? 'We will continue retrying, but please check your internet connection.'
            : 'Automatically retrying in a few seconds. Please wait...'
        }`
      })
    }

    if (!this.isInitialized) return errors
>>>>>>> 451a5d4a

    const isAmbireV1 = isAmbireV1LinkedAccount(this.account?.creation?.factoryAddr)
    const isAmbireV1AndNetworkNotSupported = isAmbireV1 && !hasRelayerSupport(this.#network)

    // This must be the first error check!
    if (isAmbireV1AndNetworkNotSupported) {
      errors.push({
        title:
          'Ambire v1 accounts are not supported on this network. To interact with this network, please use an Ambire v2 Smart Account or a Basic Account. You can still use v1 accounts on any network that is natively integrated with the Ambire web and mobile wallets.',
        code: 'V1_UNSUPPORTED_NETWORK'
      })

      // Don't show any other errors
      return errors
    }

<<<<<<< HEAD
    /**
     * A big block for logic separation
     * The above errors (estimation & ambireV1) are okay to be shown
     * even if isInitialized hasn't completed. Otherwise, do not load
     * any errors
     */
    if (!this.isInitialized) return []
=======
    // if there's an estimation error, show it
    if (this.estimation?.error) {
      const cause = this.estimation.error.cause
      errors.push({
        title: this.estimation.error.message,
        code: typeof cause === 'string' && cause.length ? cause : 'ESTIMATION_ERROR'
      })
    }
>>>>>>> 451a5d4a

    const areGasPricesLoading = typeof this.gasPrices === 'undefined'

    if (!areGasPricesLoading && !this.gasPrices?.length) {
      errors.push({
        title:
          'Gas price information is currently unavailable. This may be due to network congestion or connectivity issues. Please try again in a few moments or check your internet connection.',
        code: 'GAS_PRICE_UNAVAILABLE'
      })
    }

    if (
      this.#blockGasLimit &&
      this.selectedOption &&
      this.selectedOption.gasUsed > this.#blockGasLimit
    ) {
      errors.push({
        title: 'The transaction gas limit exceeds the network block gas limit.',
        code: 'GAS_LIMIT_EXCEEDED'
      })
    }

    if (
      this.#network.predefined &&
      this.selectedOption &&
      this.selectedOption.gasUsed > 500000000n
    ) {
      errors.push({
        title: 'Unreasonably high estimation. This transaction will probably fail',
        code: 'UNREASONABLY_HIGH_ESTIMATION'
      })
    }

    // this error should never happen as availableFeeOptions should always have the native option
<<<<<<< HEAD
    if (!this.isSponsored && !this.estimation.availableFeeOptions.length)
      errors.push(ERRORS.eoaInsufficientFunds)
=======
    if (!this.isSponsored && !this.availableFeeOptions.length)
      errors.push({
        title: 'Insufficient funds to cover the fee.',
        code: 'INSUFFICIENT_FUNDS'
      })
>>>>>>> 451a5d4a

    // This error should not happen, as in the update method we are always setting a default signer.
    // It may occur, only if there are no available signer.
    if (!this.accountOp.signingKeyType || !this.accountOp.signingKeyAddr)
      errors.push({
        title: 'Please select a signer to sign the transaction.',
        code: 'NO_SIGNER'
      })

    const currentPortfolio = this.#portfolio.getLatestPortfolioState(this.accountOp.accountAddr)
    const currentPortfolioNetwork = currentPortfolio[this.accountOp.chainId.toString()]

    const currentPortfolioNetworkNative = currentPortfolioNetwork?.result?.tokens.find(
      (token) => token.address === '0x0000000000000000000000000000000000000000'
    )
    if (!this.isSponsored && !currentPortfolioNetworkNative)
      errors.push({
        title:
          'Unable to estimate the transaction fee as fetching the latest price update for the network native token failed. Please try again later.',
        code: 'NO_NATIVE_TOKEN'
      })

    // if there's no gasFeePayment calculate but there is: 1) feeTokenResult
    // 2) selectedOption and 3) gasSpeeds for selectedOption => return an error
    if (
      !this.isSponsored &&
      !this.accountOp.gasFeePayment &&
      this.feeTokenResult &&
      this.selectedOption
    ) {
      const identifier = getFeeSpeedIdentifier(
        this.selectedOption,
        this.accountOp.accountAddr,
        this.rbfAccountOps[this.selectedOption.paidBy]
      )
      if (this.hasSpeeds(identifier))
        errors.push({
          title: 'Please select a token and an account for paying the gas fee.',
          code: 'NO_GAS_FEE_PAYMENT'
        })
    }

    if (
      !this.isSponsored &&
      this.selectedOption &&
      this.accountOp.gasFeePayment &&
      this.selectedOption.availableAmount < this.accountOp.gasFeePayment.amount
    ) {
      const speedCoverage = []
      const identifier = getFeeSpeedIdentifier(
        this.selectedOption,
        this.accountOp.accountAddr,
        this.rbfAccountOps[this.selectedOption.paidBy]
      )

      if (this.feeSpeeds[identifier]) {
        this.feeSpeeds[identifier].forEach((speed) => {
          if (this.selectedOption && this.selectedOption.availableAmount >= speed.amount)
            speedCoverage.push(speed.type)
        })
      }

      if (speedCoverage.length === 0) {
        const isSA = isSmartAccount(this.account)
        const isUnableToCoverWithAllOtherTokens = this.estimation.availableFeeOptions.every(
          (option) => {
            if (option === this.selectedOption) return true
            const optionIdentifier = getFeeSpeedIdentifier(
              option,
              this.accountOp.accountAddr,
              this.rbfAccountOps[option.paidBy]
            )

            const speedsThatCanCover = this.feeSpeeds[optionIdentifier]?.filter(
              (speed) => speed.amount <= option.availableAmount
            )

            return !speedsThatCanCover?.length
          }
        )
        if (isUnableToCoverWithAllOtherTokens) {
          let skippedTokensCount = 0
          const gasTokenNames = gasTankFeeTokens
            .filter(({ chainId, hiddenOnError }) => {
              if (chainId !== this.accountOp.chainId) return false

              if (hiddenOnError) {
                skippedTokensCount++
                return false
              }

              return true
            })
            .map(({ symbol }) => symbol.toUpperCase())
            .join(', ')

          errors.push({
            title: `${ERRORS.eoaInsufficientFunds}${
              isSA
                ? ` Available fee options: USDC in Gas Tank, ${gasTokenNames}${
                    skippedTokensCount ? ' and others' : ''
                  }`
                : ''
            }`,
            code: isSA ? 'INSUFFICIENT_FUNDS_SA' : 'INSUFFICIENT_FUNDS'
          })
        } else {
          errors.push({
            title: isSA
              ? "Signing is not possible with the selected account's token as it doesn't have sufficient funds to cover the gas payment fee."
              : ERRORS.eoaInsufficientFunds,
            code: isSA ? 'INSUFFICIENT_FUNDS_SA' : 'INSUFFICIENT_FUNDS'
          })
        }
      } else {
        errors.push({
          title:
            'The selected speed is not available due to insufficient funds. Please select a slower speed.',
          code: 'FEE_SPEED_UNAVAILABLE'
        })
      }
    }

    // The signing might fail, tell the user why but allow the user to retry signing,
    // @ts-ignore fix TODO: type mismatch
    if (this.status?.type === SigningStatus.ReadyToSign && !!this.status.error) {
      // @ts-ignore typescript complains, but the error being present gets checked above
      errors.push(this.status.error)
    }

    if (!this.isSponsored && !this.#feeSpeedsLoading && this.selectedOption) {
      const identifier = getFeeSpeedIdentifier(
        this.selectedOption,
        this.accountOp.accountAddr,
        this.rbfAccountOps[this.selectedOption.paidBy]
      )
      if (!this.hasSpeeds(identifier)) {
        if (!this.feeTokenResult?.priceIn.length) {
          errors.push({
            title: `Currently, ${this.feeTokenResult?.symbol} is unavailable as a fee token as we're experiencing troubles fetching its price. Please select another or contact support`,
            code: 'MISSING_FEE_TOKEN_PRICE'
          })
        } else {
          errors.push({
            title:
              'Unable to estimate the transaction fee. Please try changing the fee token or contact support.',
            code: 'FEE_SPEEDS_UNAVAILABLE'
          })
        }
      }
    }

    return errors
  }

  get readyToSign() {
    return (
      !!this.status &&
      (this.status?.type === SigningStatus.ReadyToSign ||
        this.status?.type === SigningStatus.UpdatesPaused)
    )
  }

  calculateWarnings() {
    const warnings: Warning[] = []

    const latestState = this.#portfolio.getLatestPortfolioState(this.accountOp.accountAddr)
    const pendingState = this.#portfolio.getPendingPortfolioState(this.accountOp.accountAddr)

    const significantBalanceDecreaseWarning = getSignificantBalanceDecreaseWarning(
      latestState,
      pendingState,
      this.accountOp.chainId,
      this.traceCallDiscoveryStatus
    )

    if (this.selectedOption) {
      const identifier = getFeeSpeedIdentifier(
        this.selectedOption,
        this.accountOp.accountAddr,
        this.rbfAccountOps[this.selectedOption.paidBy]
      )
      const feeTokenHasPrice = this.feeSpeeds[identifier]?.every((speed) => !!speed.amountUsd)
      const feeTokenPriceUnavailableWarning = getFeeTokenPriceUnavailableWarning(
        !!this.hasSpeeds(identifier),
        feeTokenHasPrice
      )

      // push the warning only if the txn is not sponsored
      if (!this.isSponsored && feeTokenPriceUnavailableWarning)
        warnings.push(feeTokenPriceUnavailableWarning)
    }

    if (significantBalanceDecreaseWarning) warnings.push(significantBalanceDecreaseWarning)
<<<<<<< HEAD
=======
    if (this.estimationRetryError && !!this.estimation && !this.estimation.error) {
      warnings.push({
        id: 'estimation-retry',
        title: `${this.estimationRetryError.message} You can try to broadcast this transaction with the last successful estimation or wait for a new one. Retrying...`,
        promptBeforeSign: false
      })
    }
    if (
      this.estimation?.bundlerEstimation?.nonFatalErrors?.find(
        (err) => err.cause === '4337_ESTIMATION'
      )
    ) {
      warnings.push({
        id: 'bundler-failure',
        title:
          'Smart account fee options are temporarily unavailable. You can pay fee with a Basic account or try again later',
        promptBeforeSign: false
      })
    }
>>>>>>> 451a5d4a

    const estimationWarnings = this.estimation.calculateWarnings()

    this.warnings = warnings.concat(estimationWarnings)

    this.emitUpdate()
  }

  async simulate(shouldTraceCall: boolean = false) {
    await Promise.all([
      this.#portfolio.simulateAccountOp(this.accountOp),
      this.estimation.estimate(this.accountOp).catch((e) => e)
    ])

    const estimation = this.estimation.estimation

    // estimation.flags.hasNonceDiscrepancy is a signal from the estimation
    // that we should update the portfolio to get a correct simulation
    if (estimation && estimation.ambireEstimation && estimation.flags.hasNonceDiscrepancy) {
      this.accountOp.nonce = BigInt(estimation.ambireEstimation.ambireAccountNonce)
      await this.#portfolio.simulateAccountOp(this.accountOp)
    }

    // if there's an estimation error, override the pending results
    if (this.estimation.status === EstimationStatus.Error) {
      this.#portfolio.overridePendingResults(this.accountOp)
    }

    if (shouldTraceCall) this.#traceCall()
  }

  async estimate() {
    await this.estimation.estimate(this.accountOp)
  }

  update({
    gasPrices,
    feeToken,
    paidBy,
    speed,
    signingKeyAddr,
    signingKeyType,
    calls,
    rbfAccountOps,
    bundlerGasPrices,
    blockGasLimit,
    signedTransactionsCount,
    hasNewEstimation
  }: {
    gasPrices?: GasRecommendation[] | null
    feeToken?: TokenResult
    paidBy?: string
    speed?: FeeSpeed
    signingKeyAddr?: Key['addr']
    signingKeyType?: Key['type']
    calls?: AccountOp['calls']
    rbfAccountOps?: { [key: string]: SubmittedAccountOp | null }
    bundlerGasPrices?: { speeds: GasSpeeds; bundler: BUNDLER }
    blockGasLimit?: bigint
    signedTransactionsCount?: number | null
    hasNewEstimation?: boolean
  }) {
    try {
      // This must be at the top, otherwise it won't be updated because
      // most updates are frozen during the signing process
      if (typeof signedTransactionsCount !== 'undefined') {
        this.signedTransactionsCount = signedTransactionsCount
        // If we add other exclusions we should figure out a way to emitUpdate only once
        this.emitUpdate()
      }

      // once the user commits to the things he sees on his screen,
      // we need to be sure nothing changes afterwards.
      // For example, signing can be slow if it's done by a hardware wallet.
      // The estimation gets refreshed on the other hand each 12 seconds (6 on optimism)
      // If we allow the estimation to affect the controller state during sign,
      // there could be discrepancy between what the user has agreed upon and what
      // we broadcast in the end
      if (this.status?.type && noStateUpdateStatuses.indexOf(this.status?.type) !== -1) {
        return
      }

      if (this.estimation.status === EstimationStatus.Success) {
        const estimation = this.estimation.estimation as FullEstimationSummary
        if (estimation.ambireEstimation) {
          this.accountOp.nonce = BigInt(estimation.ambireEstimation.ambireAccountNonce)
        }
        if (estimation.bundlerEstimation) {
          this.bundlerGasPrices = estimation.bundlerEstimation.gasPrice
        }
      }

      if (Array.isArray(calls)) {
        const hasNewCalls = this.accountOp.calls.length < calls.length
        this.accountOp.calls = calls

        if (hasNewCalls) this.learnTokensFromCalls()
        this.simulate(hasNewCalls)
      }

      if (blockGasLimit) this.#blockGasLimit = blockGasLimit

      if (gasPrices) this.gasPrices = gasPrices

      if (feeToken && paidBy) {
        this.paidBy = paidBy
        this.feeTokenResult = feeToken
      }

      if (speed && this.isInitialized) {
        this.selectedFeeSpeed = speed
      }

      if (signingKeyAddr && signingKeyType && this.isInitialized) {
        this.accountOp.signingKeyAddr = signingKeyAddr
        this.accountOp.signingKeyType = signingKeyType
      }

      // set the rbf is != undefined
      if (rbfAccountOps) this.rbfAccountOps = rbfAccountOps

      // Set defaults, if some of the optional params are omitted
      this.#setDefaults()

<<<<<<< HEAD
      if (
        this.estimation.status === EstimationStatus.Success &&
        this.paidBy &&
        this.feeTokenResult
      ) {
        this.selectedOption = this.estimation.availableFeeOptions.find(
=======
      if (this.estimation && this.paidBy && this.feeTokenResult) {
        const selectedOption = this.availableFeeOptions.find(
>>>>>>> 451a5d4a
          (option) =>
            option.paidBy === this.paidBy &&
            option.token.address === this.feeTokenResult!.address &&
            option.token.symbol.toLocaleLowerCase() ===
              this.feeTokenResult!.symbol.toLocaleLowerCase() &&
            option.token.flags.onGasTank === this.feeTokenResult!.flags.onGasTank
        )
        // <Bobby>: trigger setting the real default speed just before
        // setting the first selectedOption. This way we know all the
        // necessary information like available amount for the selected
        // option so we could calculate the fee speed if he doesn't have
        // enough for fast but has enough for slow/medium
        if (selectedOption) this.#setDefaultFeeSpeed(selectedOption)
        this.selectedOption = selectedOption
      }

      if (
        bundlerGasPrices &&
        bundlerGasPrices.bundler === this.bundlerSwitcher.getBundler().getName()
      ) {
        this.bundlerGasPrices = bundlerGasPrices.speeds
      }

      if (
        this.estimation.estimation &&
        this.estimation.estimation.bundlerEstimation &&
        this.estimation.estimation.bundlerEstimation.paymaster
      ) {
        // if it was sponsored but it no longer is (fallback case),
        // reset the selectedOption option as we use native for the sponsorship
        // but the user might not actually have any native
        const isSponsorshipFallback =
          this.isSponsored && !this.estimation.estimation.bundlerEstimation.paymaster.isSponsored()

        this.isSponsored = this.estimation.estimation.bundlerEstimation.paymaster.isSponsored()
        this.sponsor =
          this.estimation.estimation.bundlerEstimation.paymaster.getEstimationData()?.sponsor

        if (isSponsorshipFallback) {
          this.selectedOption = this.estimation.availableFeeOptions.length
            ? this.estimation.availableFeeOptions[0]
            : undefined
        }
      }

      // calculate the fee speeds if either there are no feeSpeeds
      // or any of properties for update is requested
      if (
        !Object.keys(this.feeSpeeds).length ||
        Array.isArray(calls) ||
        gasPrices ||
        this.paidBy ||
        this.feeTokenResult ||
        hasNewEstimation ||
        bundlerGasPrices
      ) {
        this.#updateFeeSpeeds()
      }

      // Here, we expect to have most of the fields set, so we can safely set GasFeePayment
      this.#setGasFeePayment()
      this.updateStatus()
      this.calculateWarnings()
    } catch (e: any) {
      this.emitError({
        message: 'Error updating the SignAccountOpController',
        error: e,
        level: 'silent'
      })
    }
  }

  updateStatus(forceStatusChange?: SigningStatus, replacementFeeLow = false) {
    // use this to go back to ReadyToSign when a broadcasting error is emitted
    if (forceStatusChange) {
      this.status = { type: forceStatusChange }
      this.emitUpdate()
      return
    }

    // no status updates on these two
    const isInTheMiddleOfSigning =
      this.status?.type === SigningStatus.InProgress ||
      this.status?.type === SigningStatus.WaitingForPaymaster
    const isDone = this.status?.type === SigningStatus.Done
    if (isInTheMiddleOfSigning || isDone) return

    // if we have an estimation error, set the state so and return
    if (this.estimation.error) {
      this.status = { type: SigningStatus.EstimationError }
      this.emitUpdate()
      return
    }

    if (this.errors.length) {
      this.status = { type: SigningStatus.UnableToSign }
      this.emitUpdate()
      return
    }

    if (
      this.isInitialized &&
      this.accountOp?.signingKeyAddr &&
      this.accountOp?.signingKeyType &&
      this.accountOp?.gasFeePayment
    ) {
      this.status = { type: SigningStatus.ReadyToSign }

      // do not reset this once triggered
      if (replacementFeeLow) this.replacementFeeLow = replacementFeeLow
      this.emitUpdate()
      return
    }

    // reset the status if a valid state was not found
    this.status = null
    this.emitUpdate()
  }

  reset() {
    this.estimation.reset()
    this.gasPrice.reset()
    this.gasPrices = undefined
    this.selectedFeeSpeed = FeeSpeed.Fast
    this.paidBy = null
    this.feeTokenResult = null
    this.status = null
    this.signedTransactionsCount = null
    this.emitUpdate()
  }

  resetStatus() {
    this.status = null
    this.emitUpdate()
  }

  /**
   * Obtain the native token ratio in relation to a fee token.
   *
   * By knowing the USD value of the tokens in the portfolio,
   * we can calculate the ratio between a native token and a fee token.
   *
   * For example, 1 ETH = 8 BNB (ratio: 8).
   *
   * We require the ratio to be in a BigInt format since all the application values,
   * such as amount, gasLimit, etc., are also represented as BigInt numbers.
   */
  #getNativeToFeeTokenRatio(feeToken: TokenResult): bigint | null {
    const native = this.#portfolio
      .getLatestPortfolioState(this.accountOp.accountAddr)
      [this.accountOp.chainId.toString()]?.result?.tokens.find(
        (token) => token.address === '0x0000000000000000000000000000000000000000'
      )
    if (!native) return null

    // In case the fee token is the native token we don't want to depend to priceIn, as it might not be available.
    if (native.address === feeToken.address && native.chainId === feeToken.chainId)
      return BigInt(1 * 1e18)

    const isUsd = (price: Price) => price.baseCurrency === 'usd'

    const nativePrice = native.priceIn.find(isUsd)?.price
    const feeTokenPrice = feeToken.priceIn.find(isUsd)?.price

    if (!nativePrice || !feeTokenPrice) return null

    const ratio = nativePrice / feeTokenPrice

    // Here we multiply it by 1e18, in order to keep the decimal precision.
    // Otherwise, passing the ratio to the BigInt constructor, we will lose the numbers after the decimal point.
    // Later, once we need to normalize this ratio, we should not forget to divide it by 1e18.
    const ratio1e18 = ratio * 1e18
    const toBigInt = ratio1e18 % 1 === 0 ? ratio1e18 : ratio1e18.toFixed(0)
    return BigInt(toBigInt)
  }

  static getAmountAfterFeeTokenConvert(
    simulatedGasLimit: bigint,
    gasPrice: bigint,
    nativeRatio: bigint,
    feeTokenDecimals: number,
    addedNative: bigint
  ) {
    const amountInWei = simulatedGasLimit * gasPrice + addedNative

    // Let's break down the process of converting the amount into FeeToken:
    // 1. Initially, we multiply the amount in wei by the native to fee token ratio.
    // 2. Next, we address the decimal places:
    // 2.1. First, we convert wei to native by dividing by 10^18 (representing the decimals).
    // 2.2. Now, with the amount in the native token, we incorporate nativeRatio decimals into the calculation (18 + 18) to standardize the amount.
    // 2.3. At this point, we precisely determine the number of fee tokens. For instance, if the amount is 3 USDC, we must convert it to a BigInt value, while also considering feeToken.decimals.
    const extraDecimals = BigInt(10 ** 18)
    const feeTokenExtraDecimals = BigInt(10 ** (18 - feeTokenDecimals))
    const pow = extraDecimals * feeTokenExtraDecimals
    const result = (amountInWei * nativeRatio) / pow

    // Fixes the edge case where the fee in wei is not zero
    // but the decimals of the token we are converting to
    // cannot represent the amount in wei. Example: 0.(6zeros)1 USDC
    // We are returning 1n which is the smallest possible amount
    // to be represented in USDC
    if (result === 0n && amountInWei !== 0n) {
      return 1n
    }

    return result
  }

  /**
   * Increase the fee we send to the feeCollector according to the specified
   * options in the network tab
   */
  #increaseFee(amount: bigint): bigint {
    if (!this.#network.feeOptions.feeIncrease) {
      return amount
    }

    return amount + (amount * this.#network.feeOptions.feeIncrease) / 100n
  }

  get #feeSpeedsLoading() {
    return !this.isInitialized || !this.gasPrices
  }

  #setDefaultFeeSpeed(feePaymentOption: FeePaymentOption) {
    // don't update if an option is already set
    if (this.selectedOption) return

    const identifier = getFeeSpeedIdentifier(
      feePaymentOption,
      this.account.addr,
      this.rbfAccountOps[feePaymentOption.paidBy]
    )
    const speeds = this.feeSpeeds[identifier]
    if (!speeds) return

    // set fast if available
    if (speeds.find(({ type, disabled }) => type === FeeSpeed.Fast && !disabled)) {
      this.selectedFeeSpeed = FeeSpeed.Fast
      return
    }

    // set at least slow
    const fastestEnabledSpeed = [...speeds].reverse().find(({ disabled }) => !disabled)
    this.selectedFeeSpeed = fastestEnabledSpeed?.type || FeeSpeed.Slow
  }

  #updateFeeSpeeds() {
    if (this.estimation.status !== EstimationStatus.Success || !this.gasPrices) return

    const estimation = this.estimation.estimation as FullEstimationSummary

    // reset the fee speeds at the beginning to avoid duplications
    this.feeSpeeds = {}

    this.estimation.availableFeeOptions.forEach((option) => {
      // if a calculation has been made, do not make it again
      // EOA pays for SA is the most common case for this scenario
      //
      // addition: make sure there's no rbfAccountOps as well
      const identifier = getFeeSpeedIdentifier(
        option,
        this.accountOp.accountAddr,
        this.rbfAccountOps[option.paidBy]
      )
      if (this.hasSpeeds(identifier)) {
        return
      }

      const nativeRatio = this.#getNativeToFeeTokenRatio(option.token)
      if (!nativeRatio) {
        this.feeSpeeds[identifier] = []
        return
      }

      // get the gas used for each payment option
      const gasUsed = this.baseAccount.getGasUsed(estimation, {
        feeToken: option.token,
        op: this.accountOp
      })

      // each available fee option should declare it's estimation method
      const broadcastOption = this.baseAccount.getBroadcastOption(option, {
        op: this.accountOp
      })
      if (broadcastOption === BROADCAST_OPTIONS.byBundler) {
        if (!estimation.bundlerEstimation || !this.bundlerGasPrices) return

        const speeds: SpeedCalc[] = []
        const usesPaymaster = estimation.bundlerEstimation?.paymaster.isUsable()

        for (const [speed, speedValue] of Object.entries(this.bundlerGasPrices as GasSpeeds)) {
          const simulatedGasLimit =
            BigInt(gasUsed) +
            BigInt(estimation.bundlerEstimation.preVerificationGas) +
            BigInt(option.gasUsed)
          const gasPrice = BigInt(speedValue.maxFeePerGas)
          let amount = SignAccountOpController.getAmountAfterFeeTokenConvert(
            simulatedGasLimit,
            gasPrice,
            nativeRatio,
            option.token.decimals,
            0n
          )
          if (usesPaymaster) amount = this.#increaseFee(amount)

          speeds.push({
            type: speed as FeeSpeed,
            simulatedGasLimit,
            amount,
            amountFormatted: formatUnits(amount, Number(option.token.decimals)),
            amountUsd: getTokenUsdAmount(option.token, amount),
            gasPrice,
            maxPriorityFeePerGas: BigInt(speedValue.maxPriorityFeePerGas),
            disabled: (option.availableAmount || 0n) < amount
          })
        }

        if (this.feeSpeeds[identifier] === undefined) this.feeSpeeds[identifier] = []
        this.feeSpeeds[identifier] = speeds
        return
      }

      ;(this.gasPrices || []).forEach((gasRecommendation) => {
        let amount
        let simulatedGasLimit: bigint

        // get the calculate fees by our script
        let maxPriorityFeePerGas =
          'maxPriorityFeePerGas' in gasRecommendation
            ? gasRecommendation.maxPriorityFeePerGas
            : undefined
        let gasPrice = maxPriorityFeePerGas
          ? (gasRecommendation as Gas1559Recommendation).baseFeePerGas + maxPriorityFeePerGas
          : (gasRecommendation as GasPriceRecommendation).gasPrice

        // the bundler does a better job than us for gas price estimations
        // so we prioritize their estimation over ours if there's any
        if (this.bundlerGasPrices) {
          const name = gasRecommendation.name as keyof GasSpeeds
          maxPriorityFeePerGas = BigInt(this.bundlerGasPrices[name].maxPriorityFeePerGas)
          gasPrice = BigInt(this.bundlerGasPrices[name].maxFeePerGas)
        }

        // EOA OR 7702: pays with native by itself
        if (
          broadcastOption === BROADCAST_OPTIONS.bySelf ||
          broadcastOption === BROADCAST_OPTIONS.bySelf7702
        ) {
          simulatedGasLimit = gasUsed

          this.accountOp.calls.forEach((call) => {
            if (call.to && getAddress(call.to) === SINGLETON) {
              simulatedGasLimit = getGasUsed(simulatedGasLimit)
            }
          })

          amount = simulatedGasLimit * gasPrice + option.addedNative
        } else if (broadcastOption === BROADCAST_OPTIONS.byOtherEOA) {
          // Smart account, but EOA pays the fee
          // 7702, and it pays for the fee by itself
          simulatedGasLimit = gasUsed
          amount = simulatedGasLimit * gasPrice + option.addedNative
        } else {
          // Relayer
          simulatedGasLimit = gasUsed + option.gasUsed
          amount = SignAccountOpController.getAmountAfterFeeTokenConvert(
            simulatedGasLimit,
            gasPrice,
            nativeRatio,
            option.token.decimals,
            option.addedNative
          )
          amount = this.#increaseFee(amount)
        }

        const feeSpeed: SpeedCalc = {
          type: gasRecommendation.name as FeeSpeed,
          simulatedGasLimit,
          amount,
          amountFormatted: formatUnits(amount, Number(option.token.decimals)),
          amountUsd: getTokenUsdAmount(option.token, amount),
          gasPrice,
          maxPriorityFeePerGas,
          disabled: option.availableAmount < amount
        }
        if (this.feeSpeeds[identifier] === undefined) this.feeSpeeds[identifier] = []
        this.feeSpeeds[identifier].push(feeSpeed)
      })
    })
  }

  #getGasFeePayment(): GasFeePayment | null {
    if (!this.isInitialized) {
      this.emitError({
        level: 'major',
        message:
          'Something went wrong while setting up the gas fee payment account and token. Please try again, selecting the account and token option. If the problem persists, contact support.',
        error: new Error(
          'SignAccountOpController: The controller is not initialized while we are trying to build GasFeePayment.'
        )
      })

      return null
    }
    if (!this.paidBy) {
      this.emitError({
        level: 'silent',
        message: '',
        error: new Error('SignAccountOpController: paying account not selected')
      })

      return null
    }
    if (!this.feeTokenResult) {
      this.emitError({
        level: 'silent',
        message: '',
        error: new Error('SignAccountOpController: fee token not selected')
      })

      return null
    }

    // if there are no availableFeeOptions, we don't have a gasFee
    // this is normal though as there are such cases:
    // - EOA paying in native but doesn't have any native
    // so no error should pop out because of this
    if (!this.estimation.availableFeeOptions.length) {
      return null
    }

    if (!this.selectedOption) {
      this.emitError({
        level: 'silent',
        message: '',
        error: new Error('SignAccountOpController: paying option not found')
      })

      return null
    }

    // if there are no fee speeds available for the option, it means
    // the nativeRatio could not be calculated. In that case, we do not
    // emit an error here but proceed and show an explanation to the user
    // in get errors()
    // check test: Signing [Relayer]: ... priceIn | native/Ratio
    const identifier = getFeeSpeedIdentifier(
      this.selectedOption,
      this.accountOp.accountAddr,
      this.rbfAccountOps[this.selectedOption.paidBy]
    )
    if (!this.feeSpeeds[identifier].length) {
      return null
    }

    const chosenSpeed = this.feeSpeeds[identifier].find(
      (speed) => speed.type === this.selectedFeeSpeed
    )
    if (!chosenSpeed) {
      this.emitError({
        level: 'silent',
        message: '',
        error: new Error('SignAccountOpController: fee speed not selected')
      })

      return null
    }

    return {
      paidBy: this.paidBy,
      isGasTank: this.feeTokenResult.flags.onGasTank,
      inToken: this.feeTokenResult.address,
      feeTokenChainId: this.feeTokenResult.chainId,
      amount: chosenSpeed.amount,
      simulatedGasLimit: chosenSpeed.simulatedGasLimit,
      gasPrice: chosenSpeed.gasPrice,
      maxPriorityFeePerGas:
        'maxPriorityFeePerGas' in chosenSpeed ? chosenSpeed.maxPriorityFeePerGas : undefined,
      broadcastOption: this.baseAccount.getBroadcastOption(this.selectedOption, {
        op: this.accountOp
      })
    }
  }

  get feeToken(): string | null {
    return this.accountOp?.gasFeePayment?.inToken || null
  }

  get feePaidBy(): string | null {
    return this.accountOp?.gasFeePayment?.paidBy || null
  }

  get accountKeyStoreKeys(): Key[] {
    return this.#keystore.keys.filter((key) => this.account.associatedKeys.includes(key.addr))
  }

  // eslint-disable-next-line class-methods-use-this
  get speedOptions() {
    return Object.values(FeeSpeed) as string[]
  }

  get gasSavedUSD(): number | null {
    if (!this.selectedOption?.token.flags.onGasTank) return null

    const identifier = getFeeSpeedIdentifier(
      this.selectedOption,
      this.accountOp.accountAddr,
      this.rbfAccountOps[this.selectedOption.paidBy]
    )
    const selectedFeeSpeedData = this.feeSpeeds[identifier].find(
      (speed) => speed.type === this.selectedFeeSpeed
    )
    const gasPrice = selectedFeeSpeedData?.gasPrice
    if (!gasPrice) return null

    // get the native token from the portfolio to calculate prices
    const native = this.#portfolio
      .getLatestPortfolioState(this.accountOp.accountAddr)
      [this.accountOp.chainId.toString()]?.result?.tokens.find(
        (token) => token.address === '0x0000000000000000000000000000000000000000'
      )
    if (!native) return null
    const nativePrice = native.priceIn.find((price) => price.baseCurrency === 'usd')?.price
    if (!nativePrice) return null

    // 4337 gasUsed is set to 0 in the estimation as we rely
    // on the bundler for the estimation entirely => use hardcode value
    const gasUsedSelectedOption =
      this.selectedOption.gasUsed > 0n ? this.selectedOption.gasUsed : GAS_TANK_TRANSFER_GAS_USED
    const isNativeSelected = this.selectedOption.token.address === ZeroAddress
    const gasUsedNative =
      this.estimation.availableFeeOptions.find(
        (option) => option.token.address === ZeroAddress && !option.token.flags.onGasTank
      )?.gasUsed || SA_NATIVE_TRANSFER_GAS_USED
    const gasUsedERC20 =
      this.estimation.availableFeeOptions.find(
        (option) => option.token.address !== ZeroAddress && !option.token.flags.onGasTank
      )?.gasUsed || SA_ERC20_TRANSFER_GAS_USED

    const gasUsedWithoutGasTank = isNativeSelected ? gasUsedNative : gasUsedERC20
    const gasSavedInNative = formatEther((gasUsedWithoutGasTank - gasUsedSelectedOption) * gasPrice)

    return Number(gasSavedInNative) * nativePrice
  }

  #emitSigningErrorAndResetToReadyToSign(error: string) {
    this.emitError({ level: 'major', message: error, error: new Error(error) })
    this.status = { type: SigningStatus.ReadyToSign }

    this.emitUpdate()
  }

  #addFeePayment() {
    // In case of gas tank token fee payment, we need to include one more call to account op
    const abiCoder = new AbiCoder()

    if (this.isSponsored) {
      this.accountOp.feeCall = {
        to: FEE_COLLECTOR,
        value: 0n,
        data: abiCoder.encode(['string', 'uint256', 'string'], ['gasTank', 0n, 'USDC'])
      }

      return
    }

    if (this.accountOp.gasFeePayment!.isGasTank) {
      this.accountOp.feeCall = {
        to: FEE_COLLECTOR,
        value: 0n,
        data: abiCoder.encode(
          ['string', 'uint256', 'string'],
          ['gasTank', this.accountOp.gasFeePayment!.amount, this.feeTokenResult?.symbol]
        )
      }

      return
    }

    if (this.accountOp.gasFeePayment!.inToken === '0x0000000000000000000000000000000000000000') {
      // native payment
      this.accountOp.feeCall = {
        to: FEE_COLLECTOR,
        value: this.accountOp.gasFeePayment!.amount,
        data: '0x'
      }
    } else {
      // token payment
      const ERC20Interface = new Interface(ERC20.abi)
      this.accountOp.feeCall = {
        to: this.accountOp.gasFeePayment!.inToken,
        value: 0n,
        data: ERC20Interface.encodeFunctionData('transfer', [
          FEE_COLLECTOR,
          this.accountOp.gasFeePayment!.amount
        ])
      }
    }
  }

  async sign() {
    if (!this.readyToSign) {
      const message = `Unable to sign the transaction. During the preparation step, the necessary transaction data was not received. ${RETRY_TO_INIT_ACCOUNT_OP_MSG}`
      return this.#emitSigningErrorAndResetToReadyToSign(message)
    }

    // when signing begings, we stop immediatelly state updates on the controller
    // by changing the status to InProgress. Check update() for more info
    this.status = { type: SigningStatus.InProgress }

    if (!this.accountOp?.signingKeyAddr || !this.accountOp?.signingKeyType) {
      const message = `Unable to sign the transaction. During the preparation step, required signing key information was found missing. ${RETRY_TO_INIT_ACCOUNT_OP_MSG}`
      return this.#emitSigningErrorAndResetToReadyToSign(message)
    }

    if (!this.accountOp?.gasFeePayment || !this.selectedOption) {
      const message = `Unable to sign the transaction. During the preparation step, required information about paying the gas fee was found missing. ${RETRY_TO_INIT_ACCOUNT_OP_MSG}`
      return this.#emitSigningErrorAndResetToReadyToSign(message)
    }

    const signer = await this.#keystore.getSigner(
      this.accountOp.signingKeyAddr,
      this.accountOp.signingKeyType
    )
    if (!signer) {
      const message = `Unable to sign the transaction. During the preparation step, required account key information was found missing. ${RETRY_TO_INIT_ACCOUNT_OP_MSG}`
      return this.#emitSigningErrorAndResetToReadyToSign(message)
    }

    if (!this.estimation.estimation) {
      const message = `Unable to sign the transaction. During the preparation step, required account key information was found missing. ${RETRY_TO_INIT_ACCOUNT_OP_MSG}`
      return this.#emitSigningErrorAndResetToReadyToSign(message)
    }

    const estimation = this.estimation.estimation as FullEstimationSummary
    const broadcastOption = this.accountOp.gasFeePayment.broadcastOption
    const isUsingPaymaster = !!estimation.bundlerEstimation?.paymaster.isUsable()
    const usesOneTimeNonce = shouldUseOneTimeNonce(this.accountState)
    if (broadcastOption === BROADCAST_OPTIONS.byBundler && isUsingPaymaster && !usesOneTimeNonce) {
      this.status = { type: SigningStatus.WaitingForPaymaster }
    } else {
      this.status = { type: SigningStatus.InProgress }
    }

    // we update the FE with the changed status (in progress) only after the checks
    // above confirm everything is okay to prevent two different state updates
    this.emitUpdate()

    const gasFeePayment = this.accountOp.gasFeePayment

    if (signer.init) signer.init(this.#externalSignerControllers[this.accountOp.signingKeyType])

    // just in-case: before signing begins, we delete the feeCall;
    // if there's a need for it, it will be added later on in the code.
    // We need this precaution because this could happen:
    // - try to broadcast with the relayer
    // - the feel call gets added
    // - the relayer broadcast fails
    // - the user does another broadcast, this time with EOA pays for SA
    // - the fee call stays, causing a low gas limit revert
    delete this.accountOp.feeCall

    // delete the activatorCall as a precaution that it won't be added twice
    delete this.accountOp.activatorCall

    // @EntryPoint activation for SA
    if (this.baseAccount.shouldIncludeActivatorCall(broadcastOption)) {
      this.accountOp.activatorCall = getActivatorCall(this.accountOp.accountAddr)
    }

    try {
      // plain EOA
      if (
        broadcastOption === BROADCAST_OPTIONS.bySelf ||
        broadcastOption === BROADCAST_OPTIONS.bySelf7702
      ) {
        // rawTxn, No SA signatures
        // or 7702, calling executeBySender(). No SA signatures
        this.accountOp.signature = '0x'
      } else if (broadcastOption === BROADCAST_OPTIONS.byOtherEOA) {
        // SA, EOA pays fee. execute() needs a signature
        this.accountOp.signature = await getExecuteSignature(
          this.#network,
          this.accountOp,
          this.accountState,
          signer
        )
      } else if (broadcastOption === BROADCAST_OPTIONS.byBundler) {
        let erc4337Estimation = estimation.bundlerEstimation as Erc4337GasLimits

        const paymaster = erc4337Estimation.paymaster
        if (paymaster.shouldIncludePayment()) this.#addFeePayment()

        // fix two problems:
        // 1) when we do eip7702Auth, initial estimation is not enough
        // 2) we estimate with the gas tank but if the user chooses
        // native, it could result in low gas limit => txn price too low.
        // In both cases, we re-estimate before broadcast
        let shouldReestimate =
          erc4337Estimation.feeCallType &&
          paymaster.getFeeCallType([this.selectedOption.token]) !== erc4337Estimation.feeCallType

        // sign the 7702 authorization if needed
        let eip7702Auth
        if (this.baseAccount.shouldSignAuthorization(BROADCAST_OPTIONS.byBundler)) {
          const contract = getContractImplementation(this.#network.chainId)
          eip7702Auth = get7702Sig(
            this.#network.chainId,
            this.accountState.nonce,
            contract,
            signer.sign7702(
              getAuthorizationHash(this.#network.chainId, contract, this.accountState.nonce)
            )
          )

          shouldReestimate = true
        }

        if (shouldReestimate) {
          // we do another estimate here as signing the authorization changes entirely
          // the needed gas for the userOp to go through
          const newEstimate = await bundlerEstimate(
            this.baseAccount,
            this.accountState,
            this.accountOp,
            this.#network,
            [this.selectedOption.token],
            this.provider,
            this.bundlerSwitcher,
            () => {},
            eip7702Auth
          )
          if (!(newEstimate instanceof Error)) erc4337Estimation = newEstimate as Erc4337GasLimits
        }

        const userOperation = getUserOperation(
          this.account,
          this.accountState,
          this.accountOp,
          this.bundlerSwitcher.getBundler().getName(),
          this.accountOp.meta?.entryPointAuthorization,
          eip7702Auth
        )
        userOperation.preVerificationGas = erc4337Estimation.preVerificationGas
        userOperation.callGasLimit = toBeHex(
          BigInt(erc4337Estimation.callGasLimit) + this.selectedOption.gasUsed
        )
        userOperation.verificationGasLimit = erc4337Estimation.verificationGasLimit
        userOperation.paymasterVerificationGasLimit =
          erc4337Estimation.paymasterVerificationGasLimit
        userOperation.paymasterPostOpGasLimit = erc4337Estimation.paymasterPostOpGasLimit
        userOperation.maxFeePerGas = toBeHex(gasFeePayment.gasPrice)
        userOperation.maxPriorityFeePerGas = toBeHex(gasFeePayment.maxPriorityFeePerGas!)

        const ambireAccount = new Interface(AmbireAccount.abi)
        if (usesOneTimeNonce) {
          const signature = await getExecuteSignature(
            this.#network,
            this.accountOp,
            this.accountState,
            signer
          )

          // after signing has completed, we wait for the paymaster response
          // so we tell the user
          this.status = { type: SigningStatus.WaitingForPaymaster }
          this.emitUpdate()

          userOperation.callData = ambireAccount.encodeFunctionData('executeMultiple', [
            [[getSignableCalls(this.accountOp), signature]]
          ])
          this.accountOp.signature = signature
        } else {
          userOperation.callData = ambireAccount.encodeFunctionData('executeBySender', [
            getSignableCalls(this.accountOp)
          ])
        }

        if (paymaster.isUsable()) {
          const response = await paymaster.call(
            this.account,
            this.accountOp,
            userOperation,
            this.#network
          )

          if (response.success) {
            const paymasterData = response as PaymasterSuccessReponse
            this.status = { type: SigningStatus.InProgress }
            this.emitUpdate()

            userOperation.paymaster = paymasterData.paymaster
            userOperation.paymasterData = paymasterData.paymasterData
            if (usesOneTimeNonce) userOperation.nonce = getOneTimeNonce(userOperation)
            this.accountOp.gasFeePayment.isSponsored = paymaster.isSponsored()
          } else {
            const errorResponse = response as PaymasterErrorReponse
            this.emitError({
              level: 'major',
              message: errorResponse.message,
              error: errorResponse.error
            })
            this.status = { type: SigningStatus.ReadyToSign }
            this.emitUpdate()
            this.estimate()
            return
          }
        }

        // query the application state from memory to understand if the user
        // hasn't actually rejected the request while waiting for the
        // paymaster to respond
        if (!this.#isSignRequestStillActive()) return

        if (userOperation.requestType === 'standard') {
          const typedData = getTypedData(
            this.#network.chainId,
            this.accountOp.accountAddr,
            getUserOpHash(userOperation, this.#network.chainId)
          )
          const signature = wrapStandard(await signer.signTypedData(typedData))
          userOperation.signature = signature
          this.accountOp.signature = signature
        }
        if (userOperation.requestType === '7702') {
          const typedData = get7702UserOpTypedData(
            this.#network.chainId,
            getSignableCalls(this.accountOp),
            getPackedUserOp(userOperation),
            getUserOpHash(userOperation, this.#network.chainId)
          )
          const signature = wrapUnprotected(await signer.signTypedData(typedData))
          userOperation.signature = signature
          this.accountOp.signature = signature
        }
        this.accountOp.asUserOperation = userOperation
      } else {
        // Relayer
        this.#addFeePayment()

        // TODO: THINK ABOUT FETCHING THE NONCE FROM THE PENDING STATE AT THIS POINT
        // DO SMT LIKE: FETCH THE NONCE, IF HIGHER USE IT
        this.accountOp.signature = await getExecuteSignature(
          this.#network,
          this.accountOp,
          this.accountState,
          signer
        )
      }

      this.status = { type: SigningStatus.Done }
      this.signedAccountOp = structuredClone(this.accountOp)
      this.emitUpdate()
      return this.signedAccountOp
    } catch (error: any) {
      const { message } = getHumanReadableBroadcastError(error)

      this.#emitSigningErrorAndResetToReadyToSign(message)
    }
  }

  toJSON() {
    return {
      ...this,
      isInitialized: this.isInitialized,
      readyToSign: this.readyToSign,
      accountKeyStoreKeys: this.accountKeyStoreKeys,
      feeToken: this.feeToken,
      feePaidBy: this.feePaidBy,
      speedOptions: this.speedOptions,
      selectedOption: this.selectedOption,
      account: this.account,
      errors: this.errors,
      gasSavedUSD: this.gasSavedUSD
    }
  }
}<|MERGE_RESOLUTION|>--- conflicted
+++ resolved
@@ -354,26 +354,8 @@
   get errors(): SignAccountOpError[] {
     const errors: SignAccountOpError[] = []
 
-<<<<<<< HEAD
     const estimationErrors = this.estimation.errors
     if (estimationErrors.length) return estimationErrors
-=======
-    const isEstimationLoadingOrFailed = !this.estimation || this.estimation?.error
-
-    if (isEstimationLoadingOrFailed && this.estimationRetryError) {
-      // If there is a successful estimation we should show this as a warning
-      // as the user can use the old estimation to broadcast
-      errors.push({
-        title: `${this.estimationRetryError.message} ${
-          this.estimation?.error
-            ? 'We will continue retrying, but please check your internet connection.'
-            : 'Automatically retrying in a few seconds. Please wait...'
-        }`
-      })
-    }
-
-    if (!this.isInitialized) return errors
->>>>>>> 451a5d4a
 
     const isAmbireV1 = isAmbireV1LinkedAccount(this.account?.creation?.factoryAddr)
     const isAmbireV1AndNetworkNotSupported = isAmbireV1 && !hasRelayerSupport(this.#network)
@@ -390,7 +372,6 @@
       return errors
     }
 
-<<<<<<< HEAD
     /**
      * A big block for logic separation
      * The above errors (estimation & ambireV1) are okay to be shown
@@ -398,16 +379,6 @@
      * any errors
      */
     if (!this.isInitialized) return []
-=======
-    // if there's an estimation error, show it
-    if (this.estimation?.error) {
-      const cause = this.estimation.error.cause
-      errors.push({
-        title: this.estimation.error.message,
-        code: typeof cause === 'string' && cause.length ? cause : 'ESTIMATION_ERROR'
-      })
-    }
->>>>>>> 451a5d4a
 
     const areGasPricesLoading = typeof this.gasPrices === 'undefined'
 
@@ -442,16 +413,11 @@
     }
 
     // this error should never happen as availableFeeOptions should always have the native option
-<<<<<<< HEAD
     if (!this.isSponsored && !this.estimation.availableFeeOptions.length)
-      errors.push(ERRORS.eoaInsufficientFunds)
-=======
-    if (!this.isSponsored && !this.availableFeeOptions.length)
       errors.push({
         title: 'Insufficient funds to cover the fee.',
         code: 'INSUFFICIENT_FUNDS'
       })
->>>>>>> 451a5d4a
 
     // This error should not happen, as in the update method we are always setting a default signer.
     // It may occur, only if there are no available signer.
@@ -646,28 +612,6 @@
     }
 
     if (significantBalanceDecreaseWarning) warnings.push(significantBalanceDecreaseWarning)
-<<<<<<< HEAD
-=======
-    if (this.estimationRetryError && !!this.estimation && !this.estimation.error) {
-      warnings.push({
-        id: 'estimation-retry',
-        title: `${this.estimationRetryError.message} You can try to broadcast this transaction with the last successful estimation or wait for a new one. Retrying...`,
-        promptBeforeSign: false
-      })
-    }
-    if (
-      this.estimation?.bundlerEstimation?.nonFatalErrors?.find(
-        (err) => err.cause === '4337_ESTIMATION'
-      )
-    ) {
-      warnings.push({
-        id: 'bundler-failure',
-        title:
-          'Smart account fee options are temporarily unavailable. You can pay fee with a Basic account or try again later',
-        promptBeforeSign: false
-      })
-    }
->>>>>>> 451a5d4a
 
     const estimationWarnings = this.estimation.calculateWarnings()
 
@@ -792,17 +736,12 @@
       // Set defaults, if some of the optional params are omitted
       this.#setDefaults()
 
-<<<<<<< HEAD
       if (
         this.estimation.status === EstimationStatus.Success &&
         this.paidBy &&
         this.feeTokenResult
       ) {
-        this.selectedOption = this.estimation.availableFeeOptions.find(
-=======
-      if (this.estimation && this.paidBy && this.feeTokenResult) {
-        const selectedOption = this.availableFeeOptions.find(
->>>>>>> 451a5d4a
+        const selectedOption = this.estimation.availableFeeOptions.find(
           (option) =>
             option.paidBy === this.paidBy &&
             option.token.address === this.feeTokenResult!.address &&
