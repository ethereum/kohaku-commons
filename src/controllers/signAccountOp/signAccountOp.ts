--- conflicted
+++ resolved
@@ -422,16 +422,15 @@
         // ERC 4337
         const nativeRatio = this.#getNativeToFeeTokenRatio(this.feeTokenResult!)
 
-        const usesPaymaster = shouldUsePaymaster(this.accountOp.asUserOperation!, feeToken!.address)
+        const usesPaymaster = shouldUsePaymaster(
+          this.accountOp.asUserOperation!,
+          this.feeTokenResult!.address
+        )
         simulatedGasLimit =
-<<<<<<< HEAD
-          this.#estimation!.erc4337estimation.gasUsed + feeTokenEstimation.gasUsed!
+          this.#estimation!.erc4337estimation.gasUsed + feeTokenEstimation!.gasUsed!
         simulatedGasLimit += usesPaymaster
           ? this.#estimation!.arbitrumL1FeeIfArbitrum.withFee
           : this.#estimation!.arbitrumL1FeeIfArbitrum.noFee
-=======
-          this.#estimation!.erc4337estimation.gasUsed + feeTokenEstimation!.gasUsed!
->>>>>>> 09060a54
         amount = SignAccountOpController.getAmountAfterFeeTokenConvert(
           simulatedGasLimit,
           gasPrice,
@@ -439,11 +438,7 @@
           this.feeTokenResult!.decimals,
           feeTokenEstimation!.addedNative
         )
-<<<<<<< HEAD
         if (usesPaymaster) {
-=======
-        if (shouldUsePaymaster(this.accountOp.asUserOperation!, this.feeTokenResult!.address)) {
->>>>>>> 09060a54
           amount = this.#increaseFee(amount)
         }
       } else if (this.paidBy !== this.accountOp!.accountAddr) {
