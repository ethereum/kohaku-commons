/* eslint-disable @typescript-eslint/no-floating-promises */
import {
  AbiCoder,
  formatEther,
  formatUnits,
  getAddress,
  Interface,
  isAddress,
  isBytesLike,
  toBeHex,
  ZeroAddress
} from 'ethers'

import AmbireAccount from '../../../contracts/compiled/AmbireAccount.json'
import ERC20 from '../../../contracts/compiled/IERC20.json'
import { EIP7702Auth } from '../../consts/7702'
import { FEE_COLLECTOR } from '../../consts/addresses'
import { BUNDLER } from '../../consts/bundlers'
import { EIP_7702_AMBIRE_ACCOUNT, SINGLETON } from '../../consts/deploy'
import gasTankFeeTokens from '../../consts/gasTankFeeTokens'
<<<<<<< HEAD
=======
import { Hex } from '../../interfaces/hex'
import { ActivityController } from '../activity/activity'

>>>>>>> 7340adcf
/* eslint-disable no-restricted-syntax */
import {
  ERRORS,
  RETRY_TO_INIT_ACCOUNT_OP_MSG,
  WARNINGS
} from '../../consts/signAccountOp/errorHandling'
import {
  GAS_TANK_TRANSFER_GAS_USED,
  SA_ERC20_TRANSFER_GAS_USED,
  SA_NATIVE_TRANSFER_GAS_USED
} from '../../consts/signAccountOp/gas'
import { Account } from '../../interfaces/account'
import { Price } from '../../interfaces/assets'
import { Hex } from '../../interfaces/hex'
import { ExternalKey, ExternalSignerControllers, InternalKey, Key } from '../../interfaces/keystore'
import { Network } from '../../interfaces/network'
import { RPCProvider } from '../../interfaces/provider'
import {
  SignAccountOpError,
  TraceCallDiscoveryStatus,
  Warning
} from '../../interfaces/signAccountOp'
import { getContractImplementation } from '../../libs/7702/7702'
import { isAmbireV1LinkedAccount, isSmartAccount } from '../../libs/account/account'
/* eslint-disable no-restricted-syntax */
import { BaseAccount } from '../../libs/account/BaseAccount'
import { getBaseAccount } from '../../libs/account/getBaseAccount'
import { AccountOp, GasFeePayment, getSignableCalls } from '../../libs/accountOp/accountOp'
import { SubmittedAccountOp } from '../../libs/accountOp/submittedAccountOp'
import { BROADCAST_OPTIONS } from '../../libs/broadcast/broadcast'
import { PaymasterErrorReponse, PaymasterSuccessReponse, Sponsor } from '../../libs/erc7677/types'
import { getHumanReadableBroadcastError } from '../../libs/errorHumanizer'
import { bundlerEstimate } from '../../libs/estimate/estimateBundler'
import {
  Erc4337GasLimits,
  FeePaymentOption,
  FullEstimationSummary
} from '../../libs/estimate/interfaces'
import {
  Gas1559Recommendation,
  GasPriceRecommendation,
  GasRecommendation
} from '../../libs/gasPrice/gasPrice'
import { humanizeAccountOp } from '../../libs/humanizer'
import { hasRelayerSupport } from '../../libs/networks/networks'
import { AbstractPaymaster } from '../../libs/paymaster/abstractPaymaster'
import { GetOptions, TokenResult } from '../../libs/portfolio'
import {
  adjustEntryPointAuthorization,
  get7702Sig,
  get7702UserOpTypedData,
  getAuthorizationHash,
  getEIP712Signature,
  getEntryPointAuthorization,
  getExecuteSignature,
  getTypedData,
  wrapStandard,
  wrapUnprotected
} from '../../libs/signMessage/signMessage'
import { getGasUsed } from '../../libs/singleton/singleton'
import { UserOperation } from '../../libs/userOperation/types'
import {
  getActivatorCall,
  getPackedUserOp,
  getUserOperation,
  getUserOpHash
} from '../../libs/userOperation/userOperation'
import { BundlerSwitcher } from '../../services/bundlers/bundlerSwitcher'
import { GasSpeeds } from '../../services/bundlers/types'
import { AccountsController } from '../accounts/accounts'
import { AccountOpAction } from '../actions/actions'
import { EstimationController } from '../estimation/estimation'
import { EstimationStatus } from '../estimation/types'
import EventEmitter, { ErrorRef } from '../eventEmitter/eventEmitter'
import { GasPriceController } from '../gasPrice/gasPrice'
import { KeystoreController } from '../keystore/keystore'
import { NetworksController } from '../networks/networks'
import { PortfolioController } from '../portfolio/portfolio'
import {
  getFeeSpeedIdentifier,
  getFeeTokenPriceUnavailableWarning,
  getSignificantBalanceDecreaseWarning,
  getTokenUsdAmount
} from './helper'

export enum SigningStatus {
  EstimationError = 'estimation-error',
  UnableToSign = 'unable-to-sign',
  ReadyToSign = 'ready-to-sign',
  /**
   * Used to prevent state updates while the user is resolving warnings, connecting a hardware wallet, etc.
   * Signing is allowed in this state, but the state of the controller should not change.
   */
  UpdatesPaused = 'updates-paused',
  InProgress = 'in-progress',
  WaitingForPaymaster = 'waiting-for-paymaster-response',
  Done = 'done'
}

export type Status = {
  // @TODO: get rid of the object and just use the type
  type: SigningStatus
}

export enum FeeSpeed {
  Slow = 'slow',
  Medium = 'medium',
  Fast = 'fast',
  Ape = 'ape'
}

export type SpeedCalc = {
  type: FeeSpeed
  amount: bigint
  simulatedGasLimit: bigint
  amountFormatted: string
  amountUsd: string
  gasPrice: bigint
  disabled: boolean
  maxPriorityFeePerGas?: bigint
}

// declare the statuses we don't want state updates on
export const noStateUpdateStatuses = [
  SigningStatus.InProgress,
  SigningStatus.Done,
  SigningStatus.UpdatesPaused,
  SigningStatus.WaitingForPaymaster
]

export class SignAccountOpController extends EventEmitter {
  #accounts: AccountsController

  #keystore: KeystoreController

  #portfolio: PortfolioController

  #externalSignerControllers: ExternalSignerControllers

  account: Account

  baseAccount: BaseAccount

  #network: Network

  #blockGasLimit: bigint | undefined = undefined

  // this is not used in the controller directly but it's being read outside
  fromActionId: AccountOpAction['id']

  accountOp: AccountOp

  gasPrices?: GasRecommendation[] | null

  bundlerGasPrices: GasSpeeds | null = null

  feeSpeeds: {
    [identifier: string]: SpeedCalc[]
  } = {}

  paidBy: string | null = null

  feeTokenResult: TokenResult | null = null

  selectedFeeSpeed: FeeSpeed | null = FeeSpeed.Fast

  selectedOption: FeePaymentOption | undefined = undefined

  status: Status | null = null

  #isSignRequestStillActive: Function

  rbfAccountOps: { [key: string]: SubmittedAccountOp | null }

  signedAccountOp: AccountOp | null

  replacementFeeLow: boolean

  warnings: Warning[] = []

  // indicates whether the transaction gas is sponsored or not
  isSponsored: boolean = false

  // the sponsor data to be displayed, if any
  sponsor: Sponsor | undefined = undefined

  bundlerSwitcher: BundlerSwitcher

  signedTransactionsCount: number | null = null

  // We track the status of token discovery logic (main.traceCall)
  // to ensure the "SignificantBalanceDecrease" banner is displayed correctly.
  // The latest/pending portfolio balance is essential for calculating balance differences.
  // However, during a SWAP, the user may receive a new token that isn't yet included (discovered) in the portfolio.
  // If the discovery process is in-process, and we only rely on portfolio balance change,
  // the banner may be incorrectly triggered due to the perceived balance drop.
  // Once discovery completes and updates the portfolio, the banner will be hidden.
  traceCallDiscoveryStatus: TraceCallDiscoveryStatus = TraceCallDiscoveryStatus.NotStarted

  // the calculated gas used for the transaction estimation
  // it now depends on a variety of options and hence the need to move it
  // as its own property
  gasUsed: bigint = 0n

  provider: RPCProvider

  estimation: EstimationController

  gasPrice: GasPriceController

  #traceCall: Function

  shouldSignAuth: {
    type: 'V2Deploy' | '7702'
    text: string
  } | null = null

  /**
   * Should this signAccountOp instance simulate the accountOp it's
   * preparing as well as estimate. Simulaton is required in the
   * original signAccountOp but should be avoided in swap&bridge
   */
  #shouldSimulate: boolean

  #activity: ActivityController

  constructor(
    accounts: AccountsController,
    networks: NetworksController,
    keystore: KeystoreController,
    portfolio: PortfolioController,
    activity: ActivityController,
    externalSignerControllers: ExternalSignerControllers,
    account: Account,
    network: Network,
    provider: RPCProvider,
    fromActionId: AccountOpAction['id'],
    accountOp: AccountOp,
    isSignRequestStillActive: Function,
    shouldSimulate: boolean,
    traceCall?: Function
  ) {
    super()

    this.#accounts = accounts
    this.#keystore = keystore
    this.#portfolio = portfolio
    this.#activity = activity
    this.#externalSignerControllers = externalSignerControllers
    this.account = account
    this.baseAccount = getBaseAccount(
      account,
      accounts.accountStates[account.addr][network.chainId.toString()],
      keystore.keys.filter((key) => account.associatedKeys.includes(key.addr)),
      network
    )
    this.#network = network
    this.fromActionId = fromActionId
    this.accountOp = structuredClone(accountOp)
    this.#isSignRequestStillActive = isSignRequestStillActive

    this.rbfAccountOps = {}
    this.signedAccountOp = null
    this.replacementFeeLow = false
    this.bundlerSwitcher = new BundlerSwitcher(
      network,
      () => {
        return this.status ? noStateUpdateStatuses.indexOf(this.status.type) : false
      },
      { canDelegate: this.baseAccount.shouldSignAuthorization(BROADCAST_OPTIONS.byBundler) }
    )
    this.provider = provider
    this.estimation = new EstimationController(
      keystore,
      accounts,
      networks,
      provider,
      portfolio,
      activity,
      this.bundlerSwitcher
    )
    const emptyFunc = () => {}
    this.#traceCall = traceCall ?? emptyFunc
    this.gasPrice = new GasPriceController(network, provider, this.bundlerSwitcher, () => ({
      estimation: this.estimation,
      readyToSign: this.readyToSign,
      isSignRequestStillActive
    }))
    this.#shouldSimulate = shouldSimulate

    this.#load(shouldSimulate)
  }

  #validateAccountOp(): SignAccountOpError | null {
    const invalidAccountOpError =
      'The transaction is missing essential data. Please contact support.'
    if (!this.accountOp.accountAddr || !isAddress(this.accountOp.accountAddr)) {
      return { title: invalidAccountOpError, code: 'INVALID_ACCOUNT_ADDRESS' }
    }
    if (!this.accountOp.chainId || typeof this.accountOp.chainId !== 'bigint') {
      return { title: invalidAccountOpError, code: 'INVALID_CHAIN_ID' }
    }
    if (!this.accountOp.calls || !this.accountOp.calls.length) {
      return { title: invalidAccountOpError, code: 'NO_CALLS' }
    }

    let callError: SignAccountOpError | null = null

    for (let index = 0; index < this.accountOp.calls.length; index++) {
      const call = this.accountOp.calls[index]

      if (!!call.data && !isBytesLike(call.data)) {
        callError = {
          title: 'Invalid bytes-like string in call data.',
          text: 'Please remove all invalid calls if you want to proceed.'
        }
        call.validationError = 'Invalid bytes-like string in call data'

        // Stop after the first invalid call
        break
      } else if (call.to && !isAddress(call.to)) {
        callError = {
          title: 'Invalid to address in call.',
          text: 'Please remove all invalid calls if you want to proceed.'
        }
        call.validationError = 'Invalid to address in call.'

        // Stop after the first invalid call
        break
      }
    }

    return callError
  }

  #load(shouldSimulate: boolean) {
    this.learnTokensFromCalls()

    this.estimation.onUpdate(() => {
      this.update({ hasNewEstimation: true })
    })
    this.gasPrice.onUpdate(() => {
      this.update({
        gasPrices: this.gasPrice.gasPrices[this.#network.chainId.toString()] || null,
        bundlerGasPrices: this.gasPrice.bundlerGasPrices[this.#network.chainId.toString()],
        blockGasLimit: this.gasPrice.blockGasLimit
      })
    })
    this.gasPrice.onError((error: ErrorRef) => {
      this.emitError(error)
    })

    shouldSimulate ? this.simulate(true) : this.estimate()
    this.gasPrice.fetch()
  }

  learnTokensFromCalls() {
    const humanization = humanizeAccountOp(this.accountOp, {})
    const additionalHints: GetOptions['additionalErc20Hints'] = humanization
      .map((call: any) =>
        !call.fullVisualization
          ? []
          : call.fullVisualization.map((vis: any) =>
              vis.address && isAddress(vis.address) ? getAddress(vis.address) : ''
            )
      )
      .flat()
      .filter((x: any) => isAddress(x))
    this.#portfolio.addTokensToBeLearned(additionalHints, this.#network.chainId)
  }

  get isInitialized(): boolean {
    return this.estimation.isInitialized()
  }

  #setDefaults() {
    // Set the first signer as the default one.
    // If there are more available signers, the user will be able to select a different signer from the application.
    // The main benefit of having a default signer
    // is that it drastically simplifies the logic of determining whether the account is ready for signing.
    // For example, in the `sign` method and on the application screen, we can simply rely on the `this.readyToSign` flag.
    // Otherwise, if we don't have a default value, then `this.readyToSign` will always be false unless we set a signer.
    // In that case, on the application, we want the "Sign" button to be clickable/enabled,
    // and we have to check and expose the `SignAccountOp` controller's inner state to make this check possible.
    if (
      this.accountKeyStoreKeys.length &&
      (!this.accountOp.signingKeyAddr || !this.accountOp.signingKeyType)
    ) {
      this.accountOp.signingKeyAddr = this.accountKeyStoreKeys[0].addr
      this.accountOp.signingKeyType = this.accountKeyStoreKeys[0].type
    }

    // we can set a default paidBy and feeToken here if they aren't any set
  }

  #setGasFeePayment() {
    if (this.isInitialized && this.paidBy && this.selectedFeeSpeed && this.feeTokenResult) {
      this.accountOp.gasFeePayment = this.#getGasFeePayment()
    }
  }

  // check if speeds are set for the given identifier
  hasSpeeds(identifier: string) {
    return this.feeSpeeds[identifier] !== undefined && this.feeSpeeds[identifier].length
  }

  get errors(): SignAccountOpError[] {
    const accountOpValidationError = this.#validateAccountOp()

    if (accountOpValidationError) return [accountOpValidationError]

    const errors: SignAccountOpError[] = []

    const estimationErrors = this.estimation.errors
    if (estimationErrors.length) return estimationErrors

    const isAmbireV1 = isAmbireV1LinkedAccount(this.account?.creation?.factoryAddr)
    const isAmbireV1AndNetworkNotSupported = isAmbireV1 && !hasRelayerSupport(this.#network)

    // This must be the first error check!
    if (isAmbireV1AndNetworkNotSupported) {
      errors.push({
        title:
          'Ambire v1 accounts are not supported on this network. To interact with this network, please use an Ambire Smart Account or an EOA account. You can still use v1 accounts on any network that is natively integrated with the Ambire web and mobile wallets.'
      })

      // Don't show any other errors
      return errors
    }

    /**
     * A big block for logic separation
     * The above errors (estimation & ambireV1) are okay to be shown
     * even if isInitialized hasn't completed. Otherwise, do not load
     * any errors
     */
    if (!this.isInitialized) return []

    const areGasPricesLoading = typeof this.gasPrices === 'undefined'

    if (!areGasPricesLoading && !this.gasPrices?.length) {
      errors.push({
        title:
          'Gas price information is currently unavailable. This may be due to network congestion or connectivity issues. Please try again in a few moments or check your internet connection.'
      })
    }

    if (
      this.#blockGasLimit &&
      this.selectedOption &&
      this.selectedOption.gasUsed > this.#blockGasLimit
    ) {
      errors.push({
        title: 'The transaction gas limit exceeds the network block gas limit.'
      })
    }

    if (
      this.#network.predefined &&
      this.selectedOption &&
      this.selectedOption.gasUsed > 500000000n
    ) {
      errors.push({
        title: 'Unreasonably high estimation. This transaction will probably fail'
      })
    }

    // this error should never happen as availableFeeOptions should always have the native option
    if (!this.isSponsored && !this.estimation.availableFeeOptions.length)
      errors.push({
        title: 'Insufficient funds to cover the fee.'
      })

    // This error should not happen, as in the update method we are always setting a default signer.
    // It may occur, only if there are no available signer.
    if (!this.accountOp.signingKeyType || !this.accountOp.signingKeyAddr)
      errors.push({
        title: 'No signer available'
      })

    const currentPortfolio = this.#portfolio.getLatestPortfolioState(this.accountOp.accountAddr)
    const currentPortfolioNetwork = currentPortfolio[this.accountOp.chainId.toString()]

    const currentPortfolioNetworkNative = currentPortfolioNetwork?.result?.tokens.find(
      (token) => token.address === '0x0000000000000000000000000000000000000000'
    )
    if (!this.isSponsored && !currentPortfolioNetworkNative)
      errors.push({
        title:
          'Unable to estimate the transaction fee as fetching the latest price update for the network native token failed. Please try again later.'
      })

    // if there's no gasFeePayment calculate but there is: 1) feeTokenResult
    // 2) selectedOption and 3) gasSpeeds for selectedOption => return an error
    if (
      !this.isSponsored &&
      !this.accountOp.gasFeePayment &&
      this.feeTokenResult &&
      this.selectedOption
    ) {
      const identifier = getFeeSpeedIdentifier(
        this.selectedOption,
        this.accountOp.accountAddr,
        this.rbfAccountOps[this.selectedOption.paidBy]
      )
      if (this.hasSpeeds(identifier))
        errors.push({
          title: 'Please select a token and an account for paying the gas fee.'
        })
    }

    if (
      !this.isSponsored &&
      this.selectedOption &&
      this.accountOp.gasFeePayment &&
      this.selectedOption.availableAmount < this.accountOp.gasFeePayment.amount
    ) {
      const speedCoverage = []
      const identifier = getFeeSpeedIdentifier(
        this.selectedOption,
        this.accountOp.accountAddr,
        this.rbfAccountOps[this.selectedOption.paidBy]
      )

      if (this.feeSpeeds[identifier]) {
        this.feeSpeeds[identifier].forEach((speed) => {
          if (this.selectedOption && this.selectedOption.availableAmount >= speed.amount)
            speedCoverage.push(speed.type)
        })
      }

      if (speedCoverage.length === 0) {
        const isSA = isSmartAccount(this.account)
        const isUnableToCoverWithAllOtherTokens = this.estimation.availableFeeOptions.every(
          (option) => {
            if (option === this.selectedOption) return true
            const optionIdentifier = getFeeSpeedIdentifier(
              option,
              this.accountOp.accountAddr,
              this.rbfAccountOps[option.paidBy]
            )

            const speedsThatCanCover = this.feeSpeeds[optionIdentifier]?.filter(
              (speed) => speed.amount <= option.availableAmount
            )

            return !speedsThatCanCover?.length
          }
        )
        if (isUnableToCoverWithAllOtherTokens) {
          let skippedTokensCount = 0
          const gasTokenNames = gasTankFeeTokens
            .filter(({ chainId, hiddenOnError }) => {
              if (chainId !== this.accountOp.chainId) return false

              if (hiddenOnError) {
                skippedTokensCount++
                return false
              }

              return true
            })
            .map(({ symbol }) => symbol.toUpperCase())
            .join(', ')

          errors.push({
            title: `${ERRORS.eoaInsufficientFunds}${
              isSA
                ? ` Available fee options: USDC in Gas Tank, ${gasTokenNames}${
                    skippedTokensCount ? ' and others' : ''
                  }`
                : ''
            }`
          })
        } else {
          errors.push({
            title: isSA
              ? "Signing is not possible with the selected account's token as it doesn't have sufficient funds to cover the gas payment fee."
              : ERRORS.eoaInsufficientFunds
          })
        }
      } else {
        errors.push({
          title:
            'The selected speed is not available due to insufficient funds. Please select a slower speed.'
        })
      }
    }

    // The signing might fail, tell the user why but allow the user to retry signing,
    // @ts-ignore fix TODO: type mismatch
    if (this.status?.type === SigningStatus.ReadyToSign && !!this.status.error) {
      // @ts-ignore typescript complains, but the error being present gets checked above
      errors.push(this.status.error)
    }

    if (!this.isSponsored && !this.#feeSpeedsLoading && this.selectedOption) {
      const identifier = getFeeSpeedIdentifier(
        this.selectedOption,
        this.accountOp.accountAddr,
        this.rbfAccountOps[this.selectedOption.paidBy]
      )
      if (!this.hasSpeeds(identifier)) {
        if (!this.feeTokenResult?.priceIn.length) {
          errors.push({
            title: `Currently, ${this.feeTokenResult?.symbol} is unavailable as a fee token as we're experiencing troubles fetching its price. Please select another or contact support`
          })
        } else {
          errors.push({
            title:
              'Unable to estimate the transaction fee. Please try changing the fee token or contact support.'
          })
        }
      }
    }

    return errors
  }

  get readyToSign() {
    return (
      !!this.status &&
      (this.status?.type === SigningStatus.ReadyToSign ||
        this.status?.type === SigningStatus.UpdatesPaused)
    )
  }

  calculateWarnings() {
    const warnings: Warning[] = []

    const latestState = this.#portfolio.getLatestPortfolioState(this.accountOp.accountAddr)
    const pendingState = this.#portfolio.getPendingPortfolioState(this.accountOp.accountAddr)

    const significantBalanceDecreaseWarning = getSignificantBalanceDecreaseWarning(
      latestState,
      pendingState,
      this.accountOp.chainId,
      this.traceCallDiscoveryStatus
    )

    if (this.selectedOption) {
      const identifier = getFeeSpeedIdentifier(
        this.selectedOption,
        this.accountOp.accountAddr,
        this.rbfAccountOps[this.selectedOption.paidBy]
      )
      const feeTokenHasPrice = this.feeSpeeds[identifier]?.every((speed) => !!speed.amountUsd)
      const feeTokenPriceUnavailableWarning = getFeeTokenPriceUnavailableWarning(
        !!this.hasSpeeds(identifier),
        feeTokenHasPrice
      )

      // push the warning only if the txn is not sponsored
      if (!this.isSponsored && feeTokenPriceUnavailableWarning)
        warnings.push(feeTokenPriceUnavailableWarning)
    }

    if (significantBalanceDecreaseWarning) warnings.push(significantBalanceDecreaseWarning)

    // if 7702 EOA that is not ambire
    // and another delegation is there, show the warning
    const broadcastOption = this.selectedOption
      ? this.baseAccount.getBroadcastOption(this.selectedOption, {
          op: this.accountOp,
          isSponsored: this.isSponsored
        })
      : null
    if (
      'is7702' in this.baseAccount &&
      this.baseAccount.is7702 &&
      this.delegatedContract &&
      this.delegatedContract !== ZeroAddress &&
      this.delegatedContract?.toLowerCase() !== EIP_7702_AMBIRE_ACCOUNT.toLowerCase() &&
      (!this.accountOp.meta || this.accountOp.meta.setDelegation === undefined) &&
      broadcastOption === BROADCAST_OPTIONS.byBundler
    ) {
      warnings.push(WARNINGS.delegationDetected)
    }

    const estimationWarnings = this.estimation.calculateWarnings()

    this.warnings = warnings.concat(estimationWarnings)

    this.emitUpdate()
  }

  async simulate(shouldTraceCall: boolean = false) {
    // no simulation / estimation if we're in a signing state
    if (!this.canUpdate()) return

    if (shouldTraceCall) this.#traceCall(this)

    await Promise.all([
      this.#portfolio.simulateAccountOp(this.accountOp),
      this.estimation.estimate(this.accountOp).catch((e) => e)
    ])

    // calculate the warnings after the portfolio is fetched
    this.calculateWarnings()

    const estimation = this.estimation.estimation

    // estimation.flags.hasNonceDiscrepancy is a signal from the estimation
    // that we should update the portfolio to get a correct simulation
    if (estimation && estimation.ambireEstimation && estimation.flags.hasNonceDiscrepancy) {
      this.accountOp.nonce = BigInt(estimation.ambireEstimation.ambireAccountNonce)
      await this.#portfolio.simulateAccountOp(this.accountOp)
    }

    // if the portfolio detects a nonce discrepancy and the estimation is a Success,
    // refetch the account state, resimulate and put the correct nonce in accountOp
    const portfolioState = this.#portfolio.getPendingPortfolioState(this.accountOp.accountAddr)
    const pendingPortfolioState = portfolioState
      ? portfolioState[this.accountOp.chainId.toString()]
      : null
    if (
      this.estimation.status === EstimationStatus.Success &&
      pendingPortfolioState &&
      pendingPortfolioState.criticalError?.simulationErrorMsg &&
      pendingPortfolioState.criticalError?.simulationErrorMsg.indexOf('nonce did not increment') !==
        -1
    ) {
      const pendingAccountState = await this.#accounts.forceFetchPendingState(
        this.accountOp.accountAddr,
        this.accountOp.chainId
      )
      this.accountOp.nonce = pendingAccountState.nonce
      await this.#portfolio.simulateAccountOp(this.accountOp)
    }

    // if there's an estimation error, override the pending results
    if (this.estimation.status === EstimationStatus.Error) {
      this.#portfolio.overridePendingResults(this.accountOp)
    }
  }

  async estimate() {
    await this.estimation.estimate(this.accountOp)
  }

  async portfolioSimulate() {
    await this.#portfolio.simulateAccountOp(this.accountOp)
  }

  update({
    gasPrices,
    feeToken,
    paidBy,
    speed,
    signingKeyAddr,
    signingKeyType,
    calls,
    rbfAccountOps,
    bundlerGasPrices,
    blockGasLimit,
    signedTransactionsCount,
    hasNewEstimation
  }: {
    gasPrices?: GasRecommendation[] | null
    feeToken?: TokenResult
    paidBy?: string
    speed?: FeeSpeed
    signingKeyAddr?: Key['addr']
    signingKeyType?: InternalKey['type'] | ExternalKey['type']
    calls?: AccountOp['calls']
    rbfAccountOps?: { [key: string]: SubmittedAccountOp | null }
    bundlerGasPrices?: { speeds: GasSpeeds; bundler: BUNDLER }
    blockGasLimit?: bigint
    signedTransactionsCount?: number | null
    hasNewEstimation?: boolean
  }) {
    try {
      // This must be at the top, otherwise it won't be updated because
      // most updates are frozen during the signing process
      if (typeof signedTransactionsCount !== 'undefined') {
        this.signedTransactionsCount = signedTransactionsCount
        // If we add other exclusions we should figure out a way to emitUpdate only once
        this.emitUpdate()
        return
      }

      // once the user commits to the things he sees on his screen,
      // we need to be sure nothing changes afterwards.
      // For example, signing can be slow if it's done by a hardware wallet.
      // The estimation gets refreshed on the other hand each 12 seconds (6 on optimism)
      // If we allow the estimation to affect the controller state during sign,
      // there could be discrepancy between what the user has agreed upon and what
      // we broadcast in the end
      if (this.status?.type && noStateUpdateStatuses.indexOf(this.status?.type) !== -1) {
        return
      }

      if (this.estimation.status === EstimationStatus.Success) {
        const estimation = this.estimation.estimation as FullEstimationSummary
        if (estimation.ambireEstimation) {
          this.accountOp.nonce = BigInt(estimation.ambireEstimation.ambireAccountNonce)
        }
        if (estimation.bundlerEstimation) {
          this.bundlerGasPrices = estimation.bundlerEstimation.gasPrice
        }
      }

      if (Array.isArray(calls)) {
        // we should update if the arrays are with diff length
        let shouldUpdate = this.accountOp.calls.length !== calls.length

        if (!shouldUpdate) {
          // if they are with the same length, check if some of
          // their properties differ. If they do, we should update
          this.accountOp.calls.forEach((call, i) => {
            const newCall = calls[i]
            if (
              call.to !== newCall.to ||
              call.data !== newCall.data ||
              call.value !== newCall.value
            )
              shouldUpdate = true
          })
        }

        // update only if there are differences in the calls array
        // we do this to prevent double estimation problems
        if (shouldUpdate) {
          const hasNewCalls = this.accountOp.calls.length < calls.length
          this.accountOp.calls = calls

          if (hasNewCalls) this.learnTokensFromCalls()
          this.#shouldSimulate ? this.simulate(hasNewCalls) : this.estimate()
        }
      }

      if (blockGasLimit) this.#blockGasLimit = blockGasLimit

      if (gasPrices) this.gasPrices = gasPrices

      if (feeToken && paidBy) {
        this.paidBy = paidBy
        this.feeTokenResult = feeToken
      }

      if (speed && this.isInitialized) {
        this.selectedFeeSpeed = speed
      }

      if (signingKeyAddr && signingKeyType && this.isInitialized) {
        this.accountOp.signingKeyAddr = signingKeyAddr
        this.accountOp.signingKeyType = signingKeyType
      }

      // set the rbf is != undefined
      if (rbfAccountOps) this.rbfAccountOps = rbfAccountOps

      // Set defaults, if some of the optional params are omitted
      this.#setDefaults()

      if (
        this.estimation.status === EstimationStatus.Success &&
        this.paidBy &&
        this.feeTokenResult
      ) {
        const selectedOption = this.estimation.availableFeeOptions.find(
          (option) =>
            option.paidBy === this.paidBy &&
            option.token.address === this.feeTokenResult!.address &&
            option.token.symbol.toLocaleLowerCase() ===
              this.feeTokenResult!.symbol.toLocaleLowerCase() &&
            option.token.flags.onGasTank === this.feeTokenResult!.flags.onGasTank
        )
        // <Bobby>: trigger setting the real default speed just before
        // setting the first selectedOption. This way we know all the
        // necessary information like available amount for the selected
        // option so we could calculate the fee speed if he doesn't have
        // enough for fast but has enough for slow/medium
        if (selectedOption) this.#setDefaultFeeSpeed(selectedOption)
        this.selectedOption = selectedOption
      }

      if (
        bundlerGasPrices &&
        bundlerGasPrices.bundler === this.bundlerSwitcher.getBundler().getName()
      ) {
        this.bundlerGasPrices = bundlerGasPrices.speeds
      }

      if (
        this.estimation.estimation &&
        this.estimation.estimation.bundlerEstimation &&
        this.estimation.estimation.bundlerEstimation.paymaster
      ) {
        // if it was sponsored but it no longer is (fallback case),
        // reset the selectedOption option as we use native for the sponsorship
        // but the user might not actually have any native
        const isSponsorshipFallback =
          this.isSponsored && !this.estimation.estimation.bundlerEstimation.paymaster.isSponsored()

        this.isSponsored = this.estimation.estimation.bundlerEstimation.paymaster.isSponsored()
        this.sponsor =
          this.estimation.estimation.bundlerEstimation.paymaster.getEstimationData()?.sponsor

        if (isSponsorshipFallback) {
          this.selectedOption = this.estimation.availableFeeOptions.length
            ? this.estimation.availableFeeOptions[0]
            : undefined
        }
      }

      // calculate the fee speeds if either there are no feeSpeeds
      // or any of properties for update is requested
      if (
        !Object.keys(this.feeSpeeds).length ||
        Array.isArray(calls) ||
        gasPrices ||
        this.paidBy ||
        this.feeTokenResult ||
        hasNewEstimation ||
        bundlerGasPrices
      ) {
        this.#updateFeeSpeeds()
      }

      // Here, we expect to have most of the fields set, so we can safely set GasFeePayment
      this.#setGasFeePayment()
      this.updateStatus()
      this.calculateWarnings()
    } catch (e: any) {
      this.emitError({
        message: 'Error updating the SignAccountOpController',
        error: e,
        level: 'silent'
      })
    }
  }

  updateStatus(forceStatusChange?: SigningStatus, replacementFeeLow = false) {
    // use this to go back to ReadyToSign when a broadcasting error is emitted
    if (forceStatusChange) {
      this.status = { type: forceStatusChange }
      this.emitUpdate()
      return
    }

    // no status updates on these two
    const isInTheMiddleOfSigning =
      this.status?.type === SigningStatus.InProgress ||
      this.status?.type === SigningStatus.WaitingForPaymaster
    const isDone = this.status?.type === SigningStatus.Done
    if (isInTheMiddleOfSigning || isDone) return

    // if we have an estimation error, set the state so and return
    if (this.estimation.error) {
      this.status = { type: SigningStatus.EstimationError }
      this.emitUpdate()
      return
    }

    if (this.errors.length) {
      this.status = { type: SigningStatus.UnableToSign }
      this.emitUpdate()
      return
    }

    if (
      this.isInitialized &&
      this.accountOp.signingKeyAddr &&
      this.accountOp.signingKeyType &&
      this.accountOp.gasFeePayment
    ) {
      this.status = { type: SigningStatus.ReadyToSign }

      // do not reset this once triggered
      if (replacementFeeLow) this.replacementFeeLow = replacementFeeLow
      this.emitUpdate()
      return
    }

    // reset the status if a valid state was not found
    this.status = null
    this.emitUpdate()
  }

  reset() {
    this.estimation.reset()
    this.gasPrice.reset()
    this.gasPrices = undefined
    this.selectedFeeSpeed = FeeSpeed.Fast
    this.paidBy = null
    this.feeTokenResult = null
    this.status = null
    this.signedTransactionsCount = null
    this.emitUpdate()
  }

  resetStatus() {
    this.status = null
    this.emitUpdate()
  }

  /**
   * Obtain the native token ratio in relation to a fee token.
   *
   * By knowing the USD value of the tokens in the portfolio,
   * we can calculate the ratio between a native token and a fee token.
   *
   * For example, 1 ETH = 8 BNB (ratio: 8).
   *
   * We require the ratio to be in a BigInt format since all the application values,
   * such as amount, gasLimit, etc., are also represented as BigInt numbers.
   */
  #getNativeToFeeTokenRatio(feeToken: TokenResult): bigint | null {
    const native = this.#portfolio
      .getLatestPortfolioState(this.accountOp.accountAddr)
      [this.accountOp.chainId.toString()]?.result?.tokens.find(
        (token) => token.address === '0x0000000000000000000000000000000000000000'
      )
    if (!native) return null

    // In case the fee token is the native token we don't want to depend to priceIn, as it might not be available.
    if (native.address === feeToken.address && native.chainId === feeToken.chainId)
      return BigInt(1 * 1e18)

    const isUsd = (price: Price) => price.baseCurrency === 'usd'

    const nativePrice = native.priceIn.find(isUsd)?.price
    const feeTokenPrice = feeToken.priceIn.find(isUsd)?.price

    if (!nativePrice || !feeTokenPrice) return null

    const ratio = nativePrice / feeTokenPrice

    // Here we multiply it by 1e18, in order to keep the decimal precision.
    // Otherwise, passing the ratio to the BigInt constructor, we will lose the numbers after the decimal point.
    // Later, once we need to normalize this ratio, we should not forget to divide it by 1e18.
    const ratio1e18 = ratio * 1e18
    const toBigInt = ratio1e18 % 1 === 0 ? ratio1e18 : ratio1e18.toFixed(0)
    return BigInt(toBigInt)
  }

  static getAmountAfterFeeTokenConvert(
    simulatedGasLimit: bigint,
    gasPrice: bigint,
    nativeRatio: bigint,
    feeTokenDecimals: number,
    addedNative: bigint
  ) {
    const amountInWei = simulatedGasLimit * gasPrice + addedNative

    // Let's break down the process of converting the amount into FeeToken:
    // 1. Initially, we multiply the amount in wei by the native to fee token ratio.
    // 2. Next, we address the decimal places:
    // 2.1. First, we convert wei to native by dividing by 10^18 (representing the decimals).
    // 2.2. Now, with the amount in the native token, we incorporate nativeRatio decimals into the calculation (18 + 18) to standardize the amount.
    // 2.3. At this point, we precisely determine the number of fee tokens. For instance, if the amount is 3 USDC, we must convert it to a BigInt value, while also considering feeToken.decimals.
    const extraDecimals = BigInt(10 ** 18)
    const feeTokenExtraDecimals = BigInt(10 ** (18 - feeTokenDecimals))
    const pow = extraDecimals * feeTokenExtraDecimals
    const result = (amountInWei * nativeRatio) / pow

    // Fixes the edge case where the fee in wei is not zero
    // but the decimals of the token we are converting to
    // cannot represent the amount in wei. Example: 0.(6zeros)1 USDC
    // We are returning 1n which is the smallest possible amount
    // to be represented in USDC
    if (result === 0n && amountInWei !== 0n) {
      return 1n
    }

    return result
  }

  /**
   * Increase the fee we send to the feeCollector according to the specified
   * options in the network tab
   */
  #increaseFee(amount: bigint): bigint {
    if (!this.#network.feeOptions.feeIncrease) {
      return amount
    }

    return amount + (amount * this.#network.feeOptions.feeIncrease) / 100n
  }

  get #feeSpeedsLoading() {
    return !this.isInitialized || !this.gasPrices
  }

  #setDefaultFeeSpeed(feePaymentOption: FeePaymentOption) {
    // don't update if an option is already set
    if (this.selectedOption) return

    const identifier = getFeeSpeedIdentifier(
      feePaymentOption,
      this.account.addr,
      this.rbfAccountOps[feePaymentOption.paidBy]
    )
    const speeds = this.feeSpeeds[identifier]
    if (!speeds) return

    // set fast if available
    if (speeds.find(({ type, disabled }) => type === FeeSpeed.Fast && !disabled)) {
      this.selectedFeeSpeed = FeeSpeed.Fast
      return
    }

    // set at least slow
    const fastestEnabledSpeed = [...speeds].reverse().find(({ disabled }) => !disabled)
    this.selectedFeeSpeed = fastestEnabledSpeed?.type || FeeSpeed.Slow
  }

  #updateFeeSpeeds() {
    if (this.estimation.status !== EstimationStatus.Success || !this.gasPrices) return

    const estimation = this.estimation.estimation as FullEstimationSummary

    // reset the fee speeds at the beginning to avoid duplications
    this.feeSpeeds = {}

    this.estimation.availableFeeOptions.forEach((option) => {
      // if a calculation has been made, do not make it again
      // EOA pays for SA is the most common case for this scenario
      //
      // addition: make sure there's no rbfAccountOps as well
      const identifier = getFeeSpeedIdentifier(
        option,
        this.accountOp.accountAddr,
        this.rbfAccountOps[option.paidBy]
      )
      if (this.hasSpeeds(identifier)) {
        return
      }

      const nativeRatio = this.#getNativeToFeeTokenRatio(option.token)
      if (!nativeRatio) {
        this.feeSpeeds[identifier] = []
        return
      }

      // get the gas used for each payment option
      const gasUsed = this.baseAccount.getGasUsed(estimation, {
        feeToken: option.token,
        op: this.accountOp
      })

      // each available fee option should declare it's estimation method
      const broadcastOption = this.baseAccount.getBroadcastOption(option, {
        op: this.accountOp,
        isSponsored: this.isSponsored
      })
      if (broadcastOption === BROADCAST_OPTIONS.byBundler) {
        if (!estimation.bundlerEstimation || !this.bundlerGasPrices) return

        const speeds: SpeedCalc[] = []
        const usesPaymaster = estimation.bundlerEstimation?.paymaster.isUsable()

        for (const [speed, speedValue] of Object.entries(this.bundlerGasPrices as GasSpeeds)) {
          const simulatedGasLimit =
            BigInt(gasUsed) +
            BigInt(estimation.bundlerEstimation.preVerificationGas) +
            BigInt(option.gasUsed)
          const gasPrice = BigInt(speedValue.maxFeePerGas)
          let amount = SignAccountOpController.getAmountAfterFeeTokenConvert(
            simulatedGasLimit,
            gasPrice,
            nativeRatio,
            option.token.decimals,
            0n
          )
          if (usesPaymaster) amount = this.#increaseFee(amount)

          speeds.push({
            type: speed as FeeSpeed,
            simulatedGasLimit,
            amount,
            amountFormatted: formatUnits(amount, Number(option.token.decimals)),
            amountUsd: getTokenUsdAmount(option.token, amount),
            gasPrice,
            maxPriorityFeePerGas: BigInt(speedValue.maxPriorityFeePerGas),
            disabled: (option.availableAmount || 0n) < amount
          })
        }

        if (this.feeSpeeds[identifier] === undefined) this.feeSpeeds[identifier] = []
        this.feeSpeeds[identifier] = speeds
        return
      }

      ;(this.gasPrices || []).forEach((gasRecommendation) => {
        let amount
        let simulatedGasLimit: bigint

        // get the calculate fees by our script
        let maxPriorityFeePerGas =
          'maxPriorityFeePerGas' in gasRecommendation
            ? gasRecommendation.maxPriorityFeePerGas
            : undefined
        let gasPrice = maxPriorityFeePerGas
          ? (gasRecommendation as Gas1559Recommendation).baseFeePerGas + maxPriorityFeePerGas
          : (gasRecommendation as GasPriceRecommendation).gasPrice

        // the bundler does a better job than us for gas price estimations
        // so we prioritize their estimation over ours if there's any
        if (this.bundlerGasPrices) {
          const name = gasRecommendation.name as keyof GasSpeeds
          maxPriorityFeePerGas = BigInt(this.bundlerGasPrices[name].maxPriorityFeePerGas)
          gasPrice = BigInt(this.bundlerGasPrices[name].maxFeePerGas)
        }

        // EOA OR 7702: pays with native by itself
        if (
          broadcastOption === BROADCAST_OPTIONS.bySelf ||
          broadcastOption === BROADCAST_OPTIONS.bySelf7702
        ) {
          simulatedGasLimit = gasUsed

          this.accountOp.calls.forEach((call) => {
            if (call.to && getAddress(call.to) === SINGLETON) {
              simulatedGasLimit = getGasUsed(simulatedGasLimit)
            }
          })

          amount = simulatedGasLimit * gasPrice + option.addedNative
        } else if (broadcastOption === BROADCAST_OPTIONS.byOtherEOA) {
          // Smart account, but EOA pays the fee
          // 7702, and it pays for the fee by itself
          simulatedGasLimit = gasUsed
          amount = simulatedGasLimit * gasPrice + option.addedNative
        } else {
          // Relayer
          simulatedGasLimit = gasUsed + option.gasUsed
          amount = SignAccountOpController.getAmountAfterFeeTokenConvert(
            simulatedGasLimit,
            gasPrice,
            nativeRatio,
            option.token.decimals,
            option.addedNative
          )
          amount = this.#increaseFee(amount)
        }

        const feeSpeed: SpeedCalc = {
          type: gasRecommendation.name as FeeSpeed,
          simulatedGasLimit,
          amount,
          amountFormatted: formatUnits(amount, Number(option.token.decimals)),
          amountUsd: getTokenUsdAmount(option.token, amount),
          gasPrice,
          maxPriorityFeePerGas,
          disabled: option.availableAmount < amount
        }
        if (this.feeSpeeds[identifier] === undefined) this.feeSpeeds[identifier] = []
        this.feeSpeeds[identifier].push(feeSpeed)
      })
    })
  }

  #getGasFeePayment(): GasFeePayment | null {
    if (!this.isInitialized) {
      this.emitError({
        level: 'major',
        message:
          'Something went wrong while setting up the gas fee payment account and token. Please try again, selecting the account and token option. If the problem persists, contact support.',
        error: new Error(
          'SignAccountOpController: The controller is not initialized while we are trying to build GasFeePayment.'
        )
      })

      return null
    }
    if (!this.paidBy) {
      this.emitError({
        level: 'silent',
        message: '',
        error: new Error('SignAccountOpController: paying account not selected')
      })

      return null
    }
    if (!this.feeTokenResult) {
      this.emitError({
        level: 'silent',
        message: '',
        error: new Error('SignAccountOpController: fee token not selected')
      })

      return null
    }

    // if there are no availableFeeOptions, we don't have a gasFee
    // this is normal though as there are such cases:
    // - EOA paying in native but doesn't have any native
    // so no error should pop out because of this
    if (!this.estimation.availableFeeOptions.length) {
      return null
    }

    if (!this.selectedOption) {
      this.emitError({
        level: 'silent',
        message: '',
        error: new Error('SignAccountOpController: paying option not found')
      })

      return null
    }

    // if there are no fee speeds available for the option, it means
    // the nativeRatio could not be calculated. In that case, we do not
    // emit an error here but proceed and show an explanation to the user
    // in get errors()
    // check test: Signing [Relayer]: ... priceIn | native/Ratio
    const identifier = getFeeSpeedIdentifier(
      this.selectedOption,
      this.accountOp.accountAddr,
      this.rbfAccountOps[this.selectedOption.paidBy]
    )
    if (!this.feeSpeeds[identifier].length) {
      return null
    }

    const chosenSpeed = this.feeSpeeds[identifier].find(
      (speed) => speed.type === this.selectedFeeSpeed
    )
    if (!chosenSpeed) {
      this.emitError({
        level: 'silent',
        message: '',
        error: new Error('SignAccountOpController: fee speed not selected')
      })

      return null
    }

    return {
      paidBy: this.paidBy,
      isGasTank: this.feeTokenResult.flags.onGasTank,
      inToken: this.feeTokenResult.address,
      feeTokenChainId: this.feeTokenResult.chainId,
      amount: chosenSpeed.amount,
      simulatedGasLimit: chosenSpeed.simulatedGasLimit,
      gasPrice: chosenSpeed.gasPrice,
      maxPriorityFeePerGas:
        'maxPriorityFeePerGas' in chosenSpeed ? chosenSpeed.maxPriorityFeePerGas : undefined,
      broadcastOption: this.baseAccount.getBroadcastOption(this.selectedOption, {
        op: this.accountOp,
        isSponsored: this.isSponsored
      })
    }
  }

  get feeToken(): string | null {
    return this.accountOp.gasFeePayment?.inToken || null
  }

  get feePaidBy(): string | null {
    return this.accountOp.gasFeePayment?.paidBy || null
  }

  get accountKeyStoreKeys(): Key[] {
    return this.#keystore.keys.filter((key) => this.account.associatedKeys.includes(key.addr))
  }

  // eslint-disable-next-line class-methods-use-this
  get speedOptions() {
    return Object.values(FeeSpeed) as string[]
  }

  get gasSavedUSD(): number | null {
    if (!this.selectedOption?.token.flags.onGasTank) return null

    const identifier = getFeeSpeedIdentifier(
      this.selectedOption,
      this.accountOp.accountAddr,
      this.rbfAccountOps[this.selectedOption.paidBy]
    )
    const selectedFeeSpeedData = this.feeSpeeds[identifier].find(
      (speed) => speed.type === this.selectedFeeSpeed
    )
    const gasPrice = selectedFeeSpeedData?.gasPrice
    if (!gasPrice) return null

    // get the native token from the portfolio to calculate prices
    const native = this.#portfolio
      .getLatestPortfolioState(this.accountOp.accountAddr)
      [this.accountOp.chainId.toString()]?.result?.tokens.find(
        (token) => token.address === '0x0000000000000000000000000000000000000000'
      )
    if (!native) return null
    const nativePrice = native.priceIn.find((price) => price.baseCurrency === 'usd')?.price
    if (!nativePrice) return null

    // 4337 gasUsed is set to 0 in the estimation as we rely
    // on the bundler for the estimation entirely => use hardcode value
    const gasUsedSelectedOption =
      this.selectedOption.gasUsed > 0n ? this.selectedOption.gasUsed : GAS_TANK_TRANSFER_GAS_USED
    const isNativeSelected = this.selectedOption.token.address === ZeroAddress
    const gasUsedNative =
      this.estimation.availableFeeOptions.find(
        (option) => option.token.address === ZeroAddress && !option.token.flags.onGasTank
      )?.gasUsed || SA_NATIVE_TRANSFER_GAS_USED
    const gasUsedERC20 =
      this.estimation.availableFeeOptions.find(
        (option) => option.token.address !== ZeroAddress && !option.token.flags.onGasTank
      )?.gasUsed || SA_ERC20_TRANSFER_GAS_USED

    const gasUsedWithoutGasTank = isNativeSelected ? gasUsedNative : gasUsedERC20
    const gasSavedInNative = formatEther((gasUsedWithoutGasTank - gasUsedSelectedOption) * gasPrice)

    return Number(gasSavedInNative) * nativePrice
  }

  #emitSigningErrorAndResetToReadyToSign(error: string) {
    this.emitError({ level: 'major', message: error, error: new Error(error) })
    this.status = { type: SigningStatus.ReadyToSign }

    this.emitUpdate()
  }

  #addFeePayment() {
    // In case of gas tank token fee payment, we need to include one more call to account op
    const abiCoder = new AbiCoder()

    if (this.isSponsored) {
      this.accountOp.feeCall = {
        to: FEE_COLLECTOR,
        value: 0n,
        data: abiCoder.encode(['string', 'uint256', 'string'], ['gasTank', 0n, 'USDC'])
      }

      return
    }

    if (this.accountOp.gasFeePayment!.isGasTank) {
      this.accountOp.feeCall = {
        to: FEE_COLLECTOR,
        value: 0n,
        data: abiCoder.encode(
          ['string', 'uint256', 'string'],
          ['gasTank', this.accountOp.gasFeePayment!.amount, this.feeTokenResult?.symbol]
        )
      }

      return
    }

    if (this.accountOp.gasFeePayment!.inToken === '0x0000000000000000000000000000000000000000') {
      // native payment
      this.accountOp.feeCall = {
        to: FEE_COLLECTOR,
        value: this.accountOp.gasFeePayment!.amount,
        data: '0x'
      }
    } else {
      // token payment
      const ERC20Interface = new Interface(ERC20.abi)
      this.accountOp.feeCall = {
        to: this.accountOp.gasFeePayment!.inToken,
        value: 0n,
        data: ERC20Interface.encodeFunctionData('transfer', [
          FEE_COLLECTOR,
          this.accountOp.gasFeePayment!.amount
        ])
      }
    }
  }

  async #getInitialUserOp(
    shouldReestimate: boolean,
    eip7702Auth?: EIP7702Auth
  ): Promise<UserOperation> {
    const gasFeePayment = this.accountOp.gasFeePayment!
    let erc4337Estimation = this.estimation.estimation!.bundlerEstimation as Erc4337GasLimits
    const accountState = await this.#accounts.getOrFetchAccountOnChainState(
      this.accountOp.accountAddr,
      this.accountOp.chainId
    )

    if (shouldReestimate) {
      const newEstimate = await bundlerEstimate(
        this.baseAccount,
        accountState,
        this.accountOp,
        this.#network,
        [this.selectedOption!.token],
        this.provider,
        this.bundlerSwitcher,
        () => {},
        eip7702Auth
      )

      if (!(newEstimate instanceof Error)) {
        erc4337Estimation = newEstimate as Erc4337GasLimits
        gasFeePayment.gasPrice = BigInt(
          erc4337Estimation.gasPrice[this.selectedFeeSpeed!].maxFeePerGas
        )
        gasFeePayment.maxPriorityFeePerGas = BigInt(
          erc4337Estimation.gasPrice[this.selectedFeeSpeed!].maxPriorityFeePerGas
        )
      }
    }

    // if broadcast but not confirmed for this network and an userOp,
    // check if the nonces match. If they do, increment the current nonce
    const notConfirmedUserOp = this.#activity.broadcastedButNotConfirmed.find(
      (accOp) =>
        accOp.chainId === this.#network.chainId &&
        accOp.gasFeePayment &&
        accOp.gasFeePayment.broadcastOption === BROADCAST_OPTIONS.byBundler
    )
    const userOperation = getUserOperation(
      this.account,
      accountState,
      this.accountOp,
      this.bundlerSwitcher.getBundler().getName(),
      this.accountOp.meta?.entryPointAuthorization,
      eip7702Auth,
      notConfirmedUserOp?.asUserOperation
    )

    userOperation.preVerificationGas = erc4337Estimation.preVerificationGas
    userOperation.callGasLimit = toBeHex(
      BigInt(erc4337Estimation.callGasLimit) + this.selectedOption!.gasUsed
    )
    userOperation.verificationGasLimit = erc4337Estimation.verificationGasLimit
    userOperation.paymasterVerificationGasLimit = erc4337Estimation.paymasterVerificationGasLimit
    userOperation.paymasterPostOpGasLimit = erc4337Estimation.paymasterPostOpGasLimit
    userOperation.maxFeePerGas = toBeHex(gasFeePayment.gasPrice)
    userOperation.maxPriorityFeePerGas = toBeHex(gasFeePayment.maxPriorityFeePerGas!)

    const ambireAccount = new Interface(AmbireAccount.abi)
    userOperation.callData = ambireAccount.encodeFunctionData('executeBySender', [
      getSignableCalls(this.accountOp)
    ])

    return userOperation
  }

  async #getPaymasterUserOp(
    originalUserOp: UserOperation,
    paymaster: AbstractPaymaster,
    eip7702Auth?: EIP7702Auth,
    counter = 0
  ): Promise<{
    required: boolean
    success?: boolean
    userOp?: UserOperation
    errorResponse?: PaymasterErrorReponse
  }> {
    if (!paymaster.isUsable()) return { required: false }

    const localOp = { ...originalUserOp }

    // some bundlers (etherspot) don't return values for paymaster gas limits
    // so we need to set them manually
    if (
      localOp.paymasterVerificationGasLimit === undefined ||
      BigInt(localOp.paymasterVerificationGasLimit) === 0n
    ) {
      const estimationData = paymaster.getEstimationData()!
      localOp.paymasterVerificationGasLimit = estimationData.paymasterVerificationGasLimit
      localOp.paymasterPostOpGasLimit = estimationData.paymasterPostOpGasLimit
    }

    // persist the paymaster properties from the pm_stubData request if any
    if (paymaster.isSponsored() && paymaster.sponsorDataEstimation) {
      if (paymaster.sponsorDataEstimation.paymasterVerificationGasLimit) {
        localOp.paymasterVerificationGasLimit =
          paymaster.sponsorDataEstimation.paymasterVerificationGasLimit
      }
      if (paymaster.sponsorDataEstimation.paymasterPostOpGasLimit) {
        localOp.paymasterPostOpGasLimit = paymaster.sponsorDataEstimation.paymasterPostOpGasLimit
      }
    }
    const response = await paymaster.call(this.account, this.accountOp, localOp, this.#network)

    if (response.success) {
      const paymasterData = response as PaymasterSuccessReponse
      localOp.paymaster = paymasterData.paymaster
      localOp.paymasterData = paymasterData.paymasterData
      return {
        userOp: localOp,
        required: true,
        success: true
      }
    }

    const errorResponse = response as PaymasterErrorReponse
    if (errorResponse.message.indexOf('invalid account nonce') !== -1) {
      // silenly continuing on error as this is an attempt for an UX improvement
      await this.#accounts
        .updateAccountState(this.accountOp.accountAddr, 'pending', [this.accountOp.chainId])
        .catch((e) => e)
    }

    // auto-retry once if it was the ambire paymaster
    if (paymaster.canAutoRetryOnFailure() && counter === 0) {
      const reestimatedUserOp = await this.#getInitialUserOp(true, eip7702Auth)
      return this.#getPaymasterUserOp(reestimatedUserOp, paymaster, eip7702Auth, counter + 1)
    }

    return {
      required: true,
      success: false,
      errorResponse
    }
  }

  async sign() {
    if (!this.readyToSign) {
      const message = `Unable to sign the transaction. During the preparation step, the necessary transaction data was not received. ${RETRY_TO_INIT_ACCOUNT_OP_MSG}`
      return this.#emitSigningErrorAndResetToReadyToSign(message)
    }

    // when signing begings, we stop immediatelly state updates on the controller
    // by changing the status to InProgress. Check update() for more info
    this.status = { type: SigningStatus.InProgress }

    if (!this.accountOp.signingKeyAddr || !this.accountOp.signingKeyType) {
      const message = `Unable to sign the transaction. During the preparation step, required signing key information was found missing. ${RETRY_TO_INIT_ACCOUNT_OP_MSG}`
      return this.#emitSigningErrorAndResetToReadyToSign(message)
    }

    if (!this.accountOp.gasFeePayment || !this.selectedOption) {
      const message = `Unable to sign the transaction. During the preparation step, required information about paying the gas fee was found missing. ${RETRY_TO_INIT_ACCOUNT_OP_MSG}`
      return this.#emitSigningErrorAndResetToReadyToSign(message)
    }

    const signer = await this.#keystore.getSigner(
      this.accountOp.signingKeyAddr,
      this.accountOp.signingKeyType
    )
    if (!signer) {
      const message = `Unable to sign the transaction. During the preparation step, required account key information was found missing. ${RETRY_TO_INIT_ACCOUNT_OP_MSG}`
      return this.#emitSigningErrorAndResetToReadyToSign(message)
    }

    if (!this.estimation.estimation) {
      const message = `Unable to sign the transaction. During the preparation step, required account key information was found missing. ${RETRY_TO_INIT_ACCOUNT_OP_MSG}`
      return this.#emitSigningErrorAndResetToReadyToSign(message)
    }

    const estimation = this.estimation.estimation as FullEstimationSummary
    const broadcastOption = this.accountOp.gasFeePayment.broadcastOption
    const isUsingPaymaster = !!estimation.bundlerEstimation?.paymaster.isUsable()
    const shouldSignDeployAuth = this.baseAccount.shouldSignDeployAuth(broadcastOption)

    // tell the FE where we are
    if (shouldSignDeployAuth) {
      this.shouldSignAuth = {
        type: 'V2Deploy',
        text: 'Step 1/2 preparing account'
      }
    }

    if (
      broadcastOption === BROADCAST_OPTIONS.byBundler &&
      isUsingPaymaster &&
      !shouldSignDeployAuth
    ) {
      this.status = { type: SigningStatus.WaitingForPaymaster }
    } else {
      this.status = { type: SigningStatus.InProgress }
    }

    // we update the FE with the changed status (in progress) only after the checks
    // above confirm everything is okay to prevent two different state updates
    this.emitUpdate()

    if (signer.init) signer.init(this.#externalSignerControllers[this.accountOp.signingKeyType])

    // just in-case: before signing begins, we delete the feeCall;
    // if there's a need for it, it will be added later on in the code.
    // We need this precaution because this could happen:
    // - try to broadcast with the relayer
    // - the feel call gets added
    // - the relayer broadcast fails
    // - the user does another broadcast, this time with EOA pays for SA
    // - the fee call stays, causing a low gas limit revert
    delete this.accountOp.feeCall

    // delete the activatorCall as a precaution that it won't be added twice
    delete this.accountOp.activatorCall

    // @EntryPoint activation for SA
    if (this.baseAccount.shouldIncludeActivatorCall(broadcastOption)) {
      this.accountOp.activatorCall = getActivatorCall(this.accountOp.accountAddr)
    }

    const accountState = await this.#accounts.getOrFetchAccountOnChainState(
      this.accountOp.accountAddr,
      this.accountOp.chainId
    )

    try {
      // plain EOA
      if (
        broadcastOption === BROADCAST_OPTIONS.bySelf ||
        broadcastOption === BROADCAST_OPTIONS.bySelf7702
      ) {
        // rawTxn, No SA signatures
        // or 7702, calling executeBySender(). No SA signatures
        this.accountOp.signature = '0x'
      } else if (broadcastOption === BROADCAST_OPTIONS.byOtherEOA) {
        // SA, EOA pays fee. execute() needs a signature
        this.accountOp.signature = await getExecuteSignature(
          this.#network,
          this.accountOp,
          accountState,
          signer
        )
      } else if (broadcastOption === BROADCAST_OPTIONS.delegation) {
        // a delegation request has been made
        if (!this.accountOp.meta) this.accountOp.meta = {}

        const contract = this.accountOp.meta.setDelegation
          ? getContractImplementation(this.#network.chainId)
          : (ZeroAddress as Hex)
        this.accountOp.meta.delegation = get7702Sig(
          this.#network.chainId,
          // because we're broadcasting by ourselves, we need to add 1 to the nonce
          // as the sender nonce (the curr acc) gets incremented before the
          // authrorization validation
          accountState.eoaNonce! + 1n,
          contract,
          signer.sign7702(
            getAuthorizationHash(this.#network.chainId, contract, accountState.eoaNonce! + 1n)
          )
        )
      } else if (broadcastOption === BROADCAST_OPTIONS.byBundler) {
        const erc4337Estimation = estimation.bundlerEstimation as Erc4337GasLimits

        const paymaster = erc4337Estimation.paymaster
        if (paymaster.shouldIncludePayment()) this.#addFeePayment()

        // fix two problems:
        // 1) when we do eip7702Auth, initial estimation is not enough
        // 2) we estimate with the gas tank but if the user chooses
        // native, it could result in low gas limit => txn price too low.
        // In both cases, we re-estimate before broadcast
        let shouldReestimate =
          !!erc4337Estimation.feeCallType &&
          paymaster.getFeeCallType([this.selectedOption.token]) !== erc4337Estimation.feeCallType

        // sign the 7702 authorization if needed
        let eip7702Auth
        if (this.baseAccount.shouldSignAuthorization(BROADCAST_OPTIONS.byBundler)) {
          const contract = getContractImplementation(this.#network.chainId)
          eip7702Auth = get7702Sig(
            this.#network.chainId,
            accountState.nonce,
            contract,
            signer.sign7702(
              getAuthorizationHash(this.#network.chainId, contract, accountState.nonce)
            )
          )

          shouldReestimate = true
        }

        if (shouldSignDeployAuth) {
          const epActivatorTypedData = await getEntryPointAuthorization(
            this.account.addr,
            this.#network.chainId,
            accountState.nonce
          )
          const epSignature = await getEIP712Signature(
            epActivatorTypedData,
            this.account,
            accountState,
            signer,
            this.#network
          )
          if (!this.accountOp.meta) this.accountOp.meta = {}
          this.accountOp.meta.entryPointAuthorization = adjustEntryPointAuthorization(epSignature)

          // after signing is complete, go to paymaster mode
          if (isUsingPaymaster) {
            this.shouldSignAuth = {
              type: 'V2Deploy',
              text: 'Step 2/2 signing transaction'
            }
            this.status = { type: SigningStatus.WaitingForPaymaster }
            this.emitUpdate()
          }

          shouldReestimate = true
        }

        const initialUserOp = await this.#getInitialUserOp(shouldReestimate, eip7702Auth)
        const paymasterInfo = await this.#getPaymasterUserOp(initialUserOp, paymaster, eip7702Auth)
        if (paymasterInfo.required) {
          if (paymasterInfo.success) {
            this.accountOp.gasFeePayment.isSponsored = paymaster.isSponsored()
            this.status = { type: SigningStatus.InProgress }
            this.emitUpdate()
          } else {
            const errorResponse = paymasterInfo.errorResponse as PaymasterErrorReponse
            this.emitError({
              level: 'major',
              message: errorResponse.message,
              error: errorResponse.error
            })
            this.status = { type: SigningStatus.ReadyToSign }
            this.emitUpdate()
            this.estimate()
            return
          }
        }

        // query the application state from memory to understand if the user
        // hasn't actually rejected the request while waiting for the
        // paymaster to respond
        if (!this.#isSignRequestStillActive()) return

        const userOperation = paymasterInfo.required ? paymasterInfo.userOp! : initialUserOp
        if (userOperation.requestType === 'standard') {
          const typedData = getTypedData(
            this.#network.chainId,
            this.accountOp.accountAddr,
            getUserOpHash(userOperation, this.#network.chainId)
          )
          const signature = wrapStandard(await signer.signTypedData(typedData))
          userOperation.signature = signature
          this.accountOp.signature = signature
        }
        if (userOperation.requestType === '7702') {
          const typedData = get7702UserOpTypedData(
            this.#network.chainId,
            getSignableCalls(this.accountOp),
            getPackedUserOp(userOperation),
            getUserOpHash(userOperation, this.#network.chainId)
          )
          const signature = wrapUnprotected(await signer.signTypedData(typedData))
          userOperation.signature = signature
          this.accountOp.signature = signature
        }
        this.accountOp.asUserOperation = userOperation
      } else {
        // Relayer
        this.#addFeePayment()

        this.accountOp.signature = await getExecuteSignature(
          this.#network,
          this.accountOp,
          accountState,
          signer
        )
      }

      this.status = { type: SigningStatus.Done }
      this.signedAccountOp = structuredClone(this.accountOp)
      this.emitUpdate()
      return this.signedAccountOp
    } catch (error: any) {
      const { message } = getHumanReadableBroadcastError(error)

      this.#emitSigningErrorAndResetToReadyToSign(message)
    }
  }

  canUpdate(): boolean {
    return !this.status || noStateUpdateStatuses.indexOf(this.status.type) === -1
  }

  setDiscoveryStatus(status: TraceCallDiscoveryStatus) {
    this.traceCallDiscoveryStatus = status
  }

  get delegatedContract(): Hex | null {
    if (!this.#accounts.accountStates[this.account.addr]) return null
    if (!this.#accounts.accountStates[this.account.addr][this.#network.chainId.toString()])
      return null
    return this.#accounts.accountStates[this.account.addr][this.#network.chainId.toString()]
      .delegatedContract
  }

  toJSON() {
    return {
      ...this,
      isInitialized: this.isInitialized,
      readyToSign: this.readyToSign,
      accountKeyStoreKeys: this.accountKeyStoreKeys,
      feeToken: this.feeToken,
      feePaidBy: this.feePaidBy,
      speedOptions: this.speedOptions,
      selectedOption: this.selectedOption,
      account: this.account,
      errors: this.errors,
      gasSavedUSD: this.gasSavedUSD,
      delegatedContract: this.delegatedContract
    }
  }
}<|MERGE_RESOLUTION|>--- conflicted
+++ resolved
@@ -18,12 +18,6 @@
 import { BUNDLER } from '../../consts/bundlers'
 import { EIP_7702_AMBIRE_ACCOUNT, SINGLETON } from '../../consts/deploy'
 import gasTankFeeTokens from '../../consts/gasTankFeeTokens'
-<<<<<<< HEAD
-=======
-import { Hex } from '../../interfaces/hex'
-import { ActivityController } from '../activity/activity'
-
->>>>>>> 7340adcf
 /* eslint-disable no-restricted-syntax */
 import {
   ERRORS,
@@ -95,6 +89,7 @@
 import { GasSpeeds } from '../../services/bundlers/types'
 import { AccountsController } from '../accounts/accounts'
 import { AccountOpAction } from '../actions/actions'
+import { ActivityController } from '../activity/activity'
 import { EstimationController } from '../estimation/estimation'
 import { EstimationStatus } from '../estimation/types'
 import EventEmitter, { ErrorRef } from '../eventEmitter/eventEmitter'
