/* eslint-disable @typescript-eslint/no-floating-promises */
import {
  AbiCoder,
  formatEther,
  formatUnits,
  getAddress,
  Interface,
  isAddress,
  toBeHex,
  ZeroAddress
} from 'ethers'

import AmbireAccount from '../../../contracts/compiled/AmbireAccount.json'
import ERC20 from '../../../contracts/compiled/IERC20.json'
import { FEE_COLLECTOR } from '../../consts/addresses'
import { BUNDLER } from '../../consts/bundlers'
import { SINGLETON } from '../../consts/deploy'
import gasTankFeeTokens from '../../consts/gasTankFeeTokens'
<<<<<<< HEAD
import { ARBITRUM_CHAIN_ID } from '../../consts/networks'
import { EstimationController } from '../estimation/estimation'
import { EstimationStatus } from '../estimation/types'
import { NetworksController } from '../networks/networks'
=======
>>>>>>> daaee934
/* eslint-disable no-restricted-syntax */
import { ERRORS, RETRY_TO_INIT_ACCOUNT_OP_MSG } from '../../consts/signAccountOp/errorHandling'
import {
  GAS_TANK_TRANSFER_GAS_USED,
  SA_ERC20_TRANSFER_GAS_USED,
  SA_NATIVE_TRANSFER_GAS_USED
} from '../../consts/signAccountOp/gas'
import { Account, AccountOnchainState } from '../../interfaces/account'
import { ExternalSignerControllers, Key } from '../../interfaces/keystore'
import { Network } from '../../interfaces/network'
import { RPCProvider } from '../../interfaces/provider'
import { TraceCallDiscoveryStatus, Warning } from '../../interfaces/signAccountOp'
import { getContractImplementation } from '../../libs/7702/7702'
import { isAmbireV1LinkedAccount, isSmartAccount } from '../../libs/account/account'
/* eslint-disable no-restricted-syntax */
import { BaseAccount } from '../../libs/account/BaseAccount'
import { getBaseAccount } from '../../libs/account/getBaseAccount'
import { AccountOp, GasFeePayment, getSignableCalls } from '../../libs/accountOp/accountOp'
import { SubmittedAccountOp } from '../../libs/accountOp/submittedAccountOp'
import { BROADCAST_OPTIONS } from '../../libs/broadcast/broadcast'
import { PaymasterErrorReponse, PaymasterSuccessReponse, Sponsor } from '../../libs/erc7677/types'
import { getHumanReadableBroadcastError } from '../../libs/errorHumanizer'
import { bundlerEstimate } from '../../libs/estimate/estimateBundler'
import {
  Erc4337GasLimits,
  FeePaymentOption,
  FullEstimationSummary
} from '../../libs/estimate/interfaces'
import {
  Gas1559Recommendation,
  GasPriceRecommendation,
  GasRecommendation
} from '../../libs/gasPrice/gasPrice'
import { humanizeAccountOp } from '../../libs/humanizer'
import { hasRelayerSupport } from '../../libs/networks/networks'
import { GetOptions, Price, TokenResult } from '../../libs/portfolio'
import {
  get7702Sig,
  get7702UserOpTypedData,
  getAuthorizationHash,
  getExecuteSignature,
  getTypedData,
  wrapStandard,
  wrapUnprotected
} from '../../libs/signMessage/signMessage'
import { getGasUsed } from '../../libs/singleton/singleton'
import {
  getActivatorCall,
  getOneTimeNonce,
  getPackedUserOp,
  getUserOperation,
  getUserOpHash,
  shouldUseOneTimeNonce
} from '../../libs/userOperation/userOperation'
import { BundlerSwitcher } from '../../services/bundlers/bundlerSwitcher'
import { GasSpeeds } from '../../services/bundlers/types'
import { AccountsController } from '../accounts/accounts'
import { AccountOpAction } from '../actions/actions'
import EventEmitter from '../eventEmitter/eventEmitter'
import { KeystoreController } from '../keystore/keystore'
import { PortfolioController } from '../portfolio/portfolio'
import { ProvidersController } from '../providers/providers'
import {
  getFeeSpeedIdentifier,
  getFeeTokenPriceUnavailableWarning,
  getSignificantBalanceDecreaseWarning,
  getTokenUsdAmount
} from './helper'

export enum SigningStatus {
  EstimationError = 'estimation-error',
  UnableToSign = 'unable-to-sign',
  ReadyToSign = 'ready-to-sign',
  /**
   * Used to prevent state updates while the user is resolving warnings, connecting a hardware wallet, etc.
   * Signing is allowed in this state, but the state of the controller should not change.
   */
  UpdatesPaused = 'updates-paused',
  InProgress = 'in-progress',
  WaitingForPaymaster = 'waiting-for-paymaster-response',
  Done = 'done'
}

export type Status = {
  // @TODO: get rid of the object and just use the type
  type: SigningStatus
}

export enum FeeSpeed {
  Slow = 'slow',
  Medium = 'medium',
  Fast = 'fast',
  Ape = 'ape'
}

type SpeedCalc = {
  type: FeeSpeed
  amount: bigint
  simulatedGasLimit: bigint
  amountFormatted: string
  amountUsd: string
  gasPrice: bigint
  maxPriorityFeePerGas?: bigint
}

// declare the statuses we don't want state updates on
export const noStateUpdateStatuses = [
  SigningStatus.InProgress,
  SigningStatus.Done,
  SigningStatus.UpdatesPaused,
  SigningStatus.WaitingForPaymaster
]

export class SignAccountOpController extends EventEmitter {
  #keystore: KeystoreController

  #portfolio: PortfolioController

  #externalSignerControllers: ExternalSignerControllers

  account: Account

  baseAccount: BaseAccount

  accountState: AccountOnchainState

  #network: Network

  #blockGasLimit: bigint | undefined = undefined

  // this is not used in the controller directly but it's being read outside
  fromActionId: AccountOpAction['id']

  accountOp: AccountOp

  gasPrices?: GasRecommendation[] | null

  bundlerGasPrices: GasSpeeds | null = null

  feeSpeeds: {
    [identifier: string]: SpeedCalc[]
  } = {}

  paidBy: string | null = null

  feeTokenResult: TokenResult | null = null

  selectedFeeSpeed: FeeSpeed = FeeSpeed.Fast

  selectedOption: FeePaymentOption | undefined = undefined

  status: Status | null = null

  #isSignRequestStillActive: Function

  rbfAccountOps: { [key: string]: SubmittedAccountOp | null }

  signedAccountOp: AccountOp | null

  replacementFeeLow: boolean

  warnings: Warning[] = []

  // indicates whether the transaction gas is sponsored or not
  isSponsored: boolean = false

  // the sponsor data to be displayed, if any
  sponsor: Sponsor | undefined = undefined

  bundlerSwitcher: BundlerSwitcher

  signedTransactionsCount: number | null = null

  // We track the status of token discovery logic (main.traceCall)
  // to ensure the "SignificantBalanceDecrease" banner is displayed correctly.
  // The latest/pending portfolio balance is essential for calculating balance differences.
  // However, during a SWAP, the user may receive a new token that isn't yet included (discovered) in the portfolio.
  // If the discovery process is in-process, and we only rely on portfolio balance change,
  // the banner may be incorrectly triggered due to the perceived balance drop.
  // Once discovery completes and updates the portfolio, the banner will be hidden.
  traceCallDiscoveryStatus: TraceCallDiscoveryStatus = TraceCallDiscoveryStatus.NotStarted

  // the calculated gas used for the transaction estimation
  // it now depends on a variety of options and hence the need to move it
  // as its own property
  gasUsed: bigint = 0n

  provider: RPCProvider

  estimation: EstimationController

  #traceCall: Function

  constructor(
    accounts: AccountsController,
    networks: NetworksController,
    providers: ProvidersController,
    keystore: KeystoreController,
    portfolio: PortfolioController,
    externalSignerControllers: ExternalSignerControllers,
    account: Account,
    accountState: AccountOnchainState,
    network: Network,
    provider: RPCProvider,
    fromActionId: AccountOpAction['id'],
    accountOp: AccountOp,
    isSignRequestStillActive: Function,
    traceCall: Function
  ) {
    super()

    this.#keystore = keystore
    this.#portfolio = portfolio
    this.#externalSignerControllers = externalSignerControllers
    this.account = account
    this.baseAccount = getBaseAccount(
      account,
      accountState,
      keystore.keys.filter((key) => account.associatedKeys.includes(key.addr)),
      network
    )
    this.accountState = accountState
    this.#network = network
    this.fromActionId = fromActionId
    this.accountOp = structuredClone(accountOp)
    this.#isSignRequestStillActive = isSignRequestStillActive

    this.rbfAccountOps = {}
    this.signedAccountOp = null
    this.replacementFeeLow = false
    this.bundlerSwitcher = new BundlerSwitcher(
      network,
      () => {
        return this.status ? this.status.type : null
      },
      noStateUpdateStatuses
    )
    this.provider = provider
    this.estimation = new EstimationController(
      keystore,
      accounts,
      networks,
      providers,
      portfolio,
      () => {
        return this.status ? this.status.type : null
      },
      noStateUpdateStatuses
    )
    this.#traceCall = traceCall

    this.#load()
  }

  #load() {
    this.learnTokensFromCalls()

    this.estimation.onUpdate(() => {
      this.update({ hasNewEstimation: true })
    })

    this.simulate(true)
  }

  learnTokensFromCalls() {
    const humanization = humanizeAccountOp(this.accountOp, {})
    const additionalHints: GetOptions['additionalErc20Hints'] = humanization
      .map((call: any) =>
        !call.fullVisualization
          ? []
          : call.fullVisualization.map((vis: any) =>
              vis.address && isAddress(vis.address) ? getAddress(vis.address) : ''
            )
      )
      .flat()
      .filter((x: any) => isAddress(x))
    this.#portfolio.addTokensToBeLearned(additionalHints, this.#network.id)
  }

  get isInitialized(): boolean {
    return this.estimation.isInitialized()
  }

  #setDefaults() {
    // Set the first signer as the default one.
    // If there are more available signers, the user will be able to select a different signer from the application.
    // The main benefit of having a default signer
    // is that it drastically simplifies the logic of determining whether the account is ready for signing.
    // For example, in the `sign` method and on the application screen, we can simply rely on the `this.readyToSign` flag.
    // Otherwise, if we don't have a default value, then `this.readyToSign` will always be false unless we set a signer.
    // In that case, on the application, we want the "Sign" button to be clickable/enabled,
    // and we have to check and expose the `SignAccountOp` controller's inner state to make this check possible.
    if (
      this.accountKeyStoreKeys.length &&
      (!this.accountOp.signingKeyAddr || !this.accountOp.signingKeyType)
    ) {
      this.accountOp.signingKeyAddr = this.accountKeyStoreKeys[0].addr
      this.accountOp.signingKeyType = this.accountKeyStoreKeys[0].type
    }
  }

  #setGasFeePayment() {
    if (this.isInitialized && this.paidBy && this.selectedFeeSpeed && this.feeTokenResult) {
      this.accountOp.gasFeePayment = this.#getGasFeePayment()
    }
  }

  // check if speeds are set for the given identifier
  hasSpeeds(identifier: string) {
    return this.feeSpeeds[identifier] !== undefined && this.feeSpeeds[identifier].length
  }

  get errors(): string[] {
    const errors: string[] = []

    const estimationErrors = this.estimation.errors
    if (estimationErrors.length) return estimationErrors

    const isAmbireV1 = isAmbireV1LinkedAccount(this.account?.creation?.factoryAddr)
    const isAmbireV1AndNetworkNotSupported = isAmbireV1 && !hasRelayerSupport(this.#network)

    // This must be the first error check!
    if (isAmbireV1AndNetworkNotSupported) {
      errors.push(
        'Ambire v1 accounts are not supported on this network. To interact with this network, please use an Ambire v2 Smart Account or a Basic Account. You can still use v1 accounts on any network that is natively integrated with the Ambire web and mobile wallets.'
      )

      // Don't show any other errors
      return errors
    }

    /**
     * A big block for logic separation
     * The above errors (estimation & ambireV1) are okay to be shown
     * even if isInitialized hasn't completed. Otherwise, do not load
     * any errors
     */
    if (!this.isInitialized) return []

    const areGasPricesLoading = typeof this.gasPrices === 'undefined'

    if (!areGasPricesLoading && !this.gasPrices?.length) {
      errors.push(
        'Gas price information is currently unavailable. This may be due to network congestion or connectivity issues. Please try again in a few moments or check your internet connection.'
      )
    }

    if (
      this.#blockGasLimit &&
      this.selectedOption &&
      this.selectedOption.gasUsed > this.#blockGasLimit
    ) {
      errors.push('Transaction reverted with estimation too high: above block limit')
    }

    if (
      this.#network.predefined &&
      this.selectedOption &&
      this.selectedOption.gasUsed > 500000000n
    ) {
      errors.push('Unreasonably high estimation. This transaction will probably fail')
    }

    // this error should never happen as availableFeeOptions should always have the native option
    if (!this.isSponsored && !this.estimation.availableFeeOptions.length)
      errors.push(ERRORS.eoaInsufficientFunds)

    // This error should not happen, as in the update method we are always setting a default signer.
    // It may occur, only if there are no available signer.
    if (!this.accountOp.signingKeyType || !this.accountOp.signingKeyAddr)
      errors.push('Please select a signer to sign the transaction.')

    const currentPortfolio = this.#portfolio.getLatestPortfolioState(this.accountOp.accountAddr)
    const currentPortfolioNetwork = currentPortfolio[this.accountOp.networkId]

    const currentPortfolioNetworkNative = currentPortfolioNetwork?.result?.tokens.find(
      (token) => token.address === '0x0000000000000000000000000000000000000000'
    )
    if (!this.isSponsored && !currentPortfolioNetworkNative)
      errors.push(
        'Unable to estimate the transaction fee as fetching the latest price update for the network native token failed. Please try again later.'
      )

    // if there's no gasFeePayment calculate but there is: 1) feeTokenResult
    // 2) selectedOption and 3) gasSpeeds for selectedOption => return an error
    if (
      !this.isSponsored &&
      !this.accountOp.gasFeePayment &&
      this.feeTokenResult &&
      this.selectedOption
    ) {
      const identifier = getFeeSpeedIdentifier(
        this.selectedOption,
        this.accountOp.accountAddr,
        this.rbfAccountOps[this.selectedOption.paidBy]
      )
      if (this.hasSpeeds(identifier))
        errors.push('Please select a token and an account for paying the gas fee.')
    }

    if (
      !this.isSponsored &&
      this.selectedOption &&
      this.accountOp.gasFeePayment &&
      this.selectedOption.availableAmount < this.accountOp.gasFeePayment.amount
    ) {
      const speedCoverage = []
      const identifier = getFeeSpeedIdentifier(
        this.selectedOption,
        this.accountOp.accountAddr,
        this.rbfAccountOps[this.selectedOption.paidBy]
      )

      if (this.feeSpeeds[identifier]) {
        this.feeSpeeds[identifier].forEach((speed) => {
          if (this.selectedOption && this.selectedOption.availableAmount >= speed.amount)
            speedCoverage.push(speed.type)
        })
      }

      if (speedCoverage.length === 0) {
        const isSA = isSmartAccount(this.account)
        const isUnableToCoverWithAllOtherTokens = this.estimation.availableFeeOptions.every(
          (option) => {
            if (option === this.selectedOption) return true
            const optionIdentifier = getFeeSpeedIdentifier(
              option,
              this.accountOp.accountAddr,
              this.rbfAccountOps[option.paidBy]
            )

            const speedsThatCanCover = this.feeSpeeds[optionIdentifier]?.filter(
              (speed) => speed.amount <= option.availableAmount
            )

            return !speedsThatCanCover?.length
          }
        )
        if (isUnableToCoverWithAllOtherTokens) {
          let skippedTokensCount = 0
          const gasTokenNames = gasTankFeeTokens
            .filter(({ networkId, hiddenOnError }) => {
              if (networkId !== this.accountOp.networkId) return false

              if (hiddenOnError) {
                skippedTokensCount++
                return false
              }

              return true
            })
            .map(({ symbol }) => symbol.toUpperCase())
            .join(', ')

          errors.push(
            `${ERRORS.eoaInsufficientFunds}${
              isSA
                ? ` Available fee options: USDC in Gas Tank, ${gasTokenNames}${
                    skippedTokensCount ? ' and others' : ''
                  }`
                : ''
            }`
          )
        } else {
          errors.push(
            isSA
              ? "Signing is not possible with the selected account's token as it doesn't have sufficient funds to cover the gas payment fee."
              : ERRORS.eoaInsufficientFunds
          )
        }
      } else {
        errors.push(
          'The selected speed is not available due to insufficient funds. Please select a slower speed.'
        )
      }
    }

    // The signing might fail, tell the user why but allow the user to retry signing,
    // @ts-ignore fix TODO: type mismatch
    if (this.status?.type === SigningStatus.ReadyToSign && !!this.status.error) {
      // @ts-ignore typescript complains, but the error being present gets checked above
      errors.push(this.status.error)
    }

    if (!this.isSponsored && !this.#feeSpeedsLoading && this.selectedOption) {
      const identifier = getFeeSpeedIdentifier(
        this.selectedOption,
        this.accountOp.accountAddr,
        this.rbfAccountOps[this.selectedOption.paidBy]
      )
      if (!this.hasSpeeds(identifier)) {
        if (!this.feeTokenResult?.priceIn.length) {
          errors.push(
            `Currently, ${this.feeTokenResult?.symbol} is unavailable as a fee token as we're experiencing troubles fetching its price. Please select another or contact support`
          )
        } else {
          errors.push(
            'Unable to estimate the transaction fee. Please try changing the fee token or contact support.'
          )
        }
      }
    }

    return errors
  }

  get readyToSign() {
    return (
      !!this.status &&
      (this.status?.type === SigningStatus.ReadyToSign ||
        this.status?.type === SigningStatus.UpdatesPaused)
    )
  }

  calculateWarnings() {
    const warnings: Warning[] = []

    const latestState = this.#portfolio.getLatestPortfolioState(this.accountOp.accountAddr)
    const pendingState = this.#portfolio.getPendingPortfolioState(this.accountOp.accountAddr)

    const significantBalanceDecreaseWarning = getSignificantBalanceDecreaseWarning(
      latestState,
      pendingState,
      this.accountOp.networkId,
      this.traceCallDiscoveryStatus
    )

    if (this.selectedOption) {
      const identifier = getFeeSpeedIdentifier(
        this.selectedOption,
        this.accountOp.accountAddr,
        this.rbfAccountOps[this.selectedOption.paidBy]
      )
      const feeTokenHasPrice = this.feeSpeeds[identifier]?.every((speed) => !!speed.amountUsd)
      const feeTokenPriceUnavailableWarning = getFeeTokenPriceUnavailableWarning(
        !!this.hasSpeeds(identifier),
        feeTokenHasPrice
      )

      // push the warning only if the txn is not sponsored
      if (!this.isSponsored && feeTokenPriceUnavailableWarning)
        warnings.push(feeTokenPriceUnavailableWarning)
    }

    if (significantBalanceDecreaseWarning) warnings.push(significantBalanceDecreaseWarning)

    const estimationWarnings = this.estimation.calculateWarnings()

    this.warnings = warnings.concat(estimationWarnings)

    this.emitUpdate()
  }

  async simulate(shouldTraceCall: boolean = false) {
    await Promise.all([
      this.#portfolio.simulateAccountOp(this.accountOp),
      this.estimation.estimate(this.accountOp).catch((e) => e)
    ])

    const estimation = this.estimation.estimation

    // estimation.flags.hasNonceDiscrepancy is a signal from the estimation
    // that we should update the portfolio to get a correct simulation
    if (estimation && estimation.ambireEstimation && estimation.flags.hasNonceDiscrepancy) {
      this.accountOp.nonce = BigInt(estimation.ambireEstimation.ambireAccountNonce)
      await this.#portfolio.simulateAccountOp(this.accountOp)
    }

    // if there's an estimation error, override the pending results
    if (this.estimation.status === EstimationStatus.Error) {
      this.#portfolio.overridePendingResults(this.accountOp)
    }

    if (shouldTraceCall) this.#traceCall()
  }

  async estimate() {
    await this.estimation.estimate(this.accountOp)
  }

  update({
    gasPrices,
    feeToken,
    paidBy,
    speed,
    signingKeyAddr,
    signingKeyType,
    calls,
    rbfAccountOps,
    bundlerGasPrices,
    blockGasLimit,
    signedTransactionsCount,
    hasNewEstimation
  }: {
    gasPrices?: GasRecommendation[] | null
    feeToken?: TokenResult
    paidBy?: string
    speed?: FeeSpeed
    signingKeyAddr?: Key['addr']
    signingKeyType?: Key['type']
    calls?: AccountOp['calls']
    rbfAccountOps?: { [key: string]: SubmittedAccountOp | null }
    bundlerGasPrices?: { speeds: GasSpeeds; bundler: BUNDLER }
    blockGasLimit?: bigint
    signedTransactionsCount?: number | null
    hasNewEstimation?: boolean
  }) {
    try {
      // This must be at the top, otherwise it won't be updated because
      // most updates are frozen during the signing process
      if (typeof signedTransactionsCount !== 'undefined') {
        this.signedTransactionsCount = signedTransactionsCount
        // If we add other exclusions we should figure out a way to emitUpdate only once
        this.emitUpdate()
      }

      // once the user commits to the things he sees on his screen,
      // we need to be sure nothing changes afterwards.
      // For example, signing can be slow if it's done by a hardware wallet.
      // The estimation gets refreshed on the other hand each 12 seconds (6 on optimism)
      // If we allow the estimation to affect the controller state during sign,
      // there could be discrepancy between what the user has agreed upon and what
      // we broadcast in the end
      if (this.status?.type && noStateUpdateStatuses.indexOf(this.status?.type) !== -1) {
        return
      }

      if (this.estimation.status === EstimationStatus.Success) {
        const estimation = this.estimation.estimation as FullEstimationSummary
        if (estimation.ambireEstimation) {
          this.accountOp.nonce = BigInt(estimation.ambireEstimation.ambireAccountNonce)
        }
        if (estimation.bundlerEstimation) {
          this.bundlerGasPrices = estimation.bundlerEstimation.gasPrice
        }
      }

      if (Array.isArray(calls)) {
        const hasNewCalls = this.accountOp.calls.length < calls.length
        this.accountOp.calls = calls

        if (hasNewCalls) this.learnTokensFromCalls()
        this.simulate(hasNewCalls)
      }

      if (blockGasLimit) this.#blockGasLimit = blockGasLimit

      if (gasPrices) this.gasPrices = gasPrices

      if (feeToken && paidBy) {
        this.paidBy = paidBy
        this.feeTokenResult = feeToken
      }

      if (speed && this.isInitialized) {
        this.selectedFeeSpeed = speed
      }

      if (signingKeyAddr && signingKeyType && this.isInitialized) {
        this.accountOp.signingKeyAddr = signingKeyAddr
        this.accountOp.signingKeyType = signingKeyType
      }

      // set the rbf is != undefined
      if (rbfAccountOps) this.rbfAccountOps = rbfAccountOps

      // Set defaults, if some of the optional params are omitted
      this.#setDefaults()

      if (
        this.estimation.status === EstimationStatus.Success &&
        this.paidBy &&
        this.feeTokenResult
      ) {
        this.selectedOption = this.estimation.availableFeeOptions.find(
          (option) =>
            option.paidBy === this.paidBy &&
            option.token.address === this.feeTokenResult!.address &&
            option.token.symbol.toLocaleLowerCase() ===
              this.feeTokenResult!.symbol.toLocaleLowerCase() &&
            option.token.flags.onGasTank === this.feeTokenResult!.flags.onGasTank
        )
      }

      if (
        bundlerGasPrices &&
        bundlerGasPrices.bundler === this.bundlerSwitcher.getBundler().getName()
      ) {
        this.bundlerGasPrices = bundlerGasPrices.speeds
      }

      if (
        this.estimation.estimation &&
        this.estimation.estimation.bundlerEstimation &&
        this.estimation.estimation.bundlerEstimation.paymaster
      ) {
        // if it was sponsored but it no longer is (fallback case),
        // reset the selectedOption option as we use native for the sponsorship
        // but the user might not actually have any native
        const isSponsorshipFallback =
          this.isSponsored && !this.estimation.estimation.bundlerEstimation.paymaster.isSponsored()

        this.isSponsored = this.estimation.estimation.bundlerEstimation.paymaster.isSponsored()
        this.sponsor =
          this.estimation.estimation.bundlerEstimation.paymaster.getEstimationData()?.sponsor

        if (isSponsorshipFallback) {
          this.selectedOption = this.estimation.availableFeeOptions.length
            ? this.estimation.availableFeeOptions[0]
            : undefined
        }
      }

<<<<<<< HEAD
      const initialGasUsed = this.gasUsed
      if (this.estimation.estimation && this.selectedOption) {
        this.gasUsed = this.baseAccount.getGasUsed(this.estimation.estimation, {
          feeToken: this.selectedOption.token,
          op: this.accountOp
        })
      }
      const hasGasUsedChanged = initialGasUsed !== this.gasUsed

=======
>>>>>>> daaee934
      // calculate the fee speeds if either there are no feeSpeeds
      // or any of properties for update is requested
      if (
        !Object.keys(this.feeSpeeds).length ||
        Array.isArray(calls) ||
        gasPrices ||
<<<<<<< HEAD
        hasNewEstimation ||
        hasGasUsedChanged ||
=======
        estimation ||
        this.paidBy ||
        this.feeTokenResult ||
>>>>>>> daaee934
        bundlerGasPrices
      ) {
        this.#updateFeeSpeeds()
      }

      // Here, we expect to have most of the fields set, so we can safely set GasFeePayment
      this.#setGasFeePayment()
      this.updateStatus()
      this.calculateWarnings()
    } catch (e: any) {
      this.emitError({
        message: 'Error updating the SignAccountOpController',
        error: e,
        level: 'silent'
      })
    }
  }

  updateStatus(forceStatusChange?: SigningStatus, replacementFeeLow = false) {
    // use this to go back to ReadyToSign when a broadcasting error is emitted
    if (forceStatusChange) {
      this.status = { type: forceStatusChange }
      this.emitUpdate()
      return
    }

    // no status updates on these two
    const isInTheMiddleOfSigning =
      this.status?.type === SigningStatus.InProgress ||
      this.status?.type === SigningStatus.WaitingForPaymaster
    const isDone = this.status?.type === SigningStatus.Done
    if (isInTheMiddleOfSigning || isDone) return

    // if we have an estimation error, set the state so and return
    if (this.estimation.error) {
      this.status = { type: SigningStatus.EstimationError }
      this.emitUpdate()
      return
    }

    if (this.errors.length) {
      this.status = { type: SigningStatus.UnableToSign }
      this.emitUpdate()
      return
    }

    if (
      this.isInitialized &&
      this.accountOp?.signingKeyAddr &&
      this.accountOp?.signingKeyType &&
      this.accountOp?.gasFeePayment
    ) {
      this.status = { type: SigningStatus.ReadyToSign }

      // do not reset this once triggered
      if (replacementFeeLow) this.replacementFeeLow = replacementFeeLow
      this.emitUpdate()
      return
    }

    // reset the status if a valid state was not found
    this.status = null
    this.emitUpdate()
  }

  reset() {
    this.estimation.reset()
    this.gasPrices = undefined
    this.selectedFeeSpeed = FeeSpeed.Fast
    this.paidBy = null
    this.feeTokenResult = null
    this.status = null
    this.signedTransactionsCount = null
    this.emitUpdate()
  }

  resetStatus() {
    this.status = null
    this.emitUpdate()
  }

  /**
   * Obtain the native token ratio in relation to a fee token.
   *
   * By knowing the USD value of the tokens in the portfolio,
   * we can calculate the ratio between a native token and a fee token.
   *
   * For example, 1 ETH = 8 BNB (ratio: 8).
   *
   * We require the ratio to be in a BigInt format since all the application values,
   * such as amount, gasLimit, etc., are also represented as BigInt numbers.
   */
  #getNativeToFeeTokenRatio(feeToken: TokenResult): bigint | null {
    const native = this.#portfolio
      .getLatestPortfolioState(this.accountOp.accountAddr)
      [this.accountOp.networkId]?.result?.tokens.find(
        (token) => token.address === '0x0000000000000000000000000000000000000000'
      )
    if (!native) return null

    // In case the fee token is the native token we don't want to depend to priceIn, as it might not be available.
    if (native.address === feeToken.address && native.networkId === feeToken.networkId)
      return BigInt(1 * 1e18)

    const isUsd = (price: Price) => price.baseCurrency === 'usd'

    const nativePrice = native.priceIn.find(isUsd)?.price
    const feeTokenPrice = feeToken.priceIn.find(isUsd)?.price

    if (!nativePrice || !feeTokenPrice) return null

    const ratio = nativePrice / feeTokenPrice

    // Here we multiply it by 1e18, in order to keep the decimal precision.
    // Otherwise, passing the ratio to the BigInt constructor, we will lose the numbers after the decimal point.
    // Later, once we need to normalize this ratio, we should not forget to divide it by 1e18.
    const ratio1e18 = ratio * 1e18
    const toBigInt = ratio1e18 % 1 === 0 ? ratio1e18 : ratio1e18.toFixed(0)
    return BigInt(toBigInt)
  }

  static getAmountAfterFeeTokenConvert(
    simulatedGasLimit: bigint,
    gasPrice: bigint,
    nativeRatio: bigint,
    feeTokenDecimals: number,
    addedNative: bigint
  ) {
    const amountInWei = simulatedGasLimit * gasPrice + addedNative

    // Let's break down the process of converting the amount into FeeToken:
    // 1. Initially, we multiply the amount in wei by the native to fee token ratio.
    // 2. Next, we address the decimal places:
    // 2.1. First, we convert wei to native by dividing by 10^18 (representing the decimals).
    // 2.2. Now, with the amount in the native token, we incorporate nativeRatio decimals into the calculation (18 + 18) to standardize the amount.
    // 2.3. At this point, we precisely determine the number of fee tokens. For instance, if the amount is 3 USDC, we must convert it to a BigInt value, while also considering feeToken.decimals.
    const extraDecimals = BigInt(10 ** 18)
    const feeTokenExtraDecimals = BigInt(10 ** (18 - feeTokenDecimals))
    const pow = extraDecimals * feeTokenExtraDecimals
    const result = (amountInWei * nativeRatio) / pow

    // Fixes the edge case where the fee in wei is not zero
    // but the decimals of the token we are converting to
    // cannot represent the amount in wei. Example: 0.(6zeros)1 USDC
    // We are returning 1n which is the smallest possible amount
    // to be represented in USDC
    if (result === 0n && amountInWei !== 0n) {
      return 1n
    }

    return result
  }

  /**
   * Increase the fee we send to the feeCollector according to the specified
   * options in the network tab
   */
  #increaseFee(amount: bigint): bigint {
    if (!this.#network.feeOptions.feeIncrease) {
      return amount
    }

    return amount + (amount * this.#network.feeOptions.feeIncrease) / 100n
  }

  get #feeSpeedsLoading() {
    return !this.isInitialized || !this.gasPrices
  }

  #updateFeeSpeeds() {
    if (this.estimation.status !== EstimationStatus.Success || !this.gasPrices) return

    const estimation = this.estimation.estimation as FullEstimationSummary

    // reset the fee speeds at the beginning to avoid duplications
    this.feeSpeeds = {}

    this.estimation.availableFeeOptions.forEach((option) => {
      // if a calculation has been made, do not make it again
      // EOA pays for SA is the most common case for this scenario
      //
      // addition: make sure there's no rbfAccountOps as well
      const identifier = getFeeSpeedIdentifier(
        option,
        this.accountOp.accountAddr,
        this.rbfAccountOps[option.paidBy]
      )
      if (this.hasSpeeds(identifier)) {
        return
      }

      const nativeRatio = this.#getNativeToFeeTokenRatio(option.token)
      if (!nativeRatio) {
        this.feeSpeeds[identifier] = []
        return
      }

      // get the gas used for each payment option
      const gasUsed = this.baseAccount.getGasUsed(estimation, {
        feeToken: option.token,
        op: this.accountOp
      })

      // each available fee option should declare it's estimation method
      const broadcastOption = this.baseAccount.getBroadcastOption(option, {
        op: this.accountOp
      })
      if (broadcastOption === BROADCAST_OPTIONS.byBundler) {
        if (!estimation.bundlerEstimation || !this.bundlerGasPrices) return

        const speeds: SpeedCalc[] = []
        const usesPaymaster = estimation.bundlerEstimation?.paymaster.isUsable()

        for (const [speed, speedValue] of Object.entries(this.bundlerGasPrices as GasSpeeds)) {
          const simulatedGasLimit =
            BigInt(gasUsed) +
            BigInt(estimation.bundlerEstimation.preVerificationGas) +
            BigInt(option.gasUsed)
          const gasPrice = BigInt(speedValue.maxFeePerGas)
          let amount = SignAccountOpController.getAmountAfterFeeTokenConvert(
            simulatedGasLimit,
            gasPrice,
            nativeRatio,
            option.token.decimals,
            0n
          )
          if (usesPaymaster) amount = this.#increaseFee(amount)

          speeds.push({
            type: speed as FeeSpeed,
            simulatedGasLimit,
            amount,
            amountFormatted: formatUnits(amount, Number(option.token.decimals)),
            amountUsd: getTokenUsdAmount(option.token, amount),
            gasPrice,
            maxPriorityFeePerGas: BigInt(speedValue.maxPriorityFeePerGas)
          })
        }

        if (this.feeSpeeds[identifier] === undefined) this.feeSpeeds[identifier] = []
        this.feeSpeeds[identifier] = speeds
        return
      }

      ;(this.gasPrices || []).forEach((gasRecommendation) => {
        let amount
        let simulatedGasLimit: bigint

        // get the calculate fees by our script
        let maxPriorityFeePerGas =
          'maxPriorityFeePerGas' in gasRecommendation
            ? gasRecommendation.maxPriorityFeePerGas
            : undefined
        let gasPrice = maxPriorityFeePerGas
          ? (gasRecommendation as Gas1559Recommendation).baseFeePerGas + maxPriorityFeePerGas
          : (gasRecommendation as GasPriceRecommendation).gasPrice

        // the bundler does a better job than us for gas price estimations
        // so we prioritize their estimation over ours if there's any
        if (this.bundlerGasPrices) {
          const name = gasRecommendation.name as keyof GasSpeeds
          maxPriorityFeePerGas = BigInt(this.bundlerGasPrices[name].maxPriorityFeePerGas)
          gasPrice = BigInt(this.bundlerGasPrices[name].maxFeePerGas)
        }

        // EOA OR 7702: pays with native by itself
        if (
          broadcastOption === BROADCAST_OPTIONS.bySelf ||
          broadcastOption === BROADCAST_OPTIONS.bySelf7702
        ) {
          simulatedGasLimit = gasUsed

          this.accountOp.calls.forEach((call) => {
            if (call.to && getAddress(call.to) === SINGLETON) {
              simulatedGasLimit = getGasUsed(simulatedGasLimit)
            }
          })

          amount = simulatedGasLimit * gasPrice + option.addedNative
        } else if (broadcastOption === BROADCAST_OPTIONS.byOtherEOA) {
          // Smart account, but EOA pays the fee
          // 7702, and it pays for the fee by itself
          simulatedGasLimit = gasUsed
          amount = simulatedGasLimit * gasPrice + option.addedNative
        } else {
          // Relayer
          simulatedGasLimit = gasUsed + option.gasUsed
          amount = SignAccountOpController.getAmountAfterFeeTokenConvert(
            simulatedGasLimit,
            gasPrice,
            nativeRatio,
            option.token.decimals,
            option.addedNative
          )
          amount = this.#increaseFee(amount)
        }

        const feeSpeed: SpeedCalc = {
          type: gasRecommendation.name as FeeSpeed,
          simulatedGasLimit,
          amount,
          amountFormatted: formatUnits(amount, Number(option.token.decimals)),
          amountUsd: getTokenUsdAmount(option.token, amount),
          gasPrice,
          maxPriorityFeePerGas
        }
        if (this.feeSpeeds[identifier] === undefined) this.feeSpeeds[identifier] = []
        this.feeSpeeds[identifier].push(feeSpeed)
      })
    })
  }

  #getGasFeePayment(): GasFeePayment | null {
    if (!this.isInitialized) {
      this.emitError({
        level: 'major',
        message:
          'Something went wrong while setting up the gas fee payment account and token. Please try again, selecting the account and token option. If the problem persists, contact support.',
        error: new Error(
          'SignAccountOpController: The controller is not initialized while we are trying to build GasFeePayment.'
        )
      })

      return null
    }
    if (!this.paidBy) {
      this.emitError({
        level: 'silent',
        message: '',
        error: new Error('SignAccountOpController: paying account not selected')
      })

      return null
    }
    if (!this.feeTokenResult) {
      this.emitError({
        level: 'silent',
        message: '',
        error: new Error('SignAccountOpController: fee token not selected')
      })

      return null
    }

    // if there are no availableFeeOptions, we don't have a gasFee
    // this is normal though as there are such cases:
    // - EOA paying in native but doesn't have any native
    // so no error should pop out because of this
    if (!this.estimation.availableFeeOptions.length) {
      return null
    }

    if (!this.selectedOption) {
      this.emitError({
        level: 'silent',
        message: '',
        error: new Error('SignAccountOpController: paying option not found')
      })

      return null
    }

    // if there are no fee speeds available for the option, it means
    // the nativeRatio could not be calculated. In that case, we do not
    // emit an error here but proceed and show an explanation to the user
    // in get errors()
    // check test: Signing [Relayer]: ... priceIn | native/Ratio
    const identifier = getFeeSpeedIdentifier(
      this.selectedOption,
      this.accountOp.accountAddr,
      this.rbfAccountOps[this.selectedOption.paidBy]
    )
    if (!this.feeSpeeds[identifier].length) {
      return null
    }

    const chosenSpeed = this.feeSpeeds[identifier].find(
      (speed) => speed.type === this.selectedFeeSpeed
    )
    if (!chosenSpeed) {
      this.emitError({
        level: 'silent',
        message: '',
        error: new Error('SignAccountOpController: fee speed not selected')
      })

      return null
    }

    return {
      paidBy: this.paidBy,
      isGasTank: this.feeTokenResult.flags.onGasTank,
      inToken: this.feeTokenResult.address,
      feeTokenNetworkId: this.feeTokenResult.networkId,
      amount: chosenSpeed.amount,
      simulatedGasLimit: chosenSpeed.simulatedGasLimit,
      gasPrice: chosenSpeed.gasPrice,
      maxPriorityFeePerGas:
        'maxPriorityFeePerGas' in chosenSpeed ? chosenSpeed.maxPriorityFeePerGas : undefined,
      broadcastOption: this.baseAccount.getBroadcastOption(this.selectedOption, {
        op: this.accountOp
      })
    }
  }

  get feeToken(): string | null {
    return this.accountOp?.gasFeePayment?.inToken || null
  }

  get feePaidBy(): string | null {
    return this.accountOp?.gasFeePayment?.paidBy || null
  }

  get accountKeyStoreKeys(): Key[] {
    return this.#keystore.keys.filter((key) => this.account.associatedKeys.includes(key.addr))
  }

  // eslint-disable-next-line class-methods-use-this
  get speedOptions() {
    return Object.values(FeeSpeed) as string[]
  }

  get gasSavedUSD(): number | null {
    if (!this.selectedOption?.token.flags.onGasTank) return null

    const identifier = getFeeSpeedIdentifier(
      this.selectedOption,
      this.accountOp.accountAddr,
      this.rbfAccountOps[this.selectedOption.paidBy]
    )
    const selectedFeeSpeedData = this.feeSpeeds[identifier].find(
      (speed) => speed.type === this.selectedFeeSpeed
    )
    const gasPrice = selectedFeeSpeedData?.gasPrice
    if (!gasPrice) return null

    // get the native token from the portfolio to calculate prices
    const native = this.#portfolio
      .getLatestPortfolioState(this.accountOp.accountAddr)
      [this.accountOp.networkId]?.result?.tokens.find(
        (token) => token.address === '0x0000000000000000000000000000000000000000'
      )
    if (!native) return null
    const nativePrice = native.priceIn.find((price) => price.baseCurrency === 'usd')?.price
    if (!nativePrice) return null

    // 4337 gasUsed is set to 0 in the estimation as we rely
    // on the bundler for the estimation entirely => use hardcode value
    const gasUsedSelectedOption =
      this.selectedOption.gasUsed > 0n ? this.selectedOption.gasUsed : GAS_TANK_TRANSFER_GAS_USED
    const isNativeSelected = this.selectedOption.token.address === ZeroAddress
    const gasUsedNative =
      this.estimation.availableFeeOptions.find(
        (option) => option.token.address === ZeroAddress && !option.token.flags.onGasTank
      )?.gasUsed || SA_NATIVE_TRANSFER_GAS_USED
    const gasUsedERC20 =
      this.estimation.availableFeeOptions.find(
        (option) => option.token.address !== ZeroAddress && !option.token.flags.onGasTank
      )?.gasUsed || SA_ERC20_TRANSFER_GAS_USED

    const gasUsedWithoutGasTank = isNativeSelected ? gasUsedNative : gasUsedERC20
    const gasSavedInNative = formatEther((gasUsedWithoutGasTank - gasUsedSelectedOption) * gasPrice)

    return Number(gasSavedInNative) * nativePrice
  }

  #emitSigningErrorAndResetToReadyToSign(error: string) {
    this.emitError({ level: 'major', message: error, error: new Error(error) })
    this.status = { type: SigningStatus.ReadyToSign }

    this.emitUpdate()
  }

  #addFeePayment() {
    // In case of gas tank token fee payment, we need to include one more call to account op
    const abiCoder = new AbiCoder()

    if (this.isSponsored) {
      this.accountOp.feeCall = {
        to: FEE_COLLECTOR,
        value: 0n,
        data: abiCoder.encode(['string', 'uint256', 'string'], ['gasTank', 0n, 'USDC'])
      }

      return
    }

    if (this.accountOp.gasFeePayment!.isGasTank) {
      this.accountOp.feeCall = {
        to: FEE_COLLECTOR,
        value: 0n,
        data: abiCoder.encode(
          ['string', 'uint256', 'string'],
          ['gasTank', this.accountOp.gasFeePayment!.amount, this.feeTokenResult?.symbol]
        )
      }

      return
    }

    if (this.accountOp.gasFeePayment!.inToken === '0x0000000000000000000000000000000000000000') {
      // native payment
      this.accountOp.feeCall = {
        to: FEE_COLLECTOR,
        value: this.accountOp.gasFeePayment!.amount,
        data: '0x'
      }
    } else {
      // token payment
      const ERC20Interface = new Interface(ERC20.abi)
      this.accountOp.feeCall = {
        to: this.accountOp.gasFeePayment!.inToken,
        value: 0n,
        data: ERC20Interface.encodeFunctionData('transfer', [
          FEE_COLLECTOR,
          this.accountOp.gasFeePayment!.amount
        ])
      }
    }
  }

  async sign() {
    if (!this.readyToSign) {
      const message = `Unable to sign the transaction. During the preparation step, the necessary transaction data was not received. ${RETRY_TO_INIT_ACCOUNT_OP_MSG}`
      return this.#emitSigningErrorAndResetToReadyToSign(message)
    }

    // when signing begings, we stop immediatelly state updates on the controller
    // by changing the status to InProgress. Check update() for more info
    this.status = { type: SigningStatus.InProgress }

    if (!this.accountOp?.signingKeyAddr || !this.accountOp?.signingKeyType) {
      const message = `Unable to sign the transaction. During the preparation step, required signing key information was found missing. ${RETRY_TO_INIT_ACCOUNT_OP_MSG}`
      return this.#emitSigningErrorAndResetToReadyToSign(message)
    }

    if (!this.accountOp?.gasFeePayment || !this.selectedOption) {
      const message = `Unable to sign the transaction. During the preparation step, required information about paying the gas fee was found missing. ${RETRY_TO_INIT_ACCOUNT_OP_MSG}`
      return this.#emitSigningErrorAndResetToReadyToSign(message)
    }

    const signer = await this.#keystore.getSigner(
      this.accountOp.signingKeyAddr,
      this.accountOp.signingKeyType
    )
    if (!signer) {
      const message = `Unable to sign the transaction. During the preparation step, required account key information was found missing. ${RETRY_TO_INIT_ACCOUNT_OP_MSG}`
      return this.#emitSigningErrorAndResetToReadyToSign(message)
    }

    if (!this.estimation.estimation) {
      const message = `Unable to sign the transaction. During the preparation step, required account key information was found missing. ${RETRY_TO_INIT_ACCOUNT_OP_MSG}`
      return this.#emitSigningErrorAndResetToReadyToSign(message)
    }

    const estimation = this.estimation.estimation as FullEstimationSummary
    const broadcastOption = this.accountOp.gasFeePayment.broadcastOption
    const isUsingPaymaster = !!estimation.bundlerEstimation?.paymaster.isUsable()
    const usesOneTimeNonce = shouldUseOneTimeNonce(this.accountState)
    if (broadcastOption === BROADCAST_OPTIONS.byBundler && isUsingPaymaster && !usesOneTimeNonce) {
      this.status = { type: SigningStatus.WaitingForPaymaster }
    } else {
      this.status = { type: SigningStatus.InProgress }
    }

    // we update the FE with the changed status (in progress) only after the checks
    // above confirm everything is okay to prevent two different state updates
    this.emitUpdate()

    const gasFeePayment = this.accountOp.gasFeePayment

    if (signer.init) signer.init(this.#externalSignerControllers[this.accountOp.signingKeyType])

    // just in-case: before signing begins, we delete the feeCall;
    // if there's a need for it, it will be added later on in the code.
    // We need this precaution because this could happen:
    // - try to broadcast with the relayer
    // - the feel call gets added
    // - the relayer broadcast fails
    // - the user does another broadcast, this time with EOA pays for SA
    // - the fee call stays, causing a low gas limit revert
    delete this.accountOp.feeCall

    // delete the activatorCall as a precaution that it won't be added twice
    delete this.accountOp.activatorCall

    // @EntryPoint activation for SA
    if (this.baseAccount.shouldIncludeActivatorCall(broadcastOption)) {
      this.accountOp.activatorCall = getActivatorCall(this.accountOp.accountAddr)
    }

    try {
      // plain EOA
      if (
        broadcastOption === BROADCAST_OPTIONS.bySelf ||
        broadcastOption === BROADCAST_OPTIONS.bySelf7702
      ) {
        // rawTxn, No SA signatures
        // or 7702, calling executeBySender(). No SA signatures
        this.accountOp.signature = '0x'
      } else if (broadcastOption === BROADCAST_OPTIONS.byOtherEOA) {
        // SA, EOA pays fee. execute() needs a signature
        this.accountOp.signature = await getExecuteSignature(
          this.#network,
          this.accountOp,
          this.accountState,
          signer
        )
      } else if (broadcastOption === BROADCAST_OPTIONS.byBundler) {
        let erc4337Estimation = estimation.bundlerEstimation as Erc4337GasLimits

        const paymaster = erc4337Estimation.paymaster
        if (paymaster.shouldIncludePayment()) this.#addFeePayment()

        // fix two problems:
        // 1) when we do eip7702Auth, initial estimation is not enough
        // 2) we estimate with the gas tank but if the user chooses
        // native, it could result in low gas limit => txn price too low.
        // In both cases, we re-estimate before broadcast
        let shouldReestimate =
          erc4337Estimation.feeCallType &&
          paymaster.getFeeCallType([this.selectedOption.token]) !== erc4337Estimation.feeCallType

        // sign the 7702 authorization if needed
        let eip7702Auth
        if (this.baseAccount.shouldSignAuthorization(BROADCAST_OPTIONS.byBundler)) {
          const contract = getContractImplementation(this.#network.chainId)
          eip7702Auth = get7702Sig(
            this.#network.chainId,
            this.accountState.nonce,
            contract,
            signer.sign7702(
              getAuthorizationHash(this.#network.chainId, contract, this.accountState.nonce)
            )
          )

          shouldReestimate = true
        }

        if (shouldReestimate) {
          // we do another estimate here as signing the authorization changes entirely
          // the needed gas for the userOp to go through
          const newEstimate = await bundlerEstimate(
            this.baseAccount,
            this.accountState,
            this.accountOp,
            this.#network,
            [this.selectedOption.token],
            this.provider,
            this.bundlerSwitcher,
            () => {},
            eip7702Auth
          )
          if (!(newEstimate instanceof Error)) erc4337Estimation = newEstimate as Erc4337GasLimits
        }

        const userOperation = getUserOperation(
          this.account,
          this.accountState,
          this.accountOp,
          this.bundlerSwitcher.getBundler().getName(),
          this.accountOp.meta?.entryPointAuthorization,
          eip7702Auth
        )
        userOperation.preVerificationGas = erc4337Estimation.preVerificationGas
        userOperation.callGasLimit = toBeHex(
          BigInt(erc4337Estimation.callGasLimit) + this.selectedOption.gasUsed
        )
        userOperation.verificationGasLimit = erc4337Estimation.verificationGasLimit
        userOperation.paymasterVerificationGasLimit =
          erc4337Estimation.paymasterVerificationGasLimit
        userOperation.paymasterPostOpGasLimit = erc4337Estimation.paymasterPostOpGasLimit
        userOperation.maxFeePerGas = toBeHex(gasFeePayment.gasPrice)
        userOperation.maxPriorityFeePerGas = toBeHex(gasFeePayment.maxPriorityFeePerGas!)

        const ambireAccount = new Interface(AmbireAccount.abi)
        if (usesOneTimeNonce) {
          const signature = await getExecuteSignature(
            this.#network,
            this.accountOp,
            this.accountState,
            signer
          )

          // after signing has completed, we wait for the paymaster response
          // so we tell the user
          this.status = { type: SigningStatus.WaitingForPaymaster }
          this.emitUpdate()

          userOperation.callData = ambireAccount.encodeFunctionData('executeMultiple', [
            [[getSignableCalls(this.accountOp), signature]]
          ])
          this.accountOp.signature = signature
        } else {
          userOperation.callData = ambireAccount.encodeFunctionData('executeBySender', [
            getSignableCalls(this.accountOp)
          ])
        }

        if (paymaster.isUsable()) {
          const response = await paymaster.call(
            this.account,
            this.accountOp,
            userOperation,
            this.#network
          )

          if (response.success) {
            const paymasterData = response as PaymasterSuccessReponse
            this.status = { type: SigningStatus.InProgress }
            this.emitUpdate()

            userOperation.paymaster = paymasterData.paymaster
            userOperation.paymasterData = paymasterData.paymasterData
            if (usesOneTimeNonce) userOperation.nonce = getOneTimeNonce(userOperation)
            this.accountOp.gasFeePayment.isSponsored = paymaster.isSponsored()
          } else {
            const errorResponse = response as PaymasterErrorReponse
            this.emitError({
              level: 'major',
              message: errorResponse.message,
              error: errorResponse.error
            })
            this.status = { type: SigningStatus.ReadyToSign }
            this.emitUpdate()
            this.estimate()
            return
          }
        }

        // query the application state from memory to understand if the user
        // hasn't actually rejected the request while waiting for the
        // paymaster to respond
        if (!this.#isSignRequestStillActive()) return

        if (userOperation.requestType === 'standard') {
          const typedData = getTypedData(
            this.#network.chainId,
            this.accountOp.accountAddr,
            getUserOpHash(userOperation, this.#network.chainId)
          )
          const signature = wrapStandard(await signer.signTypedData(typedData))
          userOperation.signature = signature
          this.accountOp.signature = signature
        }
        if (userOperation.requestType === '7702') {
          const typedData = get7702UserOpTypedData(
            this.#network.chainId,
            getSignableCalls(this.accountOp),
            getPackedUserOp(userOperation),
            getUserOpHash(userOperation, this.#network.chainId)
          )
          const signature = wrapUnprotected(await signer.signTypedData(typedData))
          userOperation.signature = signature
          this.accountOp.signature = signature
        }
        this.accountOp.asUserOperation = userOperation
      } else {
        // Relayer
        this.#addFeePayment()

        // TODO: THINK ABOUT FETCHING THE NONCE FROM THE PENDING STATE AT THIS POINT
        // DO SMT LIKE: FETCH THE NONCE, IF HIGHER USE IT
        this.accountOp.signature = await getExecuteSignature(
          this.#network,
          this.accountOp,
          this.accountState,
          signer
        )
      }

      this.status = { type: SigningStatus.Done }
      this.signedAccountOp = structuredClone(this.accountOp)
      this.emitUpdate()
      return this.signedAccountOp
    } catch (error: any) {
      const { message } = getHumanReadableBroadcastError(error)

      this.#emitSigningErrorAndResetToReadyToSign(message)
    }
  }

  toJSON() {
    return {
      ...this,
      isInitialized: this.isInitialized,
      readyToSign: this.readyToSign,
      accountKeyStoreKeys: this.accountKeyStoreKeys,
      feeToken: this.feeToken,
      feePaidBy: this.feePaidBy,
      speedOptions: this.speedOptions,
      selectedOption: this.selectedOption,
      account: this.account,
      errors: this.errors,
      gasSavedUSD: this.gasSavedUSD
    }
  }
}<|MERGE_RESOLUTION|>--- conflicted
+++ resolved
@@ -16,13 +16,9 @@
 import { BUNDLER } from '../../consts/bundlers'
 import { SINGLETON } from '../../consts/deploy'
 import gasTankFeeTokens from '../../consts/gasTankFeeTokens'
-<<<<<<< HEAD
-import { ARBITRUM_CHAIN_ID } from '../../consts/networks'
 import { EstimationController } from '../estimation/estimation'
 import { EstimationStatus } from '../estimation/types'
 import { NetworksController } from '../networks/networks'
-=======
->>>>>>> daaee934
 /* eslint-disable no-restricted-syntax */
 import { ERRORS, RETRY_TO_INIT_ACCOUNT_OP_MSG } from '../../consts/signAccountOp/errorHandling'
 import {
@@ -736,32 +732,15 @@
         }
       }
 
-<<<<<<< HEAD
-      const initialGasUsed = this.gasUsed
-      if (this.estimation.estimation && this.selectedOption) {
-        this.gasUsed = this.baseAccount.getGasUsed(this.estimation.estimation, {
-          feeToken: this.selectedOption.token,
-          op: this.accountOp
-        })
-      }
-      const hasGasUsedChanged = initialGasUsed !== this.gasUsed
-
-=======
->>>>>>> daaee934
       // calculate the fee speeds if either there are no feeSpeeds
       // or any of properties for update is requested
       if (
         !Object.keys(this.feeSpeeds).length ||
         Array.isArray(calls) ||
         gasPrices ||
-<<<<<<< HEAD
-        hasNewEstimation ||
-        hasGasUsedChanged ||
-=======
-        estimation ||
         this.paidBy ||
         this.feeTokenResult ||
->>>>>>> daaee934
+        hasNewEstimation ||
         bundlerGasPrices
       ) {
         this.#updateFeeSpeeds()
