import { ethers, JsonRpcProvider } from 'ethers'

import ERC20 from '../../../contracts/compiled/IERC20.json'
import { Account, AccountStates } from '../../interfaces/account'
import { Key } from '../../interfaces/keystore'
import { NetworkDescriptor } from '../../interfaces/networkDescriptor'
import { Storage } from '../../interfaces/storage'
import { AccountOp, accountOpSignableHash, callToTuple, GasFeePayment, isNative } from '../../libs/accountOp/accountOp'
import { EstimateResult } from '../../libs/estimate/estimate'
import { GasRecommendation, getCallDataAdditional } from '../../libs/gasPrice/gasPrice'
import { callsHumanizer } from '../../libs/humanizer'
import { IrCall } from '../../libs/humanizer/interfaces'
import { Price, TokenResult } from '../../libs/portfolio'
import EventEmitter from '../eventEmitter'
import { KeystoreController } from '../keystore/keystore'
import { PortfolioController } from '../portfolio/portfolio'
import { getTargetEdgeCaseNonce, toUserOperation } from '../../libs/userOperation/userOperation'
import EntryPointAbi from '../../../contracts/compiled/EntryPoint.json'
import { ERC_4337_ENTRYPOINT } from '../../consts/deploy'
import AmbireAccount from '../../../contracts/compiled/AmbireAccount.json'

export enum SigningStatus {
  UnableToSign = 'unable-to-sign',
  ReadyToSign = 'ready-to-sign',
  InProgress = 'in-progress',
  InProgressAwaitingUserInput = 'in-progress-awaiting-user-input',
  Done = 'done'
}

type UnableToSignStatus = {
  type: SigningStatus.UnableToSign
  error: string
}

export type Status =
  | UnableToSignStatus
  | {
      type: Exclude<SigningStatus, SigningStatus.UnableToSign>
    }

export enum FeeSpeed {
  Slow = 'slow',
  Medium = 'medium',
  Fast = 'fast',
  Ape = 'ape'
}

function getTokenUsdAmount(token: TokenResult, gasAmount: bigint): string {
  const isUsd = (price: Price) => price.baseCurrency === 'usd'
  const usdPrice = BigInt(token.priceIn.find(isUsd)!.price * 1e18)

  // 18 it's because we multiply usdPrice * 1e18 and here we need to deduct it
  return ethers.formatUnits(gasAmount * usdPrice, 18 + token.decimals)
}

/**
 * In Ambire, signatures have types. The last byte of each signature
 * represents its type. Description in: SignatureValidator -> SignatureMode.
 * To indicate that we want to perform an ETH sign, we have to add a 01
 * hex (equal to the number 1) at the end of the signature.
 *
 * @param sig hex string
 * @returns hex string
 */
function wrapEthSign(sig: string): string {
  return `${sig}${'01'}`
}

export class SignAccountOpController extends EventEmitter {
  #keystore: KeystoreController

  #portfolio: PortfolioController

  #storage: Storage

  #fetch: Function

  #providers: { [key: string]: JsonRpcProvider }

  #accounts: Account[] | null = null

  #networks: NetworkDescriptor[] | null = null

  #accountStates: AccountStates | null = null

  accountOp: AccountOp | null = null

  #gasPrices: GasRecommendation[] | null = null

  #estimation: EstimateResult | null = null

  paidBy: string | null = null

  selectedTokenAddr: string | null = null

  selectedFeeSpeed: FeeSpeed = FeeSpeed.Fast

  humanReadable: IrCall[] = []

  status: Status | null = null

  #callRelayer: Function

  constructor(
    keystore: KeystoreController,
    portfolio: PortfolioController,
    storage: Storage,
    fetch: Function,
    providers: { [key: string]: JsonRpcProvider },
    callRelayer: Function
  ) {
    super()

    this.#keystore = keystore
    this.#portfolio = portfolio
    this.#storage = storage
    this.#fetch = fetch
    this.#providers = providers
    this.#callRelayer = callRelayer
  }

  get isInitialized(): boolean {
    return !!(
      this.#accounts &&
      this.#networks &&
      this.#accountStates &&
      this.accountOp &&
      this.#estimation
    )
  }

  get hasSelectedAccountOp() {
    return !!this.accountOp
  }

  get readyToSign() {
    return !!this.status && this.status?.type === SigningStatus.ReadyToSign
  }

  update({
    accountOp,
    gasPrices,
    estimation,
    feeTokenAddr,
    paidBy,
    speed,
    signingKeyAddr,
    signingKeyType
  }: {
    accountOp?: AccountOp
    gasPrices?: GasRecommendation[]
    estimation?: EstimateResult
    feeTokenAddr?: string
    paidBy?: string
    speed?: FeeSpeed
    signingKeyAddr?: Key['addr']
    signingKeyType?: Key['type']
  }) {
    if (gasPrices) this.#gasPrices = gasPrices

    if (estimation) this.#estimation = estimation

    if (accountOp) {
      if (!this.accountOp) {
        this.accountOp = accountOp
      } else if (
        this.accountOp.accountAddr === accountOp.accountAddr &&
        this.accountOp.networkId === accountOp.networkId
      ) {
        this.accountOp = accountOp
      }

      // TODO: add knownAddresses
      callsHumanizer(
        this.accountOp,
        [],
        this.#storage,
        this.#fetch,
        (humanizedCalls) => {
          this.humanReadable = humanizedCalls
          this.emitUpdate()
        },
        (err) => this.emitError(err)
      )
    }

    if (feeTokenAddr && paidBy) {
      this.paidBy = paidBy
      this.selectedTokenAddr = feeTokenAddr
    }

    if (speed && this.isInitialized) {
      this.selectedFeeSpeed = speed
    }

    if (signingKeyAddr && signingKeyType && this.isInitialized) {
      this.accountOp!.signingKeyAddr = signingKeyAddr
      this.accountOp!.signingKeyType = signingKeyType
    }

    // Setting defaults
    if (this.availableFeeOptions.length && !this.paidBy && !this.feeToken) {
      const defaultFeeOption = this.availableFeeOptions[0]

      this.paidBy = defaultFeeOption.paidBy
      this.selectedTokenAddr = defaultFeeOption.address
    }

    if (this.isInitialized && this.paidBy && this.selectedTokenAddr && this.selectedFeeSpeed) {
      this.accountOp!.gasFeePayment = this.#getGasFeePayment()
    }

    this.updateStatusToReadyToSign()
  }

  /**
   * We decided to split the update method into two separate methods: update and updateMainDeps,
   * only to separate user-related information (such as paidBy, feeTokenAddr, etc.)
   * from the main components (such as accounts, networks, etc.).
   * There is nothing more than that.
   */
  updateMainDeps({
    accounts,
    networks,
    accountStates
  }: {
    accounts?: Account[]
    networks?: NetworkDescriptor[]
    accountStates?: AccountStates
  }) {
    if (accounts) this.#accounts = accounts
    if (networks) this.#networks = networks
    if (accountStates) this.#accountStates = accountStates

    this.updateStatusToReadyToSign()
  }

  updateStatusToReadyToSign() {
    if (
      this.isInitialized &&
      this.#estimation &&
      this.accountOp?.signingKeyAddr &&
      this.accountOp?.gasFeePayment
    ) {
      this.status = { type: SigningStatus.ReadyToSign }
    }
    this.emitUpdate()
  }

  reset() {
    this.accountOp = null
    this.#gasPrices = null
    this.#estimation = null
    this.selectedFeeSpeed = FeeSpeed.Fast
    this.paidBy = null
    this.selectedTokenAddr = null
    this.status = null
    this.humanReadable = []
    this.emitUpdate()
  }

  resetStatus() {
    this.status = null
    this.emitUpdate()
  }

  // internal helper to get the account
  #getAccount(): Account | null {
    if (!this.accountOp || !this.#accounts) return null
    const account = this.#accounts.find((x) => x.addr === this.accountOp!.accountAddr)
    if (!account) {
      throw new Error(`accountOp selected with non-existant account: ${this.accountOp.accountAddr}`)
    }
    return account
  }

  #getPortfolioToken(addr: string): TokenResult | undefined {
    return this.#portfolio.latest?.[this.accountOp!.accountAddr]?.[
      this.accountOp!.networkId
    ]?.result?.tokens.find((token) => token.address === addr)
  }

  /**
   * Obtain the native token ratio in relation to a fee token.
   *
   * By knowing the USD value of the tokens in the portfolio,
   * we can calculate the ratio between a native token and a fee token.
   *
   * For example, 1 ETH = 8 BNB (ratio: 8).
   *
   * We require the ratio to be in a BigInt format since all the application values,
   * such as amount, gasLimit, etc., are also represented as BigInt numbers.
   */
  #getNativeToFeeTokenRatio(feeToken: TokenResult): bigint {
    const native = this.#getPortfolioToken('0x0000000000000000000000000000000000000000')
    const isUsd = (price: Price) => price.baseCurrency === 'usd'
    const ratio = native!.priceIn.find(isUsd)!.price / feeToken!.priceIn.find(isUsd)!.price

    // Here we multiply it by 1e18, in order to keep the decimal precision.
    // Otherwise, passing the ratio to the BigInt constructor, we will lose the numbers after the decimal point.
    // Later, once we need to normalize this ratio, we should not forget to divide it by 1e18.
    return BigInt(ratio * 1e18)
  }

  get feeSpeeds(): {
    type: string
    amount: bigint
    simulatedGasLimit: bigint
    amountFormatted: string
    amountUsd: string
  }[] {
    if (!this.isInitialized || !this.#gasPrices || !this.paidBy || !this.selectedTokenAddr)
      return []

    const account = this.#getAccount()
    const gasUsed = this.#estimation!.gasUsed
    const feeToken = this.#getPortfolioToken(this.selectedTokenAddr)

    return this.#gasPrices.map((gasRecommendation) => {
      let amount
      let simulatedGasLimit

      let gasPrice = 0n
      // As GasRecommendation type is a result of the union between GasPriceRecommendation and Gas1559Recommendation,
      // then the both types don't have the same interface/props.
      // Therefore, we need to check for a prop existence, before accessing it.
      // GasPriceRecommendation
      if ('gasPrice' in gasRecommendation) gasPrice = gasRecommendation.gasPrice
      // Gas1559Recommendation
      if ('baseFeePerGas' in gasRecommendation)
        gasPrice = gasRecommendation.baseFeePerGas + gasRecommendation.maxPriorityFeePerGas

      // EOA
      if (!account || !account?.creation) {
        simulatedGasLimit = gasUsed
        amount = simulatedGasLimit * gasPrice + this.#estimation!.addedNative
      } else if (this.paidBy !== this.accountOp!.accountAddr) {
        // Smart account, but EOA pays the fee
        simulatedGasLimit = gasUsed

        const network = this.#networks?.find((n) => n.id === this.accountOp?.networkId)
        const accountState = this.#accountStates![this.accountOp!.accountAddr][this.accountOp!.networkId]
        simulatedGasLimit += getCallDataAdditional(this.accountOp!, network!, accountState.isDeployed)

        amount = simulatedGasLimit * gasPrice + this.#estimation!.addedNative
      } else {
        // Relayer.
        // relayer or 4337, we need to add feeTokenOutome.gasUsed
        const nativeRatio = this.#getNativeToFeeTokenRatio(feeToken!)
        const feeTokenGasUsed = this.#estimation!.feePaymentOptions.find(
          (option) => option.address === feeToken?.address
        )!.gasUsed!
        // @TODO - add comment why here we use `feePaymentOptions`, but we don't use it in EOA
        simulatedGasLimit = gasUsed + feeTokenGasUsed

        const network = this.#networks?.find((n) => n.id === this.accountOp?.networkId)
        const accountState = this.#accountStates![this.accountOp!.accountAddr][this.accountOp!.networkId]
        simulatedGasLimit += getCallDataAdditional(this.accountOp!, network!, accountState.isDeployed)

        if (network?.erc4337?.enabled) {
          // erc 4337 is quite more expensive, we manually increase
          // the simulatedGasLimit here. 75% if it's not deployed and
          // 2.5 times more if it is
          if (accountState.isDeployed) {
            simulatedGasLimit += simulatedGasLimit + simulatedGasLimit / 2n
          } else {
            simulatedGasLimit += simulatedGasLimit / 2n + simulatedGasLimit / 4n
          }
        }

        const amountInWei = simulatedGasLimit * gasPrice + this.#estimation!.addedNative

        // Let's break down the process of converting the amount into FeeToken:
        // 1. Initially, we multiply the amount in wei by the native to fee token ratio.
        // 2. Next, we address the decimal places:
        // 2.1. First, we convert wei to native by dividing by 10^18 (representing the decimals).
        // 2.2. Now, with the amount in the native token, we incorporate nativeRatio decimals into the calculation (18 + 18) to standardize the amount.
        // 2.3. At this point, we precisely determine the number of fee tokens. For instance, if the amount is 3 USDC, we must convert it to a BigInt value, while also considering feeToken.decimals.
        amount = (amountInWei * nativeRatio) / BigInt(10 ** (18 + 18 - feeToken!.decimals))
      }

      return {
        type: gasRecommendation.name,
        simulatedGasLimit,
        amount,
        // TODO - fix type Number(feeToken?.decimals)
        amountFormatted: ethers.formatUnits(amount, Number(feeToken?.decimals)),
        amountUsd: getTokenUsdAmount(feeToken!, amount)
      }
    })
  }

  #getGasFeePayment(): GasFeePayment {
    if (!this.isInitialized) throw new Error('signAccountOp: not initialized')

    if (!this.selectedTokenAddr) throw new Error('signAccountOp: token not selected')
    if (!this.paidBy) throw new Error('signAccountOp: paying account not selected')

    const feeToken = this.#getPortfolioToken(this.selectedTokenAddr)
    const { amount, simulatedGasLimit } = this.feeSpeeds.find(
      (speed) => speed.type === this.selectedFeeSpeed
    )!

    const network = this.#networks?.find((n) => n.id === this.accountOp?.networkId)
    return {
      paidBy: this.paidBy,
      isERC4337: network?.erc4337?.enabled ?? false,
      isGasTank: feeToken?.networkId === 'gasTank',
      inToken: feeToken!.address,
      amount,
      simulatedGasLimit
    }
  }

  get feeToken(): string | null {
    return this.accountOp?.gasFeePayment?.inToken || null
  }

  get feePaidBy(): string | null {
    return this.accountOp?.gasFeePayment?.paidBy || null
  }

  get availableFeeOptions(): EstimateResult['feePaymentOptions'] {
    const account = this.#getAccount()
    if (!account || !this.isInitialized) return []

    // FeeOptions having amount
    return this.#estimation!.feePaymentOptions.filter((feeOption) => feeOption.availableAmount)
  }

  // eslint-disable-next-line class-methods-use-this
  get speedOptions() {
    return Object.values(FeeSpeed) as string[]
  }

  #setSigningError(error: string) {
    this.status = { type: SigningStatus.UnableToSign, error }
    this.emitUpdate()
  }

  #addFeePayment() {
    // TODO: add the fee payment only if it hasn't been added already

    // In case of gas tank token fee payment, we need to include one more call to account op
    const abiCoder = new ethers.AbiCoder()
    const feeCollector = '0x942f9CE5D9a33a82F88D233AEb3292E680230348'

    if (this.accountOp!.gasFeePayment!.isGasTank) {
      // @TODO - config/const
      const feeToken = this.#getPortfolioToken(this.accountOp!.gasFeePayment!.inToken)

      const call = {
        to: feeCollector,
        value: 0n,
        data: abiCoder.encode(
          ['string', 'uint256', 'string'],
          ['gasTank', this.accountOp!.gasFeePayment!.amount, feeToken?.symbol]
        )
      }

      this.accountOp!.calls.push(call)
      return
    }

    if (this.accountOp!.gasFeePayment!.inToken == '0x0000000000000000000000000000000000000000') {
      // native payment
      this.accountOp!.calls.push({
        to: feeCollector,
        value: this.accountOp!.gasFeePayment!.amount,
        data: '0x'
      })
    } else {
      // token payment
      const ERC20Interface = new ethers.Interface(ERC20.abi)
      this.accountOp!.calls.push({
        to: this.accountOp!.gasFeePayment!.inToken,
        value: 0n,
        data: ERC20Interface.encodeFunctionData('transfer', [
          feeCollector,
          this.accountOp!.gasFeePayment!.amount
        ])
      })
    }
  }

  async sign() {
    if (!this.accountOp?.signingKeyAddr || !this.accountOp?.signingKeyType)
      return this.#setSigningError('no signing key set')
    if (!this.accountOp?.gasFeePayment) return this.#setSigningError('no gasFeePayment set')
    if (!this.readyToSign) return this.#setSigningError('not ready to sign')
    const network = this.#networks?.find((n) => n.id === this.accountOp?.networkId)
    if (!network) return this.#setSigningError('sign: unsupported network')

    const account = this.#getAccount()
    const signer = await this.#keystore.getSigner(
      this.accountOp.signingKeyAddr,
      this.accountOp.signingKeyType
    )
    if (!account) return this.#setSigningError('non-existent account')
    if (!signer) return this.#setSigningError('no available signer')

    this.status = { type: SigningStatus.InProgress }
    this.emitUpdate()

    const gasFeePayment = this.accountOp.gasFeePayment

    const provider = this.#providers[this.accountOp.networkId]
    const nonce = await provider.getTransactionCount(this.accountOp.accountAddr)
    try {
      // In case of EOA account
      if (!account.creation) {
        if (this.accountOp.calls.length !== 1)
          return this.#setSigningError(
            'tried to sign an EOA transaction with multiple or zero calls'
          )
        const { to, value, data } = this.accountOp.calls[0]
        this.accountOp.signature = await signer.signRawTransaction({
          to,
          value,
          data,
          chainId: network.chainId,
          gasLimit: gasFeePayment.simulatedGasLimit,
          nonce,
          gasPrice:
            (gasFeePayment.amount - this.#estimation!.addedNative) / gasFeePayment.simulatedGasLimit
        })
      } else if (this.accountOp.gasFeePayment.paidBy !== account.addr) {
        // Smart account, but EOA pays the fee
        // EOA pays for execute() - relayerless

        this.accountOp.signature = wrapEthSign(
          await signer.signMessage(ethers.hexlify(accountOpSignableHash(this.accountOp)))
        )
      } else if (this.accountOp.gasFeePayment.isERC4337) {
        if (!this.#accountStates ||
          !this.#accountStates[this.accountOp.accountAddr] ||
          !this.#accountStates[this.accountOp.accountAddr][this.accountOp.networkId]) {
            return this.#setSigningError('account state missing, not ready to sign')
        }
        if (!this.#estimation) {
          return this.#setSigningError('estimation missing, not ready to sign')
        }

<<<<<<< HEAD
        const accountState = this.#accountStates[this.accountOp.accountAddr][this.accountOp.networkId]
        this.#addFeePayment()
        this.accountOp = toUserOperation(
          account,
          accountState,
          this.accountOp,
          this.#estimation
        )
        const userOperation = this.accountOp.asUserOperation
        if (!userOperation) {
          return this.#setSigningError(`cannot set an user operation for account op ${this.accountOp.accountAddr}`)
        }

        // if we're in the edge case scenario, set the callData to
        // executeMultiple and sign it
        if (userOperation.isEdgeCase) {
          const ambireAccount = new ethers.Interface(AmbireAccount.abi)
          const signature = wrapEthSign(
            await signer.signMessage(ethers.hexlify(accountOpSignableHash(this.accountOp)))
          )
          userOperation.callData = ambireAccount.encodeFunctionData('executeMultiple', [[[
            this.accountOp.calls.map((call) => callToTuple(call)),
            signature
          ]]])
          this.accountOp.signature = signature
        }

        // call the paymaster for the edgeCase or for non-native payments
        if (
          userOperation.isEdgeCase ||
          !isNative(this.accountOp.gasFeePayment!)
        ) {
          const response = await this.#callRelayer(
            `/v2/paymaster/${this.accountOp.networkId}/sign`,
            'POST',
            // send without the isEdgeCase prop
            {userOperation: (({ isEdgeCase, ...o }) => o)(userOperation)}
          )
          if (response.success) {
            userOperation.paymasterAndData = response.data.paymasterAndData

            // after getting the paymaster data, if we're in the edge case,
            // we have to set the correct edge case nonce
            if (userOperation.isEdgeCase) {
              userOperation.nonce = getTargetEdgeCaseNonce(userOperation)
            }
          } else {
            this.#setSigningError(`User operation signing failed on paymaster approval: ${response.data.errorState}`)
=======
        // In case of gas tank token fee payment, we need to include one more call to account op
        const abiCoder = new ethers.AbiCoder()
        const feeCollector = '0x942f9CE5D9a33a82F88D233AEb3292E680230348'
        if (this.accountOp.gasFeePayment.isGasTank) {
          // @TODO - config/const
          const feeToken = this.#getPortfolioToken(this.accountOp.gasFeePayment.inToken)

          this.accountOp.feeCall = {
            to: feeCollector,
            value: 0n,
            data: abiCoder.encode(
              ['string', 'uint256', 'string'],
              ['gasTank', this.accountOp.gasFeePayment.amount, feeToken?.symbol]
            )
          }
        } else if (this.accountOp.gasFeePayment.inToken) {
          // TODO: add the fee payment only if it hasn't been added already
          if (
            this.accountOp.gasFeePayment.inToken == '0x0000000000000000000000000000000000000000'
          ) {
            // native payment
            this.accountOp.feeCall = {
              to: feeCollector,
              value: this.accountOp.gasFeePayment.amount,
              data: '0x'
            }
          } else {
            // token payment
            const ERC20Interface = new ethers.Interface(ERC20.abi)
            this.accountOp.feeCall = {
              to: this.accountOp.gasFeePayment.inToken,
              value: 0n,
              data: ERC20Interface.encodeFunctionData('transfer', [
                feeCollector,
                this.accountOp.gasFeePayment.amount
              ])
            }
>>>>>>> 6cd8b3d7
          }
        }

        // in normal cases (not edgeCase), we sign the user operation
        if (!userOperation.isEdgeCase) { 
          const entryPoint: any = new ethers.BaseContract(ERC_4337_ENTRYPOINT, EntryPointAbi, provider)
          const userOpHash = await entryPoint.getUserOpHash(userOperation)
          const signature = wrapEthSign(await signer.signMessage(userOpHash))
          userOperation.signature = signature
          this.accountOp.signature = signature
        }
        this.accountOp.asUserOperation = userOperation
      } else {
        // Relayer
        this.#addFeePayment()
        this.accountOp.signature = wrapEthSign(
          await signer.signMessage(ethers.hexlify(accountOpSignableHash(this.accountOp)))
        )
      }

      this.status = { type: SigningStatus.Done }
      this.emitUpdate()
    } catch (error: any) {
      this.#setSigningError(`Signing failed: ${error?.message}`)
    }
    // TODO: Now, the UI needs to call mainCtrl.broadcastSignedAccountOp(mainCtrl.signAccountOp.accountOp)
  }

  toJSON() {
    return {
      ...this,
      isInitialized: this.isInitialized,
      hasSelectedAccountOp: this.hasSelectedAccountOp,
      readyToSign: this.readyToSign,
      availableFeeOptions: this.availableFeeOptions,
      feeSpeeds: this.feeSpeeds,
      feeToken: this.feeToken,
      feePaidBy: this.feePaidBy,
      speedOptions: this.speedOptions
    }
  }
}<|MERGE_RESOLUTION|>--- conflicted
+++ resolved
@@ -5,7 +5,7 @@
 import { Key } from '../../interfaces/keystore'
 import { NetworkDescriptor } from '../../interfaces/networkDescriptor'
 import { Storage } from '../../interfaces/storage'
-import { AccountOp, accountOpSignableHash, callToTuple, GasFeePayment, isNative } from '../../libs/accountOp/accountOp'
+import { AccountOp, accountOpSignableHash, GasFeePayment, getSignableCalls, isNative } from '../../libs/accountOp/accountOp'
 import { EstimateResult } from '../../libs/estimate/estimate'
 import { GasRecommendation, getCallDataAdditional } from '../../libs/gasPrice/gasPrice'
 import { callsHumanizer } from '../../libs/humanizer'
@@ -449,7 +449,7 @@
       // @TODO - config/const
       const feeToken = this.#getPortfolioToken(this.accountOp!.gasFeePayment!.inToken)
 
-      const call = {
+      this.accountOp!.feeCall = {
         to: feeCollector,
         value: 0n,
         data: abiCoder.encode(
@@ -458,28 +458,27 @@
         )
       }
 
-      this.accountOp!.calls.push(call)
       return
     }
 
     if (this.accountOp!.gasFeePayment!.inToken == '0x0000000000000000000000000000000000000000') {
       // native payment
-      this.accountOp!.calls.push({
+      this.accountOp!.feeCall = {
         to: feeCollector,
         value: this.accountOp!.gasFeePayment!.amount,
         data: '0x'
-      })
+      }
     } else {
       // token payment
       const ERC20Interface = new ethers.Interface(ERC20.abi)
-      this.accountOp!.calls.push({
+      this.accountOp!.feeCall = {
         to: this.accountOp!.gasFeePayment!.inToken,
         value: 0n,
         data: ERC20Interface.encodeFunctionData('transfer', [
           feeCollector,
           this.accountOp!.gasFeePayment!.amount
         ])
-      })
+      }
     }
   }
 
@@ -541,7 +540,6 @@
           return this.#setSigningError('estimation missing, not ready to sign')
         }
 
-<<<<<<< HEAD
         const accountState = this.#accountStates[this.accountOp.accountAddr][this.accountOp.networkId]
         this.#addFeePayment()
         this.accountOp = toUserOperation(
@@ -563,7 +561,7 @@
             await signer.signMessage(ethers.hexlify(accountOpSignableHash(this.accountOp)))
           )
           userOperation.callData = ambireAccount.encodeFunctionData('executeMultiple', [[[
-            this.accountOp.calls.map((call) => callToTuple(call)),
+            getSignableCalls(this.accountOp),
             signature
           ]]])
           this.accountOp.signature = signature
@@ -590,45 +588,6 @@
             }
           } else {
             this.#setSigningError(`User operation signing failed on paymaster approval: ${response.data.errorState}`)
-=======
-        // In case of gas tank token fee payment, we need to include one more call to account op
-        const abiCoder = new ethers.AbiCoder()
-        const feeCollector = '0x942f9CE5D9a33a82F88D233AEb3292E680230348'
-        if (this.accountOp.gasFeePayment.isGasTank) {
-          // @TODO - config/const
-          const feeToken = this.#getPortfolioToken(this.accountOp.gasFeePayment.inToken)
-
-          this.accountOp.feeCall = {
-            to: feeCollector,
-            value: 0n,
-            data: abiCoder.encode(
-              ['string', 'uint256', 'string'],
-              ['gasTank', this.accountOp.gasFeePayment.amount, feeToken?.symbol]
-            )
-          }
-        } else if (this.accountOp.gasFeePayment.inToken) {
-          // TODO: add the fee payment only if it hasn't been added already
-          if (
-            this.accountOp.gasFeePayment.inToken == '0x0000000000000000000000000000000000000000'
-          ) {
-            // native payment
-            this.accountOp.feeCall = {
-              to: feeCollector,
-              value: this.accountOp.gasFeePayment.amount,
-              data: '0x'
-            }
-          } else {
-            // token payment
-            const ERC20Interface = new ethers.Interface(ERC20.abi)
-            this.accountOp.feeCall = {
-              to: this.accountOp.gasFeePayment.inToken,
-              value: 0n,
-              data: ERC20Interface.encodeFunctionData('transfer', [
-                feeCollector,
-                this.accountOp.gasFeePayment.amount
-              ])
-            }
->>>>>>> 6cd8b3d7
           }
         }
 
