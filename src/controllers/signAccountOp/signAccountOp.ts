--- conflicted
+++ resolved
@@ -478,17 +478,10 @@
           }
 
           this.accountOp.calls.push(call)
-<<<<<<< HEAD
-        } else if (this.accountOp.gasFeePayment.inToken) {
-          if (
-            this.accountOp.gasFeePayment.inToken === '0x0000000000000000000000000000000000000000'
-          ) {
-=======
         }
         else if (this.accountOp.gasFeePayment.inToken) {
           // TODO: add the fee payment only if it hasn't been added already
           if (this.accountOp.gasFeePayment.inToken == '0x0000000000000000000000000000000000000000') {
->>>>>>> 0c317e19
             // native payment
             this.accountOp.calls.push({
               to: feeCollector,
