--- conflicted
+++ resolved
@@ -438,16 +438,8 @@
       return
     }
 
-<<<<<<< HEAD
-=======
-    if (accountOp) {
-      this.accountOp = structuredClone(accountOp)
-      this.#humanizeAccountOp()
-    }
-
     if (blockGasLimit) this.#blockGasLimit = blockGasLimit
 
->>>>>>> 15164e98
     if (gasPrices) this.gasPrices = gasPrices
 
     if (estimation) {
