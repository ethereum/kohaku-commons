import {
  AbiCoder,
  formatEther,
  formatUnits,
  getAddress,
  Interface,
  toBeHex,
  ZeroAddress
} from 'ethers'

import AmbireAccount from '../../../contracts/compiled/AmbireAccount.json'
import ERC20 from '../../../contracts/compiled/IERC20.json'
import EmittableError from '../../classes/EmittableError'
import { FEE_COLLECTOR } from '../../consts/addresses'
import { SINGLETON } from '../../consts/deploy'
/* eslint-disable no-restricted-syntax */
import { ERRORS, RETRY_TO_INIT_ACCOUNT_OP_MSG } from '../../consts/signAccountOp/errorHandling'
import {
  GAS_TANK_TRANSFER_GAS_USED,
  SA_ERC20_TRANSFER_GAS_USED,
  SA_NATIVE_TRANSFER_GAS_USED
} from '../../consts/signAccountOp/gas'
import { Account } from '../../interfaces/account'
import { ExternalSignerControllers, Key } from '../../interfaces/keystore'
import { Network } from '../../interfaces/network'
import { Warning } from '../../interfaces/signAccountOp'
import { isAmbireV1LinkedAccount, isSmartAccount } from '../../libs/account/account'
import { AccountOp, GasFeePayment, getSignableCalls } from '../../libs/accountOp/accountOp'
import { SubmittedAccountOp } from '../../libs/accountOp/submittedAccountOp'
<<<<<<< HEAD
import { PaymasterErrorReponse, PaymasterSuccessReponse } from '../../libs/erc7677/types'
import {
  BundlerGasPrice,
  Erc4337GasLimits,
  EstimateResult,
  FeePaymentOption
} from '../../libs/estimate/interfaces'
=======
import { RelayerPaymasterError } from '../../libs/errorDecoder/customErrors'
import { getHumanReadableBroadcastError } from '../../libs/errorHumanizer'
import { PAYMASTER_DOWN_BROADCAST_ERROR_MESSAGE } from '../../libs/errorHumanizer/broadcastErrorHumanizer'
import { BundlerGasPrice, EstimateResult, FeePaymentOption } from '../../libs/estimate/interfaces'
>>>>>>> 57c37160
import {
  Gas1559Recommendation,
  GasPriceRecommendation,
  GasRecommendation,
  getProbableCallData
} from '../../libs/gasPrice/gasPrice'
import { Price, TokenResult } from '../../libs/portfolio'
import { getExecuteSignature, getTypedData, wrapStandard } from '../../libs/signMessage/signMessage'
import { getGasUsed } from '../../libs/singleton/singleton'
import {
  getActivatorCall,
  getOneTimeNonce,
  getUserOperation,
  getUserOpHash,
  isErc4337Broadcast,
  shouldIncludeActivatorCall,
  shouldUseOneTimeNonce,
  shouldUsePaymaster
} from '../../libs/userOperation/userOperation'
/* eslint-disable no-restricted-syntax */
import { AccountsController } from '../accounts/accounts'
import { AccountOpAction } from '../actions/actions'
import EventEmitter from '../eventEmitter/eventEmitter'
import { KeystoreController } from '../keystore/keystore'
import { PortfolioController } from '../portfolio/portfolio'
import {
  getFeeSpeedIdentifier,
  getFeeTokenPriceUnavailableWarning,
  getSignificantBalanceDecreaseWarning,
  getTokenUsdAmount
} from './helper'

export enum SigningStatus {
  EstimationError = 'estimation-error',
  UnableToSign = 'unable-to-sign',
  ReadyToSign = 'ready-to-sign',
  /**
   * Used to prevent state updates while the user is resolving warnings, connecting a hardware wallet, etc.
   * Signing is allowed in this state, but the state of the controller should not change.
   */
  UpdatesPaused = 'updates-paused',
  InProgress = 'in-progress',
  WaitingForPaymaster = 'waiting-for-paymaster-response',
  Done = 'done'
}

export type Status = {
  // @TODO: get rid of the object and just use the type
  type: SigningStatus
}

export enum FeeSpeed {
  Slow = 'slow',
  Medium = 'medium',
  Fast = 'fast',
  Ape = 'ape'
}

type SpeedCalc = {
  type: FeeSpeed
  amount: bigint
  simulatedGasLimit: bigint
  amountFormatted: string
  amountUsd: string
  gasPrice: bigint
  maxPriorityFeePerGas?: bigint
}

// declare the statuses we don't want state updates on
const noStateUpdateStatuses = [
  SigningStatus.InProgress,
  SigningStatus.Done,
  SigningStatus.UpdatesPaused,
  SigningStatus.WaitingForPaymaster
]

export class SignAccountOpController extends EventEmitter {
  #accounts: AccountsController

  #keystore: KeystoreController

  #portfolio: PortfolioController

  #externalSignerControllers: ExternalSignerControllers

  account: Account

  #network: Network

  #blockGasLimit: bigint | undefined = undefined

  fromActionId: AccountOpAction['id']

  accountOp: AccountOp

  gasPrices: GasRecommendation[] | null = null

  bundlerGasPrices: BundlerGasPrice | null = null

  estimation: EstimateResult | null = null

  feeSpeeds: {
    [identifier: string]: SpeedCalc[]
  } = {}

  paidBy: string | null = null

  feeTokenResult: TokenResult | null = null

  selectedFeeSpeed: FeeSpeed = FeeSpeed.Fast

  selectedOption: FeePaymentOption | undefined = undefined

  status: Status | null = null

  gasUsedTooHigh: boolean

  gasUsedTooHighAgreed: boolean

  #callRelayer: Function

  #reEstimate: Function

  #isSignRequestStillActive: Function

  rbfAccountOps: { [key: string]: SubmittedAccountOp | null }

  signedAccountOp: AccountOp | null

  replacementFeeLow: boolean

  warnings: Warning[] = []

  // indicates whether the transaction gas is sponsored or not
  isSponsored: boolean = false

  constructor(
    accounts: AccountsController,
    keystore: KeystoreController,
    portfolio: PortfolioController,
    externalSignerControllers: ExternalSignerControllers,
    account: Account,
    network: Network,
    fromActionId: AccountOpAction['id'],
    accountOp: AccountOp,
    callRelayer: Function,
    reEstimate: Function,
    isSignRequestStillActive: Function
  ) {
    super()

    this.#accounts = accounts
    this.#keystore = keystore
    this.#portfolio = portfolio
    this.#externalSignerControllers = externalSignerControllers
    this.account = account
    this.#network = network
    this.fromActionId = fromActionId
    this.accountOp = structuredClone(accountOp)
    this.#callRelayer = callRelayer
    this.#reEstimate = reEstimate
    this.#isSignRequestStillActive = isSignRequestStillActive

    this.gasUsedTooHigh = false
    this.gasUsedTooHighAgreed = false
    this.rbfAccountOps = {}
    this.signedAccountOp = null
    this.replacementFeeLow = false
  }

  get isInitialized(): boolean {
    return !!this.estimation
  }

  #setDefaults() {
    // Set the first signer as the default one.
    // If there are more available signers, the user will be able to select a different signer from the application.
    // The main benefit of having a default signer
    // is that it drastically simplifies the logic of determining whether the account is ready for signing.
    // For example, in the `sign` method and on the application screen, we can simply rely on the `this.readyToSign` flag.
    // Otherwise, if we don't have a default value, then `this.readyToSign` will always be false unless we set a signer.
    // In that case, on the application, we want the "Sign" button to be clickable/enabled,
    // and we have to check and expose the `SignAccountOp` controller's inner state to make this check possible.
    if (
      this.accountKeyStoreKeys.length &&
      (!this.accountOp.signingKeyAddr || !this.accountOp.signingKeyType)
    ) {
      this.accountOp.signingKeyAddr = this.accountKeyStoreKeys[0].addr
      this.accountOp.signingKeyType = this.accountKeyStoreKeys[0].type
    }
  }

  #setGasFeePayment() {
    if (this.isInitialized && this.paidBy && this.selectedFeeSpeed && this.feeTokenResult) {
      this.accountOp.gasFeePayment = this.#getGasFeePayment()
    }
  }

  // check if speeds are set for the given identifier
  hasSpeeds(identifier: string) {
    return this.feeSpeeds[identifier] !== undefined && this.feeSpeeds[identifier].length
  }

  getCallDataAdditionalByNetwork(): bigint {
    // no additional call data is required for arbitrum as the bytes are already
    // added in the calculation for the L1 fee
    if (this.#network.id === 'arbitrum' || !isSmartAccount(this.account)) return 0n

    const estimationCallData = getProbableCallData(
      this.account,
      this.accountOp,
      this.#accounts.accountStates[this.accountOp.accountAddr][this.accountOp.networkId],
      this.#network
    )
    const FIXED_OVERHEAD = 21000n
    const bytes = Buffer.from(estimationCallData.substring(2))
    const nonZeroBytes = BigInt(bytes.filter((b) => b).length)
    const zeroBytes = BigInt(BigInt(bytes.length) - nonZeroBytes)
    const txDataGas = zeroBytes * 4n + nonZeroBytes * 16n
    return txDataGas + FIXED_OVERHEAD
  }

  get errors(): string[] {
    const errors: string[] = []

    if (!this.isInitialized) return errors

    const isAmbireV1 = isAmbireV1LinkedAccount(this.account?.creation?.factoryAddr)
    const isAmbireV1AndNetworkNotSupported = isAmbireV1 && !this.#network?.hasRelayer

    // This must be the first error check!
    if (isAmbireV1AndNetworkNotSupported) {
      errors.push(
        'Ambire v1 accounts are not supported on this network. To interact with this network, please use an Ambire v2 Smart Account or a Basic Account. You can still use v1 accounts on any network that is natively integrated with the Ambire web and mobile wallets.'
      )

      // Don't show any other errors
      return errors
    }

    // if there's an estimation error, show it
    if (this.estimation?.error) {
      errors.push(this.estimation.error.message)
    }

    if (
      this.estimation?.gasUsed &&
      this.#blockGasLimit &&
      this.estimation?.gasUsed > this.#blockGasLimit
    ) {
      errors.push('Transaction reverted with estimation too high: above block limit')
    }

    if (
      this.#network.predefined &&
      this.estimation?.gasUsed &&
      this.estimation?.gasUsed > 500000000n
    ) {
      errors.push('Unreasonably high estimation. This transaction will probably fail')
    }

    // this error should never happen as availableFeeOptions should always have the native option
    if (!this.isSponsored && !this.availableFeeOptions.length)
      errors.push(ERRORS.eoaInsufficientFunds)

    // This error should not happen, as in the update method we are always setting a default signer.
    // It may occur, only if there are no available signer.
    if (!this.accountOp.signingKeyType || !this.accountOp.signingKeyAddr)
      errors.push('Please select a signer to sign the transaction.')

    const currentPortfolioNetwork = this.#portfolio.getLatestPortfolioState(
      this.accountOp.accountAddr
    )[this.accountOp.networkId]
    const currentPortfolioNetworkNative = currentPortfolioNetwork?.result?.tokens.find(
      (token) => token.address === '0x0000000000000000000000000000000000000000'
    )
    if (!this.isSponsored && !currentPortfolioNetworkNative)
      errors.push(
        'Unable to estimate the transaction fee as fetching the latest price update for the network native token failed. Please try again later.'
      )

    // if there's no gasFeePayment calculate but there is: 1) feeTokenResult
    // 2) selectedOption and 3) gasSpeeds for selectedOption => return an error
    if (
      !this.isSponsored &&
      !this.accountOp.gasFeePayment &&
      this.feeTokenResult &&
      this.selectedOption
    ) {
      const identifier = getFeeSpeedIdentifier(
        this.selectedOption,
        this.accountOp.accountAddr,
        this.rbfAccountOps[this.selectedOption.paidBy]
      )
      if (this.hasSpeeds(identifier))
        errors.push('Please select a token and an account for paying the gas fee.')
    }

    if (
      !this.isSponsored &&
      this.selectedOption &&
      this.accountOp.gasFeePayment &&
      this.selectedOption.availableAmount < this.accountOp.gasFeePayment.amount
    ) {
      const speedCoverage = []
      const identifier = getFeeSpeedIdentifier(
        this.selectedOption,
        this.accountOp.accountAddr,
        this.rbfAccountOps[this.selectedOption.paidBy]
      )

      this.feeSpeeds[identifier].forEach((speed) => {
        if (this.selectedOption && this.selectedOption.availableAmount >= speed.amount)
          speedCoverage.push(speed.type)
      })

      if (speedCoverage.length === 0) {
        errors.push(
          isSmartAccount(this.account)
            ? "Signing is not possible with the selected account's token as it doesn't have sufficient funds to cover the gas payment fee."
            : ERRORS.eoaInsufficientFunds
        )
      } else {
        errors.push(
          'The selected speed is not available due to insufficient funds. Please select a slower speed.'
        )
      }
    }

    // The signing might fail, tell the user why but allow the user to retry signing,
    // @ts-ignore fix TODO: type mismatch
    if (this.status?.type === SigningStatus.ReadyToSign && !!this.status.error) {
      // @ts-ignore typescript complains, but the error being present gets checked above
      errors.push(this.status.error)
    }

    if (!this.isSponsored && !this.#feeSpeedsLoading && this.selectedOption) {
      const identifier = getFeeSpeedIdentifier(
        this.selectedOption,
        this.accountOp.accountAddr,
        this.rbfAccountOps[this.selectedOption.paidBy]
      )
      if (!this.hasSpeeds(identifier)) {
        if (!this.feeTokenResult?.priceIn.length) {
          errors.push(
            `Currently, ${this.feeTokenResult?.symbol} is unavailable as a fee token as we're experiencing troubles fetching its price. Please select another or contact support`
          )
        } else {
          errors.push(
            'Unable to estimate the transaction fee. Please try changing the fee token or contact support.'
          )
        }
      }
    }

    return errors
  }

  get readyToSign() {
    return (
      !!this.status &&
      (this.status?.type === SigningStatus.ReadyToSign ||
        this.status?.type === SigningStatus.UpdatesPaused)
    )
  }

  calculateWarnings() {
    const warnings: Warning[] = []

    const latestState = this.#portfolio.getLatestPortfolioState(this.accountOp.accountAddr)
    const pendingState = this.#portfolio.getPendingPortfolioState(this.accountOp.accountAddr)

    const significantBalanceDecreaseWarning = getSignificantBalanceDecreaseWarning(
      latestState,
      pendingState,
      this.accountOp.networkId
    )

    if (this.selectedOption) {
      const identifier = getFeeSpeedIdentifier(
        this.selectedOption,
        this.accountOp.accountAddr,
        this.rbfAccountOps[this.selectedOption.paidBy]
      )
      const feeTokenHasPrice = this.feeSpeeds[identifier]?.every((speed) => !!speed.amountUsd)
      const feeTokenPriceUnavailableWarning = getFeeTokenPriceUnavailableWarning(
        !!this.hasSpeeds(identifier),
        feeTokenHasPrice
      )

      // push the warning only if the txn is not sponsored
      if (!this.isSponsored && feeTokenPriceUnavailableWarning)
        warnings.push(feeTokenPriceUnavailableWarning)
    }

    if (significantBalanceDecreaseWarning) warnings.push(significantBalanceDecreaseWarning)

    this.warnings = warnings

    this.emitUpdate()
  }

  update({
    gasPrices,
    estimation,
    feeToken,
    paidBy,
    speed,
    signingKeyAddr,
    signingKeyType,
    calls,
    gasUsedTooHighAgreed,
    rbfAccountOps,
    bundlerGasPrices,
    blockGasLimit
  }: {
    gasPrices?: GasRecommendation[]
    estimation?: EstimateResult | null
    feeToken?: TokenResult
    paidBy?: string
    speed?: FeeSpeed
    signingKeyAddr?: Key['addr']
    signingKeyType?: Key['type']
    calls?: AccountOp['calls']
    gasUsedTooHighAgreed?: boolean
    rbfAccountOps?: { [key: string]: SubmittedAccountOp | null }
    bundlerGasPrices?: BundlerGasPrice
    blockGasLimit?: bigint
  }) {
    // once the user commits to the things he sees on his screen,
    // we need to be sure nothing changes afterwards.
    // For example, signing can be slow if it's done by a hardware wallet.
    // The estimation gets refreshed on the other hand each 12 seconds (6 on optimism)
    // If we allow the estimation to affect the controller state during sign,
    // there could be discrepancy between what the user has agreed upon and what
    // we broadcast in the end
    if (this.status?.type && noStateUpdateStatuses.indexOf(this.status?.type) !== -1) {
      return
    }

    if (Array.isArray(calls)) this.accountOp.calls = calls

    if (blockGasLimit) this.#blockGasLimit = blockGasLimit

    if (gasPrices) this.gasPrices = gasPrices

    if (estimation) {
      this.gasUsedTooHigh = !!(this.#blockGasLimit && estimation.gasUsed > this.#blockGasLimit / 4n)
      this.estimation = estimation
      // on each estimation update, set the newest account nonce
      this.accountOp.nonce = BigInt(estimation.currentAccountNonce)
    }

    // if estimation is undefined, do not clear the estimation.
    // We do this only if strictly specified as null
    if (estimation === null) this.estimation = null

    if (feeToken && paidBy) {
      this.paidBy = paidBy
      this.feeTokenResult = feeToken
    }

    if (speed && this.isInitialized) {
      this.selectedFeeSpeed = speed
    }

    if (signingKeyAddr && signingKeyType && this.isInitialized) {
      this.accountOp.signingKeyAddr = signingKeyAddr
      this.accountOp.signingKeyType = signingKeyType
    }

    if (gasUsedTooHighAgreed !== undefined) this.gasUsedTooHighAgreed = gasUsedTooHighAgreed

    // set the rbf is != undefined
    if (rbfAccountOps) this.rbfAccountOps = rbfAccountOps

    // Set defaults, if some of the optional params are omitted
    this.#setDefaults()

    if (this.estimation && this.paidBy && this.feeTokenResult) {
      this.selectedOption = this.availableFeeOptions.find(
        (option) =>
          option.paidBy === this.paidBy &&
          option.token.address === this.feeTokenResult!.address &&
          option.token.symbol.toLocaleLowerCase() ===
            this.feeTokenResult!.symbol.toLocaleLowerCase() &&
          option.token.flags.onGasTank === this.feeTokenResult!.flags.onGasTank
      )
    }

    // update the bundler gas prices
    if (this.estimation?.erc4337GasLimits && bundlerGasPrices) {
      this.estimation.erc4337GasLimits.gasPrice = bundlerGasPrices
    }

    if (
      this.estimation &&
      this.estimation.erc4337GasLimits &&
      this.estimation.erc4337GasLimits.paymaster
    ) {
      this.isSponsored = this.estimation.erc4337GasLimits.paymaster.isSponsored()
    }

    // calculate the fee speeds if either there are no feeSpeeds
    // or any of properties for update is requested
    if (!Object.keys(this.feeSpeeds).length || Array.isArray(calls) || gasPrices || estimation) {
      this.#updateFeeSpeeds()
    }

    // Here, we expect to have most of the fields set, so we can safely set GasFeePayment
    this.#setGasFeePayment()
    this.updateStatus()
    this.calculateWarnings()
  }

  updateStatus(forceStatusChange?: SigningStatus, replacementFeeLow = false) {
    // use this to go back to ReadyToSign when a broadcasting error is emitted
    if (forceStatusChange) {
      this.status = { type: forceStatusChange }
      this.emitUpdate()
      return
    }

    // no status updates on these two
    const isInTheMiddleOfSigning =
      this.status?.type === SigningStatus.InProgress ||
      this.status?.type === SigningStatus.WaitingForPaymaster
    const isDone = this.status?.type === SigningStatus.Done
    if (isInTheMiddleOfSigning || isDone) return

    // if we have an estimation error, set the state so and return
    if (this.estimation?.error) {
      this.status = { type: SigningStatus.EstimationError }
      this.emitUpdate()
      return
    }

    if (this.errors.length) {
      this.status = { type: SigningStatus.UnableToSign }
      this.emitUpdate()
      return
    }

    if (
      this.isInitialized &&
      this.estimation &&
      this.accountOp?.signingKeyAddr &&
      this.accountOp?.signingKeyType &&
      this.accountOp?.gasFeePayment &&
      // if the gas used is too high, do not allow the user to sign
      // until he explicitly agrees to the risks
      (!this.gasUsedTooHigh || this.gasUsedTooHighAgreed)
    ) {
      this.status = { type: SigningStatus.ReadyToSign }

      // do not reset this once triggered
      if (replacementFeeLow) this.replacementFeeLow = replacementFeeLow
      this.emitUpdate()
      return
    }

    // reset the status if a valid state was not found
    this.status = null
    this.emitUpdate()
  }

  reset() {
    this.gasPrices = null
    this.estimation = null
    this.selectedFeeSpeed = FeeSpeed.Fast
    this.paidBy = null
    this.feeTokenResult = null
    this.status = null
    this.emitUpdate()
  }

  resetStatus() {
    this.status = null
    this.emitUpdate()
  }

  /**
   * Obtain the native token ratio in relation to a fee token.
   *
   * By knowing the USD value of the tokens in the portfolio,
   * we can calculate the ratio between a native token and a fee token.
   *
   * For example, 1 ETH = 8 BNB (ratio: 8).
   *
   * We require the ratio to be in a BigInt format since all the application values,
   * such as amount, gasLimit, etc., are also represented as BigInt numbers.
   */
  #getNativeToFeeTokenRatio(feeToken: TokenResult): bigint | null {
    const native = this.#portfolio
      .getLatestPortfolioState(this.accountOp.accountAddr)
      [this.accountOp.networkId]?.result?.tokens.find(
        (token) => token.address === '0x0000000000000000000000000000000000000000'
      )
    if (!native) return null

    // In case the fee token is the native token we don't want to depend to priceIn, as it might not be available.
    if (native.address === feeToken.address && native.networkId === feeToken.networkId)
      return BigInt(1 * 1e18)

    const isUsd = (price: Price) => price.baseCurrency === 'usd'

    const nativePrice = native.priceIn.find(isUsd)?.price
    const feeTokenPrice = feeToken.priceIn.find(isUsd)?.price

    if (!nativePrice || !feeTokenPrice) return null

    const ratio = nativePrice / feeTokenPrice

    // Here we multiply it by 1e18, in order to keep the decimal precision.
    // Otherwise, passing the ratio to the BigInt constructor, we will lose the numbers after the decimal point.
    // Later, once we need to normalize this ratio, we should not forget to divide it by 1e18.
    const ratio1e18 = ratio * 1e18
    const toBigInt = ratio1e18 % 1 === 0 ? ratio1e18 : ratio1e18.toFixed(0)
    return BigInt(toBigInt)
  }

  static getAmountAfterFeeTokenConvert(
    simulatedGasLimit: bigint,
    gasPrice: bigint,
    nativeRatio: bigint,
    feeTokenDecimals: number,
    addedNative: bigint
  ) {
    const amountInWei = simulatedGasLimit * gasPrice + addedNative

    // Let's break down the process of converting the amount into FeeToken:
    // 1. Initially, we multiply the amount in wei by the native to fee token ratio.
    // 2. Next, we address the decimal places:
    // 2.1. First, we convert wei to native by dividing by 10^18 (representing the decimals).
    // 2.2. Now, with the amount in the native token, we incorporate nativeRatio decimals into the calculation (18 + 18) to standardize the amount.
    // 2.3. At this point, we precisely determine the number of fee tokens. For instance, if the amount is 3 USDC, we must convert it to a BigInt value, while also considering feeToken.decimals.
    const extraDecimals = BigInt(10 ** 18)
    const feeTokenExtraDecimals = BigInt(10 ** (18 - feeTokenDecimals))
    const pow = extraDecimals * feeTokenExtraDecimals
    return (amountInWei * nativeRatio) / pow
  }

  /**
   * Increase the fee we send to the feeCollector according to the specified
   * options in the network tab
   */
  #increaseFee(amount: bigint): bigint {
    if (!this.#network.feeOptions.feeIncrease) {
      return amount
    }

    return amount + (amount * this.#network.feeOptions.feeIncrease) / 100n
  }

  /**
   * If the nonce of the current account op and the last account op are the same,
   * do an RBF increase or otherwise the user cannot broadcast the txn
   *
   * calculatedGas: it should be either the whole gasPrice if the network doesn't
   * support EIP-1559 OR it should the maxPriorityFeePerGas if the network
   * supports EIP-1559
   *
   * gasPropertyName: pass gasPrice if no EIP-1559; otherwise: maxPriorityFeePerGas
   */
  #rbfIncrease(
    accId: string,
    calculatedGas: bigint,
    gasPropertyName: 'gasPrice' | 'maxPriorityFeePerGas',
    prevSpeed: SpeedCalc | null
  ): bigint {
    // ape speed gets 50% increase
    const divider = prevSpeed && prevSpeed.type === FeeSpeed.Fast ? 2n : 8n

    // when doing an RBF, make sure the min gas for the current speed
    // is at least 12% bigger than the previous speed
    const prevSpeedGas = prevSpeed ? prevSpeed[gasPropertyName] : undefined
    const prevSpeedGasIncreased = prevSpeedGas ? prevSpeedGas + prevSpeedGas / divider : 0n
    const min = prevSpeedGasIncreased > calculatedGas ? prevSpeedGasIncreased : calculatedGas

    // if there was an error on the signed account op with a
    // replacement fee too low, we increase by 13% the signed account op
    // IF the new estimation is not actually higher
    if (this.replacementFeeLow && this.signedAccountOp && this.signedAccountOp.gasFeePayment) {
      const prevGas = this.signedAccountOp.gasFeePayment[gasPropertyName] ?? undefined
      const bumpFees = prevGas ? prevGas + prevGas / divider + prevGas / 100n : 0n
      return min > bumpFees ? min : bumpFees
    }

    // if no RBF option for this paidBy option, return the amount
    const rbfOp = this.rbfAccountOps[accId]
    if (!rbfOp || !rbfOp.gasFeePayment || !rbfOp.gasFeePayment[gasPropertyName])
      return calculatedGas

    // increase by a minimum of 13% the last broadcast txn and use that
    // or use the current gas estimation if it's more
    const rbfGas = rbfOp.gasFeePayment[gasPropertyName] ?? 0n
    const lastTxnGasPriceIncreased = rbfGas + rbfGas / divider + rbfGas / 100n
    return min > lastTxnGasPriceIncreased ? min : lastTxnGasPriceIncreased
  }

  get #feeSpeedsLoading() {
    return !this.isInitialized || !this.gasPrices
  }

  #updateFeeSpeeds() {
    if (this.#feeSpeedsLoading) return

    // reset the fee speeds at the beginning to avoid duplications
    this.feeSpeeds = {}

    const gasUsed = this.estimation!.gasUsed

    this.availableFeeOptions.forEach((option) => {
      // if a calculation has been made, do not make it again
      // EOA pays for SA is the most common case for this scenario
      //
      // addition: make sure there's no rbfAccountOps as well
      const identifier = getFeeSpeedIdentifier(
        option,
        this.accountOp.accountAddr,
        this.rbfAccountOps[option.paidBy]
      )
      if (this.hasSpeeds(identifier)) {
        return
      }

      const nativeRatio = this.#getNativeToFeeTokenRatio(option.token)
      if (!nativeRatio) {
        this.feeSpeeds[identifier] = []
        return
      }

      const erc4337GasLimits = this.estimation?.erc4337GasLimits
      if (erc4337GasLimits) {
        const speeds: SpeedCalc[] = []
        const usesPaymaster = shouldUsePaymaster(this.#network)

        for (const [speed, speedValue] of Object.entries(erc4337GasLimits.gasPrice)) {
          const simulatedGasLimit =
            BigInt(erc4337GasLimits.callGasLimit) +
            BigInt(erc4337GasLimits.preVerificationGas) +
            BigInt(option.gasUsed ?? 0)
          const gasPrice = BigInt(speedValue.maxFeePerGas)
          let amount = SignAccountOpController.getAmountAfterFeeTokenConvert(
            simulatedGasLimit,
            gasPrice,
            nativeRatio,
            option.token.decimals,
            0n
          )
          if (usesPaymaster) amount = this.#increaseFee(amount)

          speeds.push({
            type: speed as FeeSpeed,
            simulatedGasLimit,
            amount,
            amountFormatted: formatUnits(amount, Number(option.token.decimals)),
            amountUsd: getTokenUsdAmount(option.token, amount),
            gasPrice,
            maxPriorityFeePerGas: BigInt(speedValue.maxPriorityFeePerGas)
          })
        }

        if (this.feeSpeeds[identifier] === undefined) this.feeSpeeds[identifier] = []
        this.feeSpeeds[identifier] = speeds
        return
      }

      ;(this.gasPrices || []).forEach((gasRecommendation, i) => {
        let amount
        let simulatedGasLimit
        const prevSpeed =
          this.feeSpeeds[identifier] && this.feeSpeeds[identifier].length
            ? this.feeSpeeds[identifier][i - 1]
            : null

        // gasRecommendation can come as GasPriceRecommendation or Gas1559Recommendation
        // depending whether the network supports EIP-1559 and is it enabled on our side.
        // To check, we use maxPriorityFeePerGas. If it's set => EIP-1559.
        // After, we call #rbfIncrease on maxPriorityFeePerGas if set which either returns
        // the maxPriorityFeePerGas without doing anything (most cases) or if there's a
        // pending txn in the mempool, it bumps maxPriorityFeePerGas by 12.5% to enable RBF.
        // Finally, we calculate the gasPrice:
        // - EIP-1559: baseFeePerGas + maxPriorityFeePerGas
        // - Normal: gasRecommendation.gasPrice #rbfIncreased (same logic as for maxPriorityFeePerGas RBF)
        const maxPriorityFeePerGas =
          'maxPriorityFeePerGas' in gasRecommendation
            ? this.#rbfIncrease(
                option.paidBy,
                gasRecommendation.maxPriorityFeePerGas,
                'maxPriorityFeePerGas',
                prevSpeed
              )
            : undefined

        const gasPrice =
          'maxPriorityFeePerGas' in gasRecommendation
            ? (gasRecommendation as Gas1559Recommendation).baseFeePerGas + maxPriorityFeePerGas!
            : this.#rbfIncrease(
                option.paidBy,
                (gasRecommendation as GasPriceRecommendation).gasPrice,
                'gasPrice',
                prevSpeed
              )

        // EOA
        if (!isSmartAccount(this.account)) {
          simulatedGasLimit = gasUsed

          if (this.accountOp.calls[0].to && getAddress(this.accountOp.calls[0].to) === SINGLETON) {
            simulatedGasLimit = getGasUsed(simulatedGasLimit)
          }

          amount = simulatedGasLimit * gasPrice + option.addedNative
        } else if (option.paidBy !== this.accountOp.accountAddr) {
          // Smart account, but EOA pays the fee
          simulatedGasLimit = gasUsed + this.getCallDataAdditionalByNetwork()
          amount = simulatedGasLimit * gasPrice + option.addedNative
        } else {
          // Relayer
          simulatedGasLimit = gasUsed + this.getCallDataAdditionalByNetwork() + option.gasUsed!
          amount = SignAccountOpController.getAmountAfterFeeTokenConvert(
            simulatedGasLimit,
            gasPrice,
            nativeRatio,
            option.token.decimals,
            option.addedNative
          )
          amount = this.#increaseFee(amount)
        }

        const feeSpeed: SpeedCalc = {
          type: gasRecommendation.name as FeeSpeed,
          simulatedGasLimit,
          amount,
          amountFormatted: formatUnits(amount, Number(option.token.decimals)),
          amountUsd: getTokenUsdAmount(option.token, amount),
          gasPrice,
          maxPriorityFeePerGas
        }
        if (this.feeSpeeds[identifier] === undefined) this.feeSpeeds[identifier] = []
        this.feeSpeeds[identifier].push(feeSpeed)
      })
    })
  }

  #getGasFeePayment(): GasFeePayment | null {
    if (!this.isInitialized) {
      this.emitError({
        level: 'major',
        message:
          'Something went wrong while setting up the gas fee payment account and token. Please try again, selecting the account and token option. If the problem persists, contact support.',
        error: new Error(
          'SignAccountOpController: The controller is not initialized while we are trying to build GasFeePayment.'
        )
      })

      return null
    }
    if (!this.paidBy) {
      this.emitError({
        level: 'silent',
        message: '',
        error: new Error('SignAccountOpController: paying account not selected')
      })

      return null
    }
    if (!this.feeTokenResult) {
      this.emitError({
        level: 'silent',
        message: '',
        error: new Error('SignAccountOpController: fee token not selected')
      })

      return null
    }

    // if there are no availableFeeOptions, we don't have a gasFee
    // this is normal though as there are such cases:
    // - EOA paying in native but doesn't have any native
    // so no error should pop out because of this
    if (!this.availableFeeOptions.length) {
      return null
    }

    if (!this.selectedOption) {
      this.emitError({
        level: 'silent',
        message: '',
        error: new Error('SignAccountOpController: paying option not found')
      })

      return null
    }

    // if there are no fee speeds available for the option, it means
    // the nativeRatio could not be calculated. In that case, we do not
    // emit an error here but proceed and show an explanation to the user
    // in get errors()
    // check test: Signing [Relayer]: ... priceIn | native/Ratio
    const identifier = getFeeSpeedIdentifier(
      this.selectedOption,
      this.accountOp.accountAddr,
      this.rbfAccountOps[this.selectedOption.paidBy]
    )
    if (!this.feeSpeeds[identifier].length) {
      return null
    }

    const chosenSpeed = this.feeSpeeds[identifier].find(
      (speed) => speed.type === this.selectedFeeSpeed
    )
    if (!chosenSpeed) {
      this.emitError({
        level: 'silent',
        message: '',
        error: new Error('SignAccountOpController: fee speed not selected')
      })

      return null
    }

    const accountState =
      this.#accounts.accountStates[this.accountOp.accountAddr][this.accountOp.networkId]
    return {
      paidBy: this.paidBy,
      // we're allowing EOAs to broadcast on 4337 networks as well
      // in that case, we don't do user operations
      isERC4337:
        this.paidBy === this.accountOp.accountAddr &&
        isErc4337Broadcast(this.account, this.#network, accountState),
      isGasTank: this.feeTokenResult.flags.onGasTank,
      inToken: this.feeTokenResult.address,
      feeTokenNetworkId: this.feeTokenResult.networkId,
      amount: chosenSpeed.amount,
      simulatedGasLimit: chosenSpeed.simulatedGasLimit,
      gasPrice: chosenSpeed.gasPrice,
      maxPriorityFeePerGas:
        'maxPriorityFeePerGas' in chosenSpeed ? chosenSpeed.maxPriorityFeePerGas : undefined
    }
  }

  get feeToken(): string | null {
    return this.accountOp?.gasFeePayment?.inToken || null
  }

  get feePaidBy(): string | null {
    return this.accountOp?.gasFeePayment?.paidBy || null
  }

  get availableFeeOptions(): EstimateResult['feePaymentOptions'] {
    if (!this.isInitialized) return []

    // FeeOptions having amount
    const withAmounts = this.estimation!.feePaymentOptions.filter(
      (feeOption) => feeOption.availableAmount
    )
    if (withAmounts.length) return withAmounts

    // if there are no fee options with amounts, return the native option
    const native = this.estimation!.feePaymentOptions.find(
      (feeOption) => feeOption.token.address === ZeroAddress
    )
    return native ? [native] : []
  }

  get accountKeyStoreKeys(): Key[] {
    return this.#keystore.keys.filter((key) => this.account.associatedKeys.includes(key.addr))
  }

  // eslint-disable-next-line class-methods-use-this
  get speedOptions() {
    return Object.values(FeeSpeed) as string[]
  }

  get gasSavedUSD(): number | null {
    if (!this.selectedOption?.token.flags.onGasTank) return null

    const identifier = getFeeSpeedIdentifier(
      this.selectedOption,
      this.accountOp.accountAddr,
      this.rbfAccountOps[this.selectedOption.paidBy]
    )
    const selectedFeeSpeedData = this.feeSpeeds[identifier].find(
      (speed) => speed.type === this.selectedFeeSpeed
    )
    const gasPrice = selectedFeeSpeedData?.gasPrice
    if (!gasPrice) return null

    // get the native token from the portfolio to calculate prices
    const native = this.#portfolio
      .getLatestPortfolioState(this.accountOp.accountAddr)
      [this.accountOp.networkId]?.result?.tokens.find(
        (token) => token.address === '0x0000000000000000000000000000000000000000'
      )
    if (!native) return null
    const nativePrice = native.priceIn.find((price) => price.baseCurrency === 'usd')?.price
    if (!nativePrice) return null

    // 4337 gasUsed is set to 0 in the estimation as we rely
    // on the bundler for the estimation entirely => use hardcode value
    const gasUsedSelectedOption =
      this.selectedOption.gasUsed && this.selectedOption.gasUsed > 0n
        ? this.selectedOption.gasUsed
        : GAS_TANK_TRANSFER_GAS_USED
    const isNativeSelected = this.selectedOption.token.address === ZeroAddress
    const gasUsedNative =
      this.availableFeeOptions.find(
        (option) => option.token.address === ZeroAddress && !option.token.flags.onGasTank
      )?.gasUsed || SA_NATIVE_TRANSFER_GAS_USED
    const gasUsedERC20 =
      this.availableFeeOptions.find(
        (option) => option.token.address !== ZeroAddress && !option.token.flags.onGasTank
      )?.gasUsed || SA_ERC20_TRANSFER_GAS_USED

    const gasUsedWithoutGasTank = isNativeSelected ? gasUsedNative : gasUsedERC20
    const gasSavedInNative = formatEther((gasUsedWithoutGasTank - gasUsedSelectedOption) * gasPrice)

    return Number(gasSavedInNative) * nativePrice
  }

  #emitSigningErrorAndResetToReadyToSign(error: string) {
    this.emitError({ level: 'major', message: error, error: new Error(error) })
    this.status = { type: SigningStatus.ReadyToSign }
    this.emitUpdate()
  }

  #addFeePayment() {
    // In case of gas tank token fee payment, we need to include one more call to account op
    const abiCoder = new AbiCoder()

    if (this.accountOp.gasFeePayment!.isGasTank) {
      this.accountOp.feeCall = {
        to: FEE_COLLECTOR,
        value: 0n,
        data: abiCoder.encode(
          ['string', 'uint256', 'string'],
          ['gasTank', this.accountOp.gasFeePayment!.amount, this.feeTokenResult?.symbol]
        )
      }

      return
    }

    if (this.accountOp.gasFeePayment!.inToken === '0x0000000000000000000000000000000000000000') {
      // native payment
      this.accountOp.feeCall = {
        to: FEE_COLLECTOR,
        value: this.accountOp.gasFeePayment!.amount,
        data: '0x'
      }
    } else {
      // token payment
      const ERC20Interface = new Interface(ERC20.abi)
      this.accountOp.feeCall = {
        to: this.accountOp.gasFeePayment!.inToken,
        value: 0n,
        data: ERC20Interface.encodeFunctionData('transfer', [
          FEE_COLLECTOR,
          this.accountOp.gasFeePayment!.amount
        ])
      }
    }
  }

  async sign() {
    if (!this.readyToSign) {
      const message = `Unable to sign the transaction. During the preparation step, the necessary transaction data was not received. ${RETRY_TO_INIT_ACCOUNT_OP_MSG}`
      return this.#emitSigningErrorAndResetToReadyToSign(message)
    }

    // when signing begings, we stop immediatelly state updates on the controller
    // by changing the status to InProgress. Check update() for more info
    this.status = { type: SigningStatus.InProgress }

    if (!this.accountOp?.signingKeyAddr || !this.accountOp?.signingKeyType) {
      const message = `Unable to sign the transaction. During the preparation step, required signing key information was found missing. ${RETRY_TO_INIT_ACCOUNT_OP_MSG}`
      return this.#emitSigningErrorAndResetToReadyToSign(message)
    }

    if (!this.accountOp?.gasFeePayment || !this.selectedOption) {
      const message = `Unable to sign the transaction. During the preparation step, required information about paying the gas fee was found missing. ${RETRY_TO_INIT_ACCOUNT_OP_MSG}`
      return this.#emitSigningErrorAndResetToReadyToSign(message)
    }

    const signer = await this.#keystore.getSigner(
      this.accountOp.signingKeyAddr,
      this.accountOp.signingKeyType
    )
    if (!signer) {
      const message = `Unable to sign the transaction. During the preparation step, required account key information was found missing. ${RETRY_TO_INIT_ACCOUNT_OP_MSG}`
      return this.#emitSigningErrorAndResetToReadyToSign(message)
    }

    if (this.accountOp.gasFeePayment.isERC4337 && shouldUsePaymaster(this.#network)) {
      this.status = { type: SigningStatus.WaitingForPaymaster }
    } else {
      this.status = { type: SigningStatus.InProgress }
    }

    // we update the FE with the changed status (in progress) only after the checks
    // above confirm everything is okay to prevent two different state updates
    this.emitUpdate()

    const gasFeePayment = this.accountOp.gasFeePayment

    if (signer.init) signer.init(this.#externalSignerControllers[this.accountOp.signingKeyType])
    const accountState =
      this.#accounts.accountStates[this.accountOp.accountAddr][this.accountOp.networkId]

    // just in-case: before signing begins, we delete the feeCall;
    // if there's a need for it, it will be added later on in the code.
    // We need this precaution because this could happen:
    // - try to broadcast with the relayer
    // - the feel call gets added
    // - the relayer broadcast fails
    // - the user does another broadcast, this time with EOA pays for SA
    // - the fee call stays, causing a low gas limit revert
    delete this.accountOp.feeCall

    // delete the activatorCall as a precaution that it won't be added twice
    delete this.accountOp.activatorCall

    // @EntryPoint activation
    // if we broadcast by an EOA, this is the only way to include
    // the entry point as a signer
    if (
      shouldIncludeActivatorCall(
        this.#network,
        this.account,
        accountState,
        this.accountOp.gasFeePayment.isERC4337
      )
    ) {
      this.accountOp.activatorCall = getActivatorCall(this.accountOp.accountAddr)
    }

    try {
      // In case of EOA account
      if (!isSmartAccount(this.account)) {
        if (this.accountOp.calls.length !== 1) {
          const callCount = this.accountOp.calls.length > 1 ? 'multiple' : 'zero'
          const message = `Unable to sign the transaction because it has ${callCount} calls. ${RETRY_TO_INIT_ACCOUNT_OP_MSG}`
          return this.#emitSigningErrorAndResetToReadyToSign(message)
        }

        // In legacy mode, we sign the transaction directly.
        // that means the signing will happen on broadcast and here
        // checking whether the call is 1 and 1 only is enough
        this.accountOp.signature = '0x'
      } else if (this.accountOp.gasFeePayment.paidBy !== this.account.addr) {
        // Smart account, but EOA pays the fee
        // EOA pays for execute() - relayerless

        this.accountOp.signature = await getExecuteSignature(
          this.#network,
          this.accountOp,
          accountState,
          signer
        )
      } else if (this.accountOp.gasFeePayment.isERC4337) {
        // if there's no entryPointAuthorization, the txn will fail
        if (
          !accountState.isDeployed &&
          (!this.accountOp.meta || !this.accountOp.meta.entryPointAuthorization)
        )
          return this.#emitSigningErrorAndResetToReadyToSign(
            `Unable to sign the transaction because entry point privileges were not granted. ${RETRY_TO_INIT_ACCOUNT_OP_MSG}`
          )

        const erc4337Estimation = this.estimation!.erc4337GasLimits as Erc4337GasLimits

        const userOperation = getUserOperation(
          this.account,
          accountState,
          this.accountOp,
          !accountState.isDeployed ? this.accountOp.meta!.entryPointAuthorization : undefined
        )
        userOperation.preVerificationGas = erc4337Estimation.preVerificationGas
        userOperation.callGasLimit = toBeHex(
          BigInt(erc4337Estimation.callGasLimit) + (this.selectedOption.gasUsed ?? 0n)
        )
        userOperation.verificationGasLimit = erc4337Estimation.verificationGasLimit
        userOperation.paymasterVerificationGasLimit =
          erc4337Estimation.paymasterVerificationGasLimit
        userOperation.paymasterPostOpGasLimit = erc4337Estimation.paymasterPostOpGasLimit
        userOperation.maxFeePerGas = toBeHex(gasFeePayment.gasPrice)
        userOperation.maxPriorityFeePerGas = toBeHex(gasFeePayment.maxPriorityFeePerGas!)

        const paymaster = erc4337Estimation.paymaster
        if (paymaster.shouldIncludePayment()) this.#addFeePayment()

        const usesOneTimeNonce = shouldUseOneTimeNonce(userOperation)
        const ambireAccount = new Interface(AmbireAccount.abi)
        if (usesOneTimeNonce) {
          const signature = await getExecuteSignature(
            this.#network,
            this.accountOp,
            accountState,
            signer
          )
          userOperation.callData = ambireAccount.encodeFunctionData('executeMultiple', [
            [[getSignableCalls(this.accountOp), signature]]
          ])
          userOperation.nonce = getOneTimeNonce(userOperation)
          this.accountOp.signature = signature
        } else {
          userOperation.callData = ambireAccount.encodeFunctionData('executeBySender', [
            getSignableCalls(this.accountOp)
          ])
        }

<<<<<<< HEAD
        if (paymaster.isUsable()) {
          const response = await paymaster.call(
            this.account,
            this.accountOp,
            userOperation,
            this.#network
          )
          if (response.success) {
            const paymasterData = response as PaymasterSuccessReponse
            this.status = { type: SigningStatus.InProgress }
            this.emitUpdate()

            userOperation.paymaster = paymasterData.paymaster
            userOperation.paymasterData = paymasterData.paymasterData
          } else {
            const errorResponse = response as PaymasterErrorReponse
=======
        if (usesPaymaster) {
          try {
            // request the paymaster with a timeout window
            const response = await Promise.race([
              this.#callRelayer(`/v2/paymaster/${this.accountOp.networkId}/sign`, 'POST', {
                // send without the requestType prop
                userOperation: (({ requestType, activatorCall, ...o }) => o)(userOperation),
                paymaster: AMBIRE_PAYMASTER,
                bytecode: this.account.creation!.bytecode,
                salt: this.account.creation!.salt,
                key: this.account.associatedKeys[0]
              }).catch((e: any) => {
                throw new RelayerPaymasterError(e)
              }),
              new Promise((_resolve, reject) => {
                setTimeout(
                  () =>
                    reject(
                      new EmittableError({
                        message: PAYMASTER_DOWN_BROADCAST_ERROR_MESSAGE,
                        level: 'major'
                      })
                    ),
                  8000
                )
              })
            ])

            // go back to in progress after paymaster has been confirmed
            this.status = { type: SigningStatus.InProgress }
            this.emitUpdate()

            userOperation.paymasterData = response.data.paymasterData
            if (usesOneTimeNonce) {
              userOperation.nonce = getOneTimeNonce(userOperation)
            }
          } catch (e: any) {
            const { message } = getHumanReadableBroadcastError(e)

>>>>>>> 57c37160
            this.emitError({
              level: 'major',
              message: errorResponse.message,
              error: errorResponse.error
            })
            this.status = { type: SigningStatus.ReadyToSign }
            this.emitUpdate()
            this.#reEstimate()
            return await Promise.reject(this.status)
          }
        }

        // query the application state from memory to understand if the user
        // hasn't actually rejected the request while waiting for the
        // paymaster to respond
        if (!this.#isSignRequestStillActive()) return

        if (userOperation.requestType === 'standard') {
          const typedData = getTypedData(
            this.#network.chainId,
            this.accountOp.accountAddr,
            getUserOpHash(userOperation, this.#network.chainId)
          )
          const signature = wrapStandard(await signer.signTypedData(typedData))
          userOperation.signature = signature
          this.accountOp.signature = signature
        }
        this.accountOp.asUserOperation = userOperation
      } else {
        // Relayer
        this.#addFeePayment()

        this.accountOp.signature = await getExecuteSignature(
          this.#network,
          this.accountOp,
          accountState,
          signer
        )
      }

      this.status = { type: SigningStatus.Done }
      this.signedAccountOp = structuredClone(this.accountOp)
      this.emitUpdate()
      return this.signedAccountOp
    } catch (error: any) {
      const { message } = getHumanReadableBroadcastError(error)

      this.#emitSigningErrorAndResetToReadyToSign(message)
    }
  }

  toJSON() {
    return {
      ...this,
      isInitialized: this.isInitialized,
      readyToSign: this.readyToSign,
      availableFeeOptions: this.availableFeeOptions,
      accountKeyStoreKeys: this.accountKeyStoreKeys,
      feeToken: this.feeToken,
      feePaidBy: this.feePaidBy,
      speedOptions: this.speedOptions,
      selectedOption: this.selectedOption,
      account: this.account,
      errors: this.errors,
      gasSavedUSD: this.gasSavedUSD
    }
  }
}<|MERGE_RESOLUTION|>--- conflicted
+++ resolved
@@ -10,7 +10,6 @@
 
 import AmbireAccount from '../../../contracts/compiled/AmbireAccount.json'
 import ERC20 from '../../../contracts/compiled/IERC20.json'
-import EmittableError from '../../classes/EmittableError'
 import { FEE_COLLECTOR } from '../../consts/addresses'
 import { SINGLETON } from '../../consts/deploy'
 /* eslint-disable no-restricted-syntax */
@@ -27,20 +26,14 @@
 import { isAmbireV1LinkedAccount, isSmartAccount } from '../../libs/account/account'
 import { AccountOp, GasFeePayment, getSignableCalls } from '../../libs/accountOp/accountOp'
 import { SubmittedAccountOp } from '../../libs/accountOp/submittedAccountOp'
-<<<<<<< HEAD
 import { PaymasterErrorReponse, PaymasterSuccessReponse } from '../../libs/erc7677/types'
+import { getHumanReadableBroadcastError } from '../../libs/errorHumanizer'
 import {
   BundlerGasPrice,
   Erc4337GasLimits,
   EstimateResult,
   FeePaymentOption
 } from '../../libs/estimate/interfaces'
-=======
-import { RelayerPaymasterError } from '../../libs/errorDecoder/customErrors'
-import { getHumanReadableBroadcastError } from '../../libs/errorHumanizer'
-import { PAYMASTER_DOWN_BROADCAST_ERROR_MESSAGE } from '../../libs/errorHumanizer/broadcastErrorHumanizer'
-import { BundlerGasPrice, EstimateResult, FeePaymentOption } from '../../libs/estimate/interfaces'
->>>>>>> 57c37160
 import {
   Gas1559Recommendation,
   GasPriceRecommendation,
@@ -1254,7 +1247,6 @@
           ])
         }
 
-<<<<<<< HEAD
         if (paymaster.isUsable()) {
           const response = await paymaster.call(
             this.account,
@@ -1271,47 +1263,6 @@
             userOperation.paymasterData = paymasterData.paymasterData
           } else {
             const errorResponse = response as PaymasterErrorReponse
-=======
-        if (usesPaymaster) {
-          try {
-            // request the paymaster with a timeout window
-            const response = await Promise.race([
-              this.#callRelayer(`/v2/paymaster/${this.accountOp.networkId}/sign`, 'POST', {
-                // send without the requestType prop
-                userOperation: (({ requestType, activatorCall, ...o }) => o)(userOperation),
-                paymaster: AMBIRE_PAYMASTER,
-                bytecode: this.account.creation!.bytecode,
-                salt: this.account.creation!.salt,
-                key: this.account.associatedKeys[0]
-              }).catch((e: any) => {
-                throw new RelayerPaymasterError(e)
-              }),
-              new Promise((_resolve, reject) => {
-                setTimeout(
-                  () =>
-                    reject(
-                      new EmittableError({
-                        message: PAYMASTER_DOWN_BROADCAST_ERROR_MESSAGE,
-                        level: 'major'
-                      })
-                    ),
-                  8000
-                )
-              })
-            ])
-
-            // go back to in progress after paymaster has been confirmed
-            this.status = { type: SigningStatus.InProgress }
-            this.emitUpdate()
-
-            userOperation.paymasterData = response.data.paymasterData
-            if (usesOneTimeNonce) {
-              userOperation.nonce = getOneTimeNonce(userOperation)
-            }
-          } catch (e: any) {
-            const { message } = getHumanReadableBroadcastError(e)
-
->>>>>>> 57c37160
             this.emitError({
               level: 'major',
               message: errorResponse.message,
