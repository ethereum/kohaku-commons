import { AbiCoder, BaseContract, formatUnits, Interface, toBeHex } from 'ethers'

import AmbireAccount from '../../../contracts/compiled/AmbireAccount.json'
import EntryPointAbi from '../../../contracts/compiled/EntryPoint.json'
import ERC20 from '../../../contracts/compiled/IERC20.json'
import { FEE_COLLECTOR } from '../../consts/addresses'
import { AMBIRE_PAYMASTER, ERC_4337_ENTRYPOINT } from '../../consts/deploy'
import { Account, AccountStates } from '../../interfaces/account'
import { ExternalSignerControllers, Key } from '../../interfaces/keystore'
import { NetworkDescriptor } from '../../interfaces/networkDescriptor'
import { Storage } from '../../interfaces/storage'
import { AccountOp, GasFeePayment, getSignableCalls } from '../../libs/accountOp/accountOp'
import { EstimateResult } from '../../libs/estimate/estimate'
import { GasRecommendation, getCallDataAdditionalByNetwork } from '../../libs/gasPrice/gasPrice'
import { callsHumanizer } from '../../libs/humanizer'
import { IrCall } from '../../libs/humanizer/interfaces'
import { Price, TokenResult } from '../../libs/portfolio'
import { getExecuteSignature, getTypedData, wrapStandard } from '../../libs/signMessage/signMessage'
import { UserOperation } from '../../libs/userOperation/types'
import {
  getOneTimeNonce,
  getPreVerificationGas,
  isErc4337Broadcast,
  shouldUseOneTimeNonce,
  shouldUsePaymaster
} from '../../libs/userOperation/userOperation'
import EventEmitter from '../eventEmitter/eventEmitter'
import { KeystoreController } from '../keystore/keystore'
import { PortfolioController } from '../portfolio/portfolio'
import { SettingsController } from '../settings/settings'

export enum SigningStatus {
  EstimationError = 'estimation-error',
  UnableToSign = 'unable-to-sign',
  ReadyToSign = 'ready-to-sign',
  InProgress = 'in-progress',
  Done = 'done'
}

type UnableToSignStatus = {
  type: SigningStatus.UnableToSign
  error: string
}

export type Status =
  | UnableToSignStatus
  | {
      type: Exclude<SigningStatus, SigningStatus.UnableToSign>
    }

export enum FeeSpeed {
  Slow = 'slow',
  Medium = 'medium',
  Fast = 'fast',
  Ape = 'ape'
}

type FanSpeed = {
  type: FeeSpeed
  amount: bigint
  simulatedGasLimit: bigint
  amountFormatted: string
  amountUsd: string
  maxPriorityFeePerGas?: bigint
  baseFeeToDivide: bigint
}

// declare the statuses we don't want state updates on
const noStateUpdateStatuses = [SigningStatus.InProgress, SigningStatus.Done]

function getTokenUsdAmount(token: TokenResult, gasAmount: bigint): string | null {
  const isUsd = (price: Price) => price.baseCurrency === 'usd'
  const usdPrice = token.priceIn.find(isUsd)?.price

  if (!usdPrice) return null

  const usdPriceFormatted = BigInt(usdPrice * 1e18)

  // 18 it's because we multiply usdPrice * 1e18 and here we need to deduct it
  return formatUnits(gasAmount * usdPriceFormatted, 18 + token.decimals)
}

const NON_CRITICAL_ERRORS = {
  feeUsdEstimation: 'Unable to estimate the transaction fee in USD.'
}

export class SignAccountOpController extends EventEmitter {
  #keystore: KeystoreController

  #portfolio: PortfolioController

  #settings: SettingsController

  #externalSignerControllers: ExternalSignerControllers

  #storage: Storage

  #fetch: Function

  #account: Account

  #accounts: Account[]

  #accountStates: AccountStates

  #network: NetworkDescriptor

  accountOp: AccountOp

  #userOperation: UserOperation | null

  gasPrices: GasRecommendation[] | null = null

  #estimation: EstimateResult | null = null

  paidBy: string | null = null

  feeTokenResult: TokenResult | null = null

  selectedFeeSpeed: FeeSpeed = FeeSpeed.Fast

  humanReadable: IrCall[] = []

  status: Status | null = null

  gasUsedTooHigh: boolean

  gasUsedTooHighAgreed: boolean

  #callRelayer: Function

  constructor(
    keystore: KeystoreController,
    portfolio: PortfolioController,
    settings: SettingsController,
    externalSignerControllers: ExternalSignerControllers,
    account: Account,
    accounts: Account[],
    accountStates: AccountStates,
    network: NetworkDescriptor,
    accountOp: AccountOp,
    storage: Storage,
    fetch: Function,
    callRelayer: Function
  ) {
    super()
    this.#keystore = keystore
    this.#portfolio = portfolio
    this.#settings = settings
    this.#externalSignerControllers = externalSignerControllers
    this.#account = account
    this.#accounts = accounts
    this.#accountStates = accountStates
    this.#network = network
    this.accountOp = structuredClone(accountOp)
    this.#storage = storage
    this.#fetch = fetch
    this.#callRelayer = callRelayer
    // it's real value is set on update()
    this.#userOperation = null

    this.#humanizeAccountOp()
    this.gasUsedTooHigh = false
    this.gasUsedTooHighAgreed = false
  }

  get isInitialized(): boolean {
    return !!(this.#account && this.#network && this.accountOp && this.#estimation)
  }

  #setDefaults() {
    // Set the first signer as the default one.
    // If there are more available signers, the user will be able to select a different signer from the application.
    // The main benefit of having a default signer
    // is that it drastically simplifies the logic of determining whether the account is ready for signing.
    // For example, in the `sign` method and on the application screen, we can simply rely on the `this.readyToSign` flag.
    // Otherwise, if we don't have a default value, then `this.readyToSign` will always be false unless we set a signer.
    // In that case, on the application, we want the "Sign" button to be clickable/enabled,
    // and we have to check and expose the `SignAccountOp` controller's inner state to make this check possible.
    if (
      this.accountKeyStoreKeys.length &&
      (!this.accountOp.signingKeyAddr || !this.accountOp.signingKeyType)
    ) {
      this.accountOp.signingKeyAddr = this.accountKeyStoreKeys[0].addr
      this.accountOp.signingKeyType = this.accountKeyStoreKeys[0].type
    }
  }

  #setGasFeePayment() {
    if (this.isInitialized && this.paidBy && this.selectedFeeSpeed && this.feeTokenResult) {
      this.accountOp!.gasFeePayment = this.#getGasFeePayment()
    }
  }

  #humanizeAccountOp() {
    callsHumanizer(
      this.accountOp,
      this.#storage,
      this.#fetch,
      (humanizedCalls) => {
        this.humanReadable = humanizedCalls
        this.emitUpdate()
      },
      (err) => this.emitError(err)
    ).catch((err) => this.emitError(err))
  }

  get errors(): string[] {
    const errors: string[] = []

    if (!this.isInitialized) return errors

    // if there's an estimation error, show it
    if (this.#estimation?.error) {
      errors.push(this.#estimation.error.message)
    }

    if (!this.availableFeeOptions.length)
      errors.push(
        "We are unable to estimate your transaction as you don't have tokens with balances to cover the fee."
      )

    if (!this.accountKeyStoreKeys.length) errors.push('No key available for the selected account.')

    // This error should not happen, as in the update method we are always setting a default signer.
    // It may occur, only if there are no available signer.
    if (!this.accountOp?.signingKeyType || !this.accountOp?.signingKeyAddr)
      errors.push('Please select a signer to sign the transaction.')

    const currentPortfolioNetwork =
      this.#portfolio.latest[this.accountOp.accountAddr][this.accountOp.networkId]
    const currentPortfolioNetworkNative = currentPortfolioNetwork?.result?.tokens.find(
      (token) => token.address === '0x0000000000000000000000000000000000000000'
    )
    if (!currentPortfolioNetworkNative)
      errors.push(
        'Unable to estimate the transaction fee as fetching the latest price update for the network native token failed. Please try again later.'
      )

    if (!this.accountOp?.gasFeePayment && this.feeSpeeds.length) {
      errors.push('Please select a token and an account for paying the gas fee.')
    }

    if (this.accountOp?.gasFeePayment && this.availableFeeOptions.length) {
      const feeToken = this.availableFeeOptions.find(
        (feeOption) =>
          feeOption.paidBy === this.accountOp?.gasFeePayment?.paidBy &&
          feeOption.address === this.accountOp?.gasFeePayment?.inToken &&
          feeOption.isGasTank === this.accountOp?.gasFeePayment?.isGasTank
      )

      if (feeToken!.availableAmount < this.accountOp?.gasFeePayment.amount) {
        errors.push(
          "Signing is not possible with the selected account's token as it doesn't have sufficient funds to cover the gas payment fee."
        )
      }
    }

    // If signing fails, we know the exact error and aim to forward it to the remaining errors,
    // as the application will exclusively render `signAccountOp.errors`.
    if (this.status?.type === SigningStatus.UnableToSign) {
      errors.push(this.status.error)
    }

    // The signing might fail, tell the user why but allow the user to retry signing,
    // @ts-ignore fix TODO: type mismatch
    if (this.status?.type === SigningStatus.ReadyToSign && !!this.status.error) {
      // @ts-ignore typescript complains, but the error being present gets checked above
      errors.push(this.status.error)
    }

    if (!this.#feeSpeedsLoading && !this.feeSpeeds.length) {
      if (!this.feeTokenResult?.priceIn.length) {
        errors.push(
          `Currently, ${this.feeTokenResult?.symbol} is unavailable as a fee token as we're experiencing troubles fetching its price. Please select another or contact support`
        )
      } else {
        errors.push(
          'Unable to estimate the transaction fee. Please try changing the fee token or contact support.'
        )
      }
    }

    if (this.feeSpeeds.some((speed) => speed.amountUsd === null)) {
      errors.push(NON_CRITICAL_ERRORS.feeUsdEstimation)
    }

    return errors
  }

  get hasSelectedAccountOp() {
    return !!this.accountOp
  }

  get readyToSign() {
    return !!this.status && this.status?.type === SigningStatus.ReadyToSign
  }

  update({
    gasPrices,
    estimation,
    feeToken,
    paidBy,
    speed,
    signingKeyAddr,
    signingKeyType,
    accountOp,
    gasUsedTooHighAgreed
  }: {
    accountOp?: AccountOp
    gasPrices?: GasRecommendation[]
    estimation?: EstimateResult | null
    feeToken?: TokenResult
    paidBy?: string
    speed?: FeeSpeed
    signingKeyAddr?: Key['addr']
    signingKeyType?: Key['type']
    gasUsedTooHighAgreed?: boolean
  }) {
    // once the user commits to the things he sees on his screen,
    // we need to be sure nothing changes afterwards.
    // For example, signing can be slow if it's done by a hardware wallet.
    // The estimation gets refreshed on the other hand each 12 seconds (6 on optimism)
    // If we allow the estimation to affect the controller state during sign,
    // there could be discrepancy between what the user has agreed upon and what
    // we broadcast in the end
    if (this.status?.type && noStateUpdateStatuses.indexOf(this.status?.type) !== -1) {
      return
    }

    if (accountOp) {
      this.accountOp = structuredClone(accountOp)
      this.#humanizeAccountOp()
    }

    if (gasPrices) this.gasPrices = gasPrices

    if (estimation) {
      if (estimation.erc4337estimation) {
        // set a new copy of the user op if 4337
        this.#userOperation = structuredClone(estimation.erc4337estimation.userOp)
        // set the accountOp user op as a reference to this.#userOperation
        // it's overriden during sign() to it's safe
        this.accountOp.asUserOperation = this.#userOperation
      }

      this.gasUsedTooHigh = estimation.gasUsed > 10000000n
      this.#estimation = estimation
    }

    // if estimation is undefined, do not clear the estimation.
    // We do this only if strictly specified as null
    if (estimation === null) this.#estimation = null

    if (this.#estimation?.error) {
      this.status = { type: SigningStatus.EstimationError }
    }

    if (feeToken && paidBy) {
      this.paidBy = paidBy
      this.feeTokenResult = feeToken
    }

    if (speed && this.isInitialized) {
      this.selectedFeeSpeed = speed
    }

    if (signingKeyAddr && signingKeyType && this.isInitialized) {
      this.accountOp!.signingKeyAddr = signingKeyAddr
      this.accountOp!.signingKeyType = signingKeyType
    }

    if (gasUsedTooHighAgreed !== undefined) this.gasUsedTooHighAgreed = gasUsedTooHighAgreed

    // Set defaults, if some of the optional params are omitted
    this.#setDefaults()
    // Here, we expect to have most of the fields set, so we can safely set GasFeePayment
    this.#setGasFeePayment()
    this.updateStatusToReadyToSign()
  }

  updateStatusToReadyToSign() {
    const isInTheMiddleOfSigning = this.status?.type === SigningStatus.InProgress

    const criticalErrors = this.errors.filter(
      (error) => !Object.values(NON_CRITICAL_ERRORS).includes(error)
    )

    if (
      this.isInitialized &&
      this.#estimation &&
      this.accountOp?.signingKeyAddr &&
      this.accountOp?.signingKeyType &&
      this.accountOp?.gasFeePayment &&
      !criticalErrors.length &&
      // Update if status is NOT already set (that's the initial state update)
      // or in general if the user is not in the middle of signing (otherwise
      // it resets the loading state back to ready to sign)
      (!this.status || !isInTheMiddleOfSigning) &&
      // if the gas used is too high, do not allow the user to sign
      // until he explicitly agrees to the risks
      (!this.gasUsedTooHigh || this.gasUsedTooHighAgreed)
    ) {
      this.status = { type: SigningStatus.ReadyToSign }
    } else {
      this.status = null
    }
    this.emitUpdate()
  }

  reset() {
    this.gasPrices = null
    this.#estimation = null
    this.selectedFeeSpeed = FeeSpeed.Fast
    this.paidBy = null
    this.feeTokenResult = null
    this.status = null
    this.humanReadable = []
    this.emitUpdate()
  }

  resetStatus() {
    this.status = null
    this.emitUpdate()
  }

  /**
   * Obtain the native token ratio in relation to a fee token.
   *
   * By knowing the USD value of the tokens in the portfolio,
   * we can calculate the ratio between a native token and a fee token.
   *
   * For example, 1 ETH = 8 BNB (ratio: 8).
   *
   * We require the ratio to be in a BigInt format since all the application values,
   * such as amount, gasLimit, etc., are also represented as BigInt numbers.
   */
  #getNativeToFeeTokenRatio(feeToken: TokenResult): bigint | null {
    const native = this.#portfolio.latest[this.accountOp.accountAddr][
      this.accountOp.networkId
    ]?.result?.tokens.find(
      (token) => token.address === '0x0000000000000000000000000000000000000000'
    )
    if (!native) return null

    // In case the fee token is the native token we don't want to depend to priceIn, as it might not be available.
    if (native.address === feeToken.address && native.networkId === feeToken.networkId)
      return BigInt(1 * 1e18)

    const isUsd = (price: Price) => price.baseCurrency === 'usd'

    const nativePrice = native.priceIn.find(isUsd)?.price
    const feeTokenPrice = feeToken.priceIn.find(isUsd)?.price

    if (!nativePrice || !feeTokenPrice) return null

    const ratio = nativePrice / feeTokenPrice

    // Here we multiply it by 1e18, in order to keep the decimal precision.
    // Otherwise, passing the ratio to the BigInt constructor, we will lose the numbers after the decimal point.
    // Later, once we need to normalize this ratio, we should not forget to divide it by 1e18.
    return BigInt(ratio * 1e18)
  }

  static getAmountAfterFeeTokenConvert(
    simulatedGasLimit: bigint,
    gasPrice: bigint,
    nativeRatio: bigint,
    feeTokenDecimals: number,
    addedNative: bigint
  ) {
    const amountInWei = simulatedGasLimit * gasPrice + addedNative

    // Let's break down the process of converting the amount into FeeToken:
    // 1. Initially, we multiply the amount in wei by the native to fee token ratio.
    // 2. Next, we address the decimal places:
    // 2.1. First, we convert wei to native by dividing by 10^18 (representing the decimals).
    // 2.2. Now, with the amount in the native token, we incorporate nativeRatio decimals into the calculation (18 + 18) to standardize the amount.
    // 2.3. At this point, we precisely determine the number of fee tokens. For instance, if the amount is 3 USDC, we must convert it to a BigInt value, while also considering feeToken.decimals.
    const extraDecimals = BigInt(10 ** 18)
    const feeTokenExtraDecimals = BigInt(10 ** (18 - feeTokenDecimals))
    const pow = extraDecimals * feeTokenExtraDecimals
    return (amountInWei * nativeRatio) / pow
  }

  /**
   * Increase the fee we send to the feeCollector according to the specified
   * options in the network tab
   */
  #increaseFee(amount: bigint): bigint {
    if (!this.#network.feeOptions.feeIncrease) {
      return amount
    }

    return amount + (amount * this.#network.feeOptions.feeIncrease) / 100n
  }

  get #feeSpeedsLoading() {
    return !this.isInitialized || !this.gasPrices || !this.paidBy || !this.feeTokenResult
  }

  get feeSpeeds(): FanSpeed[] {
    if (this.#feeSpeedsLoading) return []

    const gasUsed = this.#estimation!.gasUsed
    const feeTokenEstimation = this.#estimation!.feePaymentOptions.find(
      (option) =>
        option.address === this.feeTokenResult?.address &&
        this.paidBy === option.paidBy &&
        this.feeTokenResult?.flags.onGasTank === option.isGasTank
    )

    if (!feeTokenEstimation) return []

    const nativeRatio = this.#getNativeToFeeTokenRatio(this.feeTokenResult as TokenResult)
    if (!nativeRatio) return []

    const callDataAdditionalGasCost = getCallDataAdditionalByNetwork(
      this.accountOp!,
      this.#network,
      this.#accountStates![this.accountOp!.accountAddr][this.accountOp!.networkId]
    )

    return (this.gasPrices || []).map((gasRecommendation) => {
      let amount
      let simulatedGasLimit

      let gasPrice = 0n
      // As GasRecommendation type is a result of the union between GasPriceRecommendation and Gas1559Recommendation,
      // then the both types don't have the same interface/props.
      // Therefore, we need to check for a prop existence, before accessing it.
      // GasPriceRecommendation
      if ('gasPrice' in gasRecommendation) gasPrice = gasRecommendation.gasPrice
      // Gas1559Recommendation
      if ('baseFeePerGas' in gasRecommendation)
        gasPrice = gasRecommendation.baseFeePerGas + gasRecommendation.maxPriorityFeePerGas

      const baseFeeToDivide =
        'baseFeeToDivide' in gasRecommendation ? gasRecommendation.baseFeeToDivide : gasPrice

      // EOA
      if (!this.#account || !this.#account?.creation) {
        simulatedGasLimit = gasUsed
        amount = simulatedGasLimit * gasPrice + feeTokenEstimation.addedNative
      } else if (this.#userOperation) {
        // ERC 4337
        const usesPaymaster = shouldUsePaymaster(this.#network)
        simulatedGasLimit =
          this.#estimation!.erc4337estimation!.gasUsed + feeTokenEstimation.gasUsed!
        simulatedGasLimit += usesPaymaster
          ? this.#estimation!.arbitrumL1FeeIfArbitrum.withFee
          : this.#estimation!.arbitrumL1FeeIfArbitrum.noFee

        // add preVerificationGas to simulated gas so we could get the correct
        // fee the user should pay
        const l1FeeAsL2Gas = feeTokenEstimation.addedNative / baseFeeToDivide
        const preVerificationGas = getPreVerificationGas(
          this.#userOperation,
          usesPaymaster,
          l1FeeAsL2Gas
        )
        simulatedGasLimit += BigInt(preVerificationGas)

        amount = SignAccountOpController.getAmountAfterFeeTokenConvert(
          simulatedGasLimit,
          gasPrice,
          nativeRatio,
          this.feeTokenResult!.decimals,
          0n
        )
        if (usesPaymaster) {
          amount = this.#increaseFee(amount)
        }
      } else if (this.paidBy !== this.accountOp!.accountAddr) {
        // Smart account, but EOA pays the fee
        simulatedGasLimit =
          gasUsed + callDataAdditionalGasCost + this.#estimation!.arbitrumL1FeeIfArbitrum.noFee
        amount = simulatedGasLimit * gasPrice + feeTokenEstimation.addedNative
      } else {
        // Relayer.
        // relayer or 4337, we need to add feeTokenOutome.gasUsed
        const feeTokenGasUsed = this.#estimation!.feePaymentOptions.find(
          (option) =>
            option.address === this.feeTokenResult?.address &&
            this.paidBy === option.paidBy &&
            this.feeTokenResult?.flags.onGasTank === option.isGasTank
        )!.gasUsed!
        // @TODO - add comment why here we use `feePaymentOptions`, but we don't use it in EOA
        simulatedGasLimit =
          gasUsed +
          callDataAdditionalGasCost +
          feeTokenGasUsed +
          this.#estimation!.arbitrumL1FeeIfArbitrum.withFee

        amount = SignAccountOpController.getAmountAfterFeeTokenConvert(
          simulatedGasLimit,
          gasPrice,
          nativeRatio,
          this.feeTokenResult!.decimals,
          feeTokenEstimation.addedNative
        )
        amount = this.#increaseFee(amount)
      }

      const fee: any = {
        type: gasRecommendation.name,
        simulatedGasLimit,
        amount,
<<<<<<< HEAD
        amountFormatted: formatUnits(amount, Number(this.feeTokenResult!.decimals)),
        amountUsd: getTokenUsdAmount(this.feeTokenResult!, amount)
=======
        amountFormatted: ethers.formatUnits(amount, Number(this.feeTokenResult!.decimals)),
        amountUsd: getTokenUsdAmount(this.feeTokenResult!, amount),
        baseFeeToDivide
>>>>>>> 7f901e0c
      }

      if ('maxPriorityFeePerGas' in gasRecommendation) {
        fee.maxPriorityFeePerGas = gasRecommendation.maxPriorityFeePerGas
      }

      return fee
    })
  }

  #getGasFeePayment(): GasFeePayment | null {
    if (!this.isInitialized) {
      this.emitError({
        level: 'major',
        message:
          'Something went wrong while setting up the gas fee payment account and token. Please try again, selecting the account and token option. If the problem persists, contact support.',
        error: new Error(
          'SignAccountOpController: The controller is not initialized while we are trying to build GasFeePayment.'
        )
      })

      return null
    }
    if (!this.paidBy) {
      this.emitError({
        level: 'silent',
        message: '',
        error: new Error('SignAccountOpController: paying account not selected')
      })

      return null
    }
    if (!this.feeTokenResult) {
      this.emitError({
        level: 'silent',
        message: '',
        error: new Error('SignAccountOpController: fee token not selected')
      })

      return null
    }

    if (!this.feeSpeeds.length) {
      this.emitError({
        level: 'silent',
        message: '',
        error: new Error('SignAccountOpController: fee speeds not available')
      })

      return null
    }

    const chosenSpeed = this.feeSpeeds.find((speed) => speed.type === this.selectedFeeSpeed)
    if (!chosenSpeed) {
      this.emitError({
        level: 'silent',
        message: '',
        error: new Error('SignAccountOpController: fee speed not selected')
      })

      return null
    }

    const accountState = this.#accountStates[this.accountOp.accountAddr][this.accountOp.networkId]
    const gasFeePayment: GasFeePayment = {
      paidBy: this.paidBy,
      isERC4337: isErc4337Broadcast(this.#network, accountState),
      isGasTank: this.feeTokenResult.flags.onGasTank,
      inToken: this.feeTokenResult.address,
      amount: chosenSpeed.amount,
      simulatedGasLimit: chosenSpeed.simulatedGasLimit,
      baseFeeToDivide: chosenSpeed.baseFeeToDivide
    }

    if ('maxPriorityFeePerGas' in chosenSpeed) {
      gasFeePayment.maxPriorityFeePerGas = chosenSpeed.maxPriorityFeePerGas
    }

    return gasFeePayment
  }

  get feeToken(): string | null {
    return this.accountOp?.gasFeePayment?.inToken || null
  }

  get feePaidBy(): string | null {
    return this.accountOp?.gasFeePayment?.paidBy || null
  }

  get availableFeeOptions(): EstimateResult['feePaymentOptions'] {
    if (!this.isInitialized) return []

    // FeeOptions having amount
    return this.#estimation!.feePaymentOptions.filter((feeOption) => feeOption.availableAmount)
  }

  get accountKeyStoreKeys(): Key[] {
    return this.#keystore.keys.filter((key) => this.#account?.associatedKeys.includes(key.addr))
  }

  // eslint-disable-next-line class-methods-use-this
  get speedOptions() {
    return Object.values(FeeSpeed) as string[]
  }

  #setSigningError(error: string, type = SigningStatus.UnableToSign) {
    this.status = { type, error }
    this.emitUpdate()
  }

  #addFeePayment() {
    // In case of gas tank token fee payment, we need to include one more call to account op
    const abiCoder = new AbiCoder()

    if (this.accountOp!.gasFeePayment!.isGasTank) {
      this.accountOp!.feeCall = {
        to: FEE_COLLECTOR,
        value: 0n,
        data: abiCoder.encode(
          ['string', 'uint256', 'string'],
          ['gasTank', this.accountOp!.gasFeePayment!.amount, this.feeTokenResult?.symbol]
        )
      }

      return
    }

    if (this.accountOp!.gasFeePayment!.inToken === '0x0000000000000000000000000000000000000000') {
      // native payment
      this.accountOp!.feeCall = {
        to: FEE_COLLECTOR,
        value: this.accountOp!.gasFeePayment!.amount,
        data: '0x'
      }
    } else {
      // token payment
      const ERC20Interface = new Interface(ERC20.abi)
      this.accountOp!.feeCall = {
        to: this.accountOp!.gasFeePayment!.inToken,
        value: 0n,
        data: ERC20Interface.encodeFunctionData('transfer', [
          FEE_COLLECTOR,
          this.accountOp!.gasFeePayment!.amount
        ])
      }
    }
  }

  async sign() {
    if (!this.readyToSign)
      return this.#setSigningError(
        'We are unable to sign your transaction as some of the mandatory signing fields have not been set.'
      )

    // when signing begings, we stop immediatelly state updates on the controller
    // by changing the status to InProgress. Check update() for more info
    this.status = { type: SigningStatus.InProgress }

    if (!this.accountOp?.signingKeyAddr || !this.accountOp?.signingKeyType)
      return this.#setSigningError('We cannot sign your transaction. Please choose a signer key.')

    if (!this.accountOp?.gasFeePayment)
      return this.#setSigningError('Please select a token and an account for paying the gas fee.')

    const signer = await this.#keystore.getSigner(
      this.accountOp.signingKeyAddr,
      this.accountOp.signingKeyType
    )
    if (!signer) return this.#setSigningError('no available signer')

    // we update the FE with the changed status (in progress) only after the checks
    // above confirm everything is okay to prevent two different state updates
    this.emitUpdate()

    const gasFeePayment = this.accountOp.gasFeePayment

    if (signer.init) signer.init(this.#externalSignerControllers[this.accountOp.signingKeyType])
    const accountState =
      this.#accountStates![this.accountOp!.accountAddr][this.accountOp!.networkId]

    // just in-case: before signing begins, we delete the feeCall;
    // if there's a need for it, it will be added later on in the code.
    // We need this precaution because this could happen:
    // - try to broadcast with the relayer
    // - the feel call gets added
    // - the relayer broadcast fails
    // - the user does another broadcast, this time with EOA pays for SA
    // - the fee call stays, causing a low gas limit revert
    delete this.accountOp.feeCall

    try {
      // In case of EOA account
      if (!this.#account.creation) {
        if (this.accountOp.calls.length !== 1)
          return this.#setSigningError(
            'Tried to sign an EOA transaction with multiple or zero calls.'
          )

        // In legacy mode, we sign the transaction directly.
        // that means the signing will happen on broadcast and here
        // checking whether the call is 1 and 1 only is enough
        this.accountOp.signature = '0x'
      } else if (this.accountOp.gasFeePayment.paidBy !== this.#account.addr) {
        // Smart account, but EOA pays the fee
        // EOA pays for execute() - relayerless
        this.accountOp.signature = await getExecuteSignature(
          this.#network,
          this.accountOp,
          accountState,
          signer
        )
      } else if (this.accountOp.gasFeePayment.isERC4337) {
        const userOperation = this.#userOperation
        if (!userOperation) {
          return this.#setSigningError(
            `Cannot sign as no user operation is present for account op ${this.accountOp.accountAddr}`
          )
        }

        // set as maxFeePerGas only the L2 gas price
        const feeTokenEstimation = this.#estimation!.feePaymentOptions.find(
          (option) =>
            option.address === this.feeTokenResult?.address &&
            this.paidBy === option.paidBy &&
            this.feeTokenResult?.flags.onGasTank === option.isGasTank
        )!
        let amountInWei = gasFeePayment.amount
        if (this.feeTokenResult?.address !== '0x0000000000000000000000000000000000000000') {
          const nativeRatio = this.#getNativeToFeeTokenRatio(this.feeTokenResult!)
          if (!nativeRatio) throw new Error('Could not retrieve the native token price.')
          amountInWei =
            (gasFeePayment.amount * BigInt(10 ** (18 + 18 - this.feeTokenResult!.decimals))) /
            nativeRatio
        }
<<<<<<< HEAD
        const gasPrice =
          (amountInWei - feeTokenEstimation.addedNative) / gasFeePayment.simulatedGasLimit
        userOperation.maxFeePerGas = toBeHex(gasPrice)
        userOperation.maxPriorityFeePerGas = toBeHex(gasFeePayment.maxPriorityFeePerGas!)
=======
        // NOTE: we do not subtract the addedNative from here as we put it
        // in preVerificationGas
        const gasPrice = amountInWei / gasFeePayment.simulatedGasLimit
        userOperation.maxFeePerGas = ethers.toBeHex(gasPrice)
        userOperation.maxPriorityFeePerGas = ethers.toBeHex(
          gasFeePayment.maxPriorityFeePerGas ?? userOperation.maxFeePerGas
        )
>>>>>>> 7f901e0c

        const usesOneTimeNonce = shouldUseOneTimeNonce(userOperation)
        const usesPaymaster = shouldUsePaymaster(this.#network)

        if (usesPaymaster) {
          this.#addFeePayment()
        }

        const ambireAccount = new Interface(AmbireAccount.abi)
        if (usesOneTimeNonce) {
          const signature = await getExecuteSignature(
            this.#network,
            this.accountOp,
            accountState,
            signer
          )
          userOperation.callData = ambireAccount.encodeFunctionData('executeMultiple', [
            [[getSignableCalls(this.accountOp), signature]]
          ])
          this.accountOp.signature = signature
        } else {
          userOperation.callData = ambireAccount.encodeFunctionData('executeBySender', [
            getSignableCalls(this.accountOp)
          ])
        }

        if (feeTokenEstimation.addedNative > 0n) {
          const l1FeeAsL2Gas = feeTokenEstimation.addedNative / gasFeePayment.baseFeeToDivide

          userOperation.preVerificationGas = getPreVerificationGas(
            userOperation,
            usesPaymaster,
            l1FeeAsL2Gas
          )
        } else {
          userOperation.preVerificationGas = getPreVerificationGas(userOperation, usesPaymaster)
        }

        if (usesPaymaster) {
          try {
            const response = await this.#callRelayer(
              `/v2/paymaster/${this.accountOp.networkId}/sign`,
              'POST',
              {
                // send without the requestType prop
                userOperation: (({ requestType, activatorCall, ...o }) => o)(userOperation),
                paymaster: AMBIRE_PAYMASTER
              }
            )
            userOperation.paymasterAndData = response.data.paymasterAndData
            if (usesOneTimeNonce) {
              userOperation.nonce = getOneTimeNonce(userOperation)
            }
          } catch (e: any) {
            return this.#setSigningError(e.message)
          }
        }

        if (userOperation.requestType === 'standard') {
          const provider = this.#settings.providers[this.accountOp.networkId]
          const entryPoint: any = new BaseContract(ERC_4337_ENTRYPOINT, EntryPointAbi, provider)
          const typedData = getTypedData(
            this.#network.chainId,
            this.accountOp.accountAddr,
            await entryPoint.getUserOpHash(userOperation)
          )
          const signature = wrapStandard(await signer.signTypedData(typedData))
          userOperation.signature = signature
          this.accountOp.signature = signature
        }
        this.accountOp.asUserOperation = userOperation
      } else {
        // Relayer
        this.#addFeePayment()
        this.accountOp.signature = await getExecuteSignature(
          this.#network,
          this.accountOp,
          accountState,
          signer
        )
      }

      this.status = { type: SigningStatus.Done }
      this.emitUpdate()
    } catch (error: any) {
      this.#setSigningError(error?.message, SigningStatus.ReadyToSign)
    }
  }

  toJSON() {
    return {
      ...this,
      isInitialized: this.isInitialized,
      hasSelectedAccountOp: this.hasSelectedAccountOp,
      readyToSign: this.readyToSign,
      availableFeeOptions: this.availableFeeOptions,
      accountKeyStoreKeys: this.accountKeyStoreKeys,
      feeSpeeds: this.feeSpeeds,
      feeToken: this.feeToken,
      feePaidBy: this.feePaidBy,
      speedOptions: this.speedOptions,
      errors: this.errors
    }
  }
}<|MERGE_RESOLUTION|>--- conflicted
+++ resolved
@@ -606,14 +606,9 @@
         type: gasRecommendation.name,
         simulatedGasLimit,
         amount,
-<<<<<<< HEAD
         amountFormatted: formatUnits(amount, Number(this.feeTokenResult!.decimals)),
-        amountUsd: getTokenUsdAmount(this.feeTokenResult!, amount)
-=======
-        amountFormatted: ethers.formatUnits(amount, Number(this.feeTokenResult!.decimals)),
         amountUsd: getTokenUsdAmount(this.feeTokenResult!, amount),
         baseFeeToDivide
->>>>>>> 7f901e0c
       }
 
       if ('maxPriorityFeePerGas' in gasRecommendation) {
@@ -848,20 +843,13 @@
             (gasFeePayment.amount * BigInt(10 ** (18 + 18 - this.feeTokenResult!.decimals))) /
             nativeRatio
         }
-<<<<<<< HEAD
-        const gasPrice =
-          (amountInWei - feeTokenEstimation.addedNative) / gasFeePayment.simulatedGasLimit
-        userOperation.maxFeePerGas = toBeHex(gasPrice)
-        userOperation.maxPriorityFeePerGas = toBeHex(gasFeePayment.maxPriorityFeePerGas!)
-=======
         // NOTE: we do not subtract the addedNative from here as we put it
         // in preVerificationGas
         const gasPrice = amountInWei / gasFeePayment.simulatedGasLimit
-        userOperation.maxFeePerGas = ethers.toBeHex(gasPrice)
-        userOperation.maxPriorityFeePerGas = ethers.toBeHex(
+        userOperation.maxFeePerGas = toBeHex(gasPrice)
+        userOperation.maxPriorityFeePerGas = toBeHex(
           gasFeePayment.maxPriorityFeePerGas ?? userOperation.maxFeePerGas
         )
->>>>>>> 7f901e0c
 
         const usesOneTimeNonce = shouldUseOneTimeNonce(userOperation)
         const usesPaymaster = shouldUsePaymaster(this.#network)
