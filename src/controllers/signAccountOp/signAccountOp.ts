--- conflicted
+++ resolved
@@ -1,21 +1,12 @@
-<<<<<<< HEAD
 /* eslint-disable no-restricted-syntax */
-import { AbiCoder, Contract, formatUnits, getAddress, Interface, toBeHex } from 'ethers'
-=======
 import { AbiCoder, formatUnits, getAddress, Interface, toBeHex } from 'ethers'
->>>>>>> 4d8d5093
 
 import AmbireAccount from '../../../contracts/compiled/AmbireAccount.json'
 import ERC20 from '../../../contracts/compiled/IERC20.json'
 import { FEE_COLLECTOR } from '../../consts/addresses'
-<<<<<<< HEAD
-import { AMBIRE_PAYMASTER, ERC_4337_ENTRYPOINT, SINGLETON } from '../../consts/deploy'
-import { Account, AccountStates } from '../../interfaces/account'
-import { Fetch } from '../../interfaces/fetch'
-=======
 import { AMBIRE_PAYMASTER, SINGLETON } from '../../consts/deploy'
 import { Account } from '../../interfaces/account'
->>>>>>> 4d8d5093
+import { Fetch } from '../../interfaces/fetch'
 import { ExternalSignerControllers, Key } from '../../interfaces/keystore'
 import { Network } from '../../interfaces/network'
 import { Storage } from '../../interfaces/storage'
@@ -38,11 +29,8 @@
   shouldUseOneTimeNonce,
   shouldUsePaymaster
 } from '../../libs/userOperation/userOperation'
-<<<<<<< HEAD
-=======
 /* eslint-disable no-restricted-syntax */
 import { AccountsController } from '../accounts/accounts'
->>>>>>> 4d8d5093
 import { AccountOpAction } from '../actions/actions'
 import EventEmitter from '../eventEmitter/eventEmitter'
 import { KeystoreController } from '../keystore/keystore'
