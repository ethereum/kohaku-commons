/* eslint no-console: "off" */

import { ethers } from 'ethers'
import fetch from 'node-fetch'
import { EventEmitter } from 'stream'

import { describe, expect, jest, test } from '@jest/globals'

import { relayerUrl, trezorSlot7v24337Deployed, velcroUrl } from '../../../test/config'
import {
  getNativeToCheckFromEOAs,
  produceMemoryStore,
  waitForAccountsCtrlFirstLoad
} from '../../../test/helpers'
import { suppressConsoleBeforeEach } from '../../../test/helpers/console'
import { DEFAULT_ACCOUNT_LABEL } from '../../consts/account'
import { FEE_COLLECTOR } from '../../consts/addresses'
import { EOA_SIMULATION_NONCE } from '../../consts/deployless'
import { networks } from '../../consts/networks'
import { Account } from '../../interfaces/account'
import { Storage } from '../../interfaces/storage'
import { getBaseAccount } from '../../libs/account/getBaseAccount'
import { AccountOp, accountOpSignableHash } from '../../libs/accountOp/accountOp'
import { BROADCAST_OPTIONS } from '../../libs/broadcast/broadcast'
import { getEstimation } from '../../libs/estimate/estimate'
import { FullEstimation } from '../../libs/estimate/interfaces'
import * as gasPricesLib from '../../libs/gasPrice/gasPrice'
import { KeystoreSigner } from '../../libs/keystoreSigner/keystoreSigner'
import { TokenResult } from '../../libs/portfolio'
import { getTypedData } from '../../libs/signMessage/signMessage'
import { BundlerSwitcher } from '../../services/bundlers/bundlerSwitcher'
import { getRpcProvider } from '../../services/provider'
import { AccountsController } from '../accounts/accounts'
import { KeystoreController } from '../keystore/keystore'
import { NetworksController } from '../networks/networks'
import { PortfolioController } from '../portfolio/portfolio'
import { ProvidersController } from '../providers/providers'
import { StorageController } from '../storage/storage'
import { getFeeSpeedIdentifier } from './helper'
import { SignAccountOpController, SigningStatus } from './signAccountOp'

const providers = Object.fromEntries(
  networks.map((network) => [network.chainId, getRpcProvider(network.rpcUrls, network.chainId)])
)
const errorCallback = () => {}

const createAccountOp = (
  account: Account,
  chainId: bigint = 1n
): {
  op: AccountOp
  nativeToCheck: Account[]
  feeTokens: TokenResult[]
} => {
  const to = '0x68b3465833fb72a70ecdf485e0e4c7bd8665fc45'

  const tomorrowHex = Math.floor((Date.now() + 86400000) / 1000).toString(16)
  // 64 chars expire hex
  // we set swap deadline always for tomorrow, in order to prevent the test failure with 'TRANSACTION TOO OLD'
  const expire = '0'.repeat(64 - tomorrowHex.length) + tomorrowHex

  // USDT -> USDC swap
  // Fee tokens: USDT, USDC
  const data = `0x5ae401dc${expire}00000000000000000000000000000000000000000000000000000000000000400000000000000000000000000000000000000000000000000000000000000001000000000000000000000000000000000000000000000000000000000000002000000000000000000000000000000000000000000000000000000000000000e404e45aaf000000000000000000000000dac17f958d2ee523a2206206994597c13d831ec7000000000000000000000000a0b86991c6218b36c1d19d4a2e9eb0ce3606eb4800000000000000000000000000000000000000000000000000000000000001f4000000000000000000000000a07d75aacefd11b425af7181958f0f85c312f14300000000000000000000000000000000000000000000000000000000000f424000000000000000000000000000000000000000000000000000000000000c33d9000000000000000000000000000000000000000000000000000000000000000000000000000000000000000000000000000000000000000000000000`

  const nativeToCheck: Account[] = [
    {
      addr: '0xAa0e9a1E2D2CcF2B867fda047bb5394BEF1883E0',
      associatedKeys: ['0xAa0e9a1E2D2CcF2B867fda047bb5394BEF1883E0'],
      initialPrivileges: [],
      creation: null,
      preferences: {
        label: DEFAULT_ACCOUNT_LABEL,
        pfp: '0xAa0e9a1E2D2CcF2B867fda047bb5394BEF1883E0'
      }
    }
  ]
  const feeTokens = [
    {
      address: '0x0000000000000000000000000000000000000000',
      amount: 1n,
      symbol: 'ETH',
      name: 'Ether',
      chainId: 1n,
      decimals: 18,
      priceIn: [],
      flags: {
        onGasTank: false,
        rewardsType: null,
        canTopUpGasTank: true,
        isFeeToken: true
      }
    }
  ]

  const op: AccountOp = {
    accountAddr: account.addr,
    signingKeyAddr: null,
    signingKeyType: null,
    gasLimit: null,
    gasFeePayment: null,
    chainId,
    nonce: 0n, // does not matter when estimating
    calls: [{ to, value: BigInt(0), data }],
    accountOpToExecuteBefore: null,
    signature: null
  }

  return { op, nativeToCheck, feeTokens }
}

const createEOAAccountOp = (account: Account) => {
  const to = '0x0000000000000000000000000000000000000000'

  const data = '0x'

  const nativeToCheck: Account[] = [
    {
      addr: account.addr,
      associatedKeys: [account.addr],
      initialPrivileges: [],
      creation: null,
      preferences: {
        label: DEFAULT_ACCOUNT_LABEL,
        pfp: account.addr
      }
    }
  ]
  const feeTokens = [
    {
      address: '0x0000000000000000000000000000000000000000',
      amount: 1n,
      symbol: 'ETH',
      name: 'Ether',
      chainId: 1n,
      decimals: 18,
      priceIn: [],
      flags: {
        onGasTank: false,
        rewardsType: null,
        canTopUpGasTank: true,
        isFeeToken: true
      }
    }
  ]

  const op = {
    accountAddr: account.addr,
    signingKeyAddr: null,
    signingKeyType: null,
    gasLimit: null,
    gasFeePayment: null,
    chainId: 1n,
    nonce: null, // does not matter when estimating
    calls: [{ to, value: BigInt(1), data }],
    accountOpToExecuteBefore: null,
    signature: null
  }

  return { op, nativeToCheck, feeTokens }
}

const eoaSigner = {
  privKey: '0x1941fd49fae923cae5ba789ac8ed2662066861960c7aa339443e76d309a80f6f',
  keyPublicAddress: '0x16c81367c30c71d6B712355255A07FCe8fd3b5bB',
  pass: 'testpass'
}

// add the eoaSigner as an associatedKey
trezorSlot7v24337Deployed.associatedKeys.push(eoaSigner.keyPublicAddress)

const eoaAccount: Account = {
  addr: eoaSigner.keyPublicAddress,
  associatedKeys: [eoaSigner.keyPublicAddress],
  initialPrivileges: [],
  creation: null,
  preferences: {
    label: DEFAULT_ACCOUNT_LABEL,
    pfp: eoaSigner.keyPublicAddress
  }
}

const trezorEoa: Account = {
  addr: '0x71c3D24a627f0416db45107353d8d0A5ae0401ae',
  associatedKeys: ['0x71c3D24a627f0416db45107353d8d0A5ae0401ae'],
  initialPrivileges: [],
  creation: null,
  preferences: {
    label: DEFAULT_ACCOUNT_LABEL,
    pfp: '0x71c3D24a627f0416db45107353d8d0A5ae0401ae'
  }
}

const otherEoa: Account = {
  addr: '0x71c3D24a627f0416db45107353d8d0A5ae0402ae',
  associatedKeys: ['0x71c3D24a627f0416db45107353d8d0A5ae0401ae'],
  initialPrivileges: [],
  creation: null,
  preferences: {
    label: DEFAULT_ACCOUNT_LABEL,
    pfp: '0x71c3D24a627f0416db45107353d8d0A5ae0402ae'
  }
}

const smartAccount: Account = {
  addr: '0x4AA524DDa82630cE769e5C9d7ec7a45B94a41bc6',
  associatedKeys: ['0x141A14B5C4dbA2aC7a7943E02eDFE2E7eDfdA28F', eoaSigner.keyPublicAddress],
  creation: {
    factoryAddr: '0xa8202f888b9b2dfa5ceb2204865018133f6f179a',
    bytecode:
      '0x7f00000000000000000000000000000000000000000000000000000000000000027fa70e7c3e588683d0493e3cad10209993d632b6631bc4637b53a4174bad869718553d602d80604d3d3981f3363d3d373d3d3d363d730e370942ebe4d026d05d2cf477ff386338fc415a5af43d82803e903d91602b57fd5bf3',
    salt: '0x0000000000000000000000000000000000000000000000000000000000000000'
  },
  initialPrivileges: [
    [
      '0x141A14B5C4dbA2aC7a7943E02eDFE2E7eDfdA28F',
      '0x0000000000000000000000000000000000000000000000000000000000000001'
    ]
  ],
  preferences: {
    label: DEFAULT_ACCOUNT_LABEL,
    pfp: '0x4AA524DDa82630cE769e5C9d7ec7a45B94a41bc6'
  }
}

const e2esmartAccount: Account = {
  addr: '0x4C71d299f23eFC660b3295D1f631724693aE22Ac',
  associatedKeys: ['0xa18fe725A4a0E25A02411Ab28073E4F35D32d8e2'],
  creation: {
    factoryAddr: '0x26cE6745A633030A6faC5e64e41D21fb6246dc2d',
    bytecode:
      '0x7f00000000000000000000000000000000000000000000000000000000000000027fca32523c64c36083b1291dd9ad1e268d3731e36174438cb702336b275ccb8295553d602d80604d3d3981f3363d3d373d3d3d363d730f2aa7bcda3d9d210df69a394b6965cb2566c8285af43d82803e903d91602b57fd5bf3',
    salt: '0x0000000000000000000000000000000000000000000000000000000000000000'
  },
  initialPrivileges: [
    [
      '0xa18fe725A4a0E25A02411Ab28073E4F35D32d8e2',
      '0x0000000000000000000000000000000000000000000000000000000000000001'
    ]
  ],
  preferences: {
    label: DEFAULT_ACCOUNT_LABEL,
    pfp: '0x4C71d299f23eFC660b3295D1f631724693aE22Ac'
  }
}

const v1Account = {
  addr: '0xa07D75aacEFd11b425AF7181958F0F85c312f143',
  associatedKeys: ['0xd6e371526cdaeE04cd8AF225D42e37Bc14688D9E', eoaSigner.keyPublicAddress],
  initialPrivileges: [],
  creation: {
    factoryAddr: '0xBf07a0Df119Ca234634588fbDb5625594E2a5BCA',
    bytecode:
      '0x7f28d4ea8f825adb036e9b306b2269570e63d2aa5bd10751437d98ed83551ba1cd7fa57498058891e98f45f8abb85dafbcd30f3d8b3ab586dfae2e0228bbb1de7018553d602d80604d3d3981f3363d3d373d3d3d363d732a2b85eb1054d6f0c6c2e37da05ed3e5fea684ef5af43d82803e903d91602b57fd5bf3',
    salt: '0x0000000000000000000000000000000000000000000000000000000000000001'
  },
  preferences: {
    label: DEFAULT_ACCOUNT_LABEL,
    pfp: '0xa07D75aacEFd11b425AF7181958F0F85c312f143'
  }
}

const nativeFeeToken: TokenResult = {
  address: '0x0000000000000000000000000000000000000000',
  symbol: 'ETH',
  name: 'Ether',
  amount: 1000n,
  chainId: 1n,
  decimals: Number(18),
  priceIn: [{ baseCurrency: 'usd', price: 5000 }],
  flags: {
    onGasTank: false,
    rewardsType: null,
    canTopUpGasTank: true,
    isFeeToken: true
  }
}

// const nativeFeeTokenAvalanche: TokenResult = {
//   address: '0x0000000000000000000000000000000000000000',
//   symbol: 'AVAX',
//   amount: 1000n,
//   chainId: 43114n,
//   decimals: Number(18),
//   priceIn: [{ baseCurrency: 'usd', price: 100 }],
//   flags: {
//     onGasTank: false,
//     rewardsType: null,
//     canTopUpGasTank: true,
//     isFeeToken: true
//   }
// }

const nativeFeeTokenPolygon: TokenResult = {
  address: '0x0000000000000000000000000000000000000000',
  symbol: 'POL',
  name: 'Polygon Ecosystem Token',
  amount: 1000n,
  chainId: 137n,
  decimals: Number(18),
  priceIn: [{ baseCurrency: 'usd', price: 5000 }],
  flags: {
    onGasTank: false,
    rewardsType: null,
    canTopUpGasTank: true,
    isFeeToken: true
  }
}

const gasTankToken: TokenResult = {
  address: '0x0000000000000000000000000000000000000000',
  symbol: 'POL',
  name: 'Polygon Ecosystem Token',
  amount: 323871237812612123123n,
  chainId: 137n,
  decimals: Number(18),
  priceIn: [{ baseCurrency: 'usd', price: 5000 }],
  flags: {
    onGasTank: true,
    rewardsType: null,
    canTopUpGasTank: true,
    isFeeToken: true
  }
}

const usdcFeeToken: TokenResult = {
  amount: 54409383n,
  chainId: 137n,
  decimals: Number(6),
  priceIn: [{ baseCurrency: 'usd', price: 1.0 }],
  symbol: 'USDC',
  name: 'USD Coin',
  address: '0x3c499c542cEF5E3811e1192ce70d8cC03d5c3359',
  flags: {
    onGasTank: false,
    rewardsType: null,
    canTopUpGasTank: true,
    isFeeToken: true
  }
}

const windowManager = {
  event: new EventEmitter(),
  focus: () => Promise.resolve(),
  open: () => Promise.resolve({ id: 0, top: 0, left: 0, width: 100, height: 100, focused: true }),
  remove: () => Promise.resolve(),
  sendWindowToastMessage: () => {},
  sendWindowUiMessage: () => {}
}

const init = async (
  account: Account,
  accountOp: {
    op: AccountOp
    nativeToCheck: Account[]
    feeTokens: TokenResult[]
  },
  signer: any,
  estimationMock?: FullEstimation,
  gasPricesMock?: gasPricesLib.GasRecommendation[],
  updateWholePortfolio?: boolean
) => {
  const storage: Storage = produceMemoryStore()
  const storageCtrl = new StorageController(storage)
  await storageCtrl.set('accounts', [account])
  const keystore = new KeystoreController(storageCtrl, { internal: KeystoreSigner }, windowManager)
  await keystore.addSecret('passphrase', signer.pass, '', false)
  await keystore.unlockWithSecret('passphrase', signer.pass)

  await keystore.addKeys([
    {
      addr: signer.keyPublicAddress,
      type: 'internal',
      label: 'Key 1',
      privateKey: signer.privKey,
      dedicatedToOneSA: true,
      meta: {
        createdAt: new Date().getTime()
      }
    }
  ])

  let providersCtrl: ProvidersController
  const networksCtrl = new NetworksController(
    storageCtrl,
    fetch,
    relayerUrl,
    (net) => {
      providersCtrl.setProvider(net)
    },
    (id) => {
      providersCtrl.removeProvider(id)
    }
  )
  providersCtrl = new ProvidersController(networksCtrl)
  providersCtrl.providers = providers
  const accountsCtrl = new AccountsController(
    storageCtrl,
    providersCtrl,
    networksCtrl,
    () => {},
    () => {},
    () => {}
  )
  await accountsCtrl.initialLoadPromise
  await waitForAccountsCtrlFirstLoad(accountsCtrl)
  await networksCtrl.initialLoadPromise
  await providersCtrl.initialLoadPromise

  const portfolio = new PortfolioController(
    storageCtrl,
    fetch,
    providersCtrl,
    networksCtrl,
    accountsCtrl,
    'https://staging-relayer.ambire.com',
    velcroUrl
  )
  const { op, nativeToCheck, feeTokens } = accountOp
  const network = networksCtrl.networks.find((x) => x.chainId === op.chainId)!
  await portfolio.updateSelectedAccount(account.addr, updateWholePortfolio ? undefined : network)
  const provider = getRpcProvider(network.rpcUrls, network.chainId)

  const getSignAccountOpStatus = () => {
    return null
  }
  const noStateUpdateStatuses: any[] = []
  const accountState = accountsCtrl.accountStates[account.addr][network.chainId.toString()]
  const baseAcc = getBaseAccount(account, accountState, keystore.getAccountKeys(account), network)
  const prices =
    gasPricesMock || (await gasPricesLib.getGasPriceRecommendations(provider, network)).gasPrice
  const estimation =
    estimationMock ||
    (await getEstimation(
      baseAcc,
      accountState,
      op,
      network,
      provider,
      feeTokens,
      getNativeToCheckFromEOAs(nativeToCheck, account),
      new BundlerSwitcher(network, getSignAccountOpStatus, noStateUpdateStatuses),
      errorCallback
    ))

  if (portfolio.getLatestPortfolioState(account.addr)[op.chainId.toString()]!.result) {
    portfolio!.getLatestPortfolioState(account.addr)[op.chainId.toString()]!.result!.tokens = [
      {
        amount: 1n,
        chainId: op.chainId,
        decimals: Number(18),
        symbol: 'ETH',
        name: 'Ether',
        address: '0x0000000000000000000000000000000000000000',
        flags: {
          onGasTank: false,
          rewardsType: null,
          canTopUpGasTank: true,
          isFeeToken: true
        },
        priceIn: [{ baseCurrency: 'usd', price: 1000.0 }] //  For the sake of simplicity we mocked 1 ETH = 1000 USD
      },
      {
        amount: 54409383n,
        chainId: op.chainId,
        decimals: Number(6),
        symbol: 'USDC',
        name: 'USD Coin',
        address: '0xA0b86991c6218b36c1d19D4a2e9Eb0cE3606eB48',
        flags: {
          onGasTank: false,
          rewardsType: null,
          canTopUpGasTank: true,
          isFeeToken: true
        },
        priceIn: [{ baseCurrency: 'usd', price: 1.0 }]
      }
    ]
  }
  const controller = new SignAccountOpController(
    keystore,
    portfolio,
    {},
    account,
    accountState,
    network,
    provider,
    1,
    op,
    () => {},
    () => {}
  )

  return { controller, prices, estimation }
}

describe('SignAccountOp Controller ', () => {
  test('Default options', async () => {
    // Please note that in this test case, we intentionally refrain from mocking the estimation and gasPrices libraries.
    // The reason is that we aim to simulate the signing process as realistically as possible and prefer to depend on the actual underlying libraries rather than using mocks.
    const { controller, estimation, prices } = await init(
      v1Account,
      createAccountOp(v1Account),
      eoaSigner
    )

    controller.update({
      gasPrices: prices,
      estimation
    })

    // It sets a default signer
    expect(controller.accountOp.signingKeyAddr).toEqual(eoaSigner.keyPublicAddress)
    expect(controller.accountOp.signingKeyType).toEqual('internal')
  })

  test('Signing [EOA]: EOA account paying with a native token', async () => {
    const feePaymentOptions = [
      {
        paidBy: eoaAccount.addr,
        availableAmount: 1000000000000000000n, // 1 ETH
        gasUsed: 0n,
        addedNative: 5000n,
        token: {
          address: '0x0000000000000000000000000000000000000000',
          amount: 1n,
          symbol: 'ETH',
          name: 'Ether',
          chainId: 1n,
          decimals: 18,
          priceIn: [],
          flags: {
            onGasTank: false,
            rewardsType: null,
            canTopUpGasTank: true,
            isFeeToken: true
          }
        }
      }
    ]
    const { controller, estimation, prices } = await init(
      eoaAccount,
      createEOAAccountOp(eoaAccount),
      eoaSigner,
      {
        provider: {
          gasUsed: 10000n,
          feePaymentOptions
        },
        ambire: {
          gasUsed: 10000n,
          feePaymentOptions,
          ambireAccountNonce: Number(EOA_SIMULATION_NONCE),
          flags: {}
        },
        bundler: null,
        flags: {}
      },
      [
        {
          name: 'slow',
          baseFeePerGas: 100n,
          maxPriorityFeePerGas: 100n
        },
        {
          name: 'medium',
          baseFeePerGas: 200n,
          maxPriorityFeePerGas: 200n
        },
        {
          name: 'fast',
          baseFeePerGas: 300n,
          maxPriorityFeePerGas: 300n
        },
        {
          name: 'ape',
          baseFeePerGas: 400n,
          maxPriorityFeePerGas: 400n
        }
      ]
    )

    controller.update({
      gasPrices: prices,
      estimation,
      signingKeyAddr: eoaSigner.keyPublicAddress,
      signingKeyType: 'internal',
      feeToken: nativeFeeToken,
      paidBy: eoaAccount.addr
    })

    await controller.sign()

    if (!controller.accountOp?.signature) {
      console.log('Signing errors:', controller.errors)
      throw new Error('Signing failed!')
    }

    expect(controller.accountOp.gasFeePayment).toEqual({
      paidBy: eoaAccount.addr,
      broadcastOption: BROADCAST_OPTIONS.bySelf,
      isGasTank: false,
      inToken: '0x0000000000000000000000000000000000000000',
      feeTokenChainId: 1n,
      amount: 6005000n, // ((300 + 300) × 10000) + 10000, i.e. ((baseFee + priorityFee) * gasUsed) + addedNative
      simulatedGasLimit: 10000n, // 10000, i.e. gasUsed,
      maxPriorityFeePerGas: 300n,
      gasPrice: 600n
    })

    expect(controller.accountOp.signature).toEqual('0x') // broadcasting and signRawTransaction is handled in main controller
    expect(controller.status).toEqual({ type: 'done' })
  })

  test('Signing [EOA]: should emit an error if the availableAmount is 0', async () => {
    const feePaymentOptions = [
      {
        paidBy: eoaAccount.addr,
        availableAmount: 0n,
        gasUsed: 0n,
        addedNative: 5000n,
        token: {
          address: '0x0000000000000000000000000000000000000000',
          amount: 1n,
          symbol: 'ETH',
          name: 'Ether',
          chainId: 1n,
          decimals: 18,
          priceIn: [],
          flags: {
            onGasTank: false,
            rewardsType: null,
            canTopUpGasTank: true,
            isFeeToken: true
          }
        }
      }
    ]
    const { controller, estimation, prices } = await init(
      eoaAccount,
      createEOAAccountOp(eoaAccount),
      eoaSigner,
      {
        provider: {
          gasUsed: 10000n,
          feePaymentOptions
        },
        ambire: {
          gasUsed: 10000n,
          feePaymentOptions,
          ambireAccountNonce: Number(EOA_SIMULATION_NONCE),
          flags: {}
        },
        bundler: null,
        flags: {}
      },
      [
        {
          name: 'slow',
          baseFeePerGas: 100n,
          maxPriorityFeePerGas: 100n
        },
        {
          name: 'medium',
          baseFeePerGas: 200n,
          maxPriorityFeePerGas: 200n
        },
        {
          name: 'fast',
          baseFeePerGas: 300n,
          maxPriorityFeePerGas: 300n
        },
        {
          name: 'ape',
          baseFeePerGas: 400n,
          maxPriorityFeePerGas: 400n
        }
      ]
    )

    let errorCount = 0
    const mockEmitError = jest.fn(() => errorCount++)
    ;(controller as any).emitError = mockEmitError

    controller.update({
      gasPrices: prices,
      estimation,
      signingKeyAddr: eoaSigner.keyPublicAddress,
      signingKeyType: 'internal',
      feeToken: nativeFeeToken,
      paidBy: eoaAccount.addr
    })

    await controller.sign()

    expect(errorCount).toBe(1)
  })

  test('Signing [EOA]: should emit an error if the availableAmount is lower than required', async () => {
    const feePaymentOptions = [
      {
        paidBy: eoaAccount.addr,
        availableAmount: 1n,
        gasUsed: 0n,
        addedNative: 5000n,
        token: {
          address: '0x0000000000000000000000000000000000000000',
          amount: 1n,
          symbol: 'ETH',
          name: 'Ether',
          chainId: 1n,
          decimals: 18,
          priceIn: [],
          flags: {
            onGasTank: false,
            rewardsType: null,
            canTopUpGasTank: true,
            isFeeToken: true
          }
        }
      }
    ]
    const { controller, estimation, prices } = await init(
      eoaAccount,
      createEOAAccountOp(eoaAccount),
      eoaSigner,
      {
        provider: {
          gasUsed: 10000n,
          feePaymentOptions
        },
        ambire: {
          gasUsed: 10000n,
          feePaymentOptions,
          ambireAccountNonce: Number(EOA_SIMULATION_NONCE),
          flags: {}
        },
        bundler: null,
        flags: {}
      },
      [
        {
          name: 'slow',
          baseFeePerGas: 100n,
          maxPriorityFeePerGas: 100n
        },
        {
          name: 'medium',
          baseFeePerGas: 200n,
          maxPriorityFeePerGas: 200n
        },
        {
          name: 'fast',
          baseFeePerGas: 300n,
          maxPriorityFeePerGas: 300n
        },
        {
          name: 'ape',
          baseFeePerGas: 400n,
          maxPriorityFeePerGas: 400n
        }
      ]
    )

    let errorCount = 0
    const mockEmitError = jest.fn(() => errorCount++)
    ;(controller as any).emitError = mockEmitError

    controller.update({
      gasPrices: prices,
      estimation,
      signingKeyAddr: eoaSigner.keyPublicAddress,
      signingKeyType: 'internal',
      feeToken: nativeFeeToken,
      paidBy: eoaAccount.addr
    })

    await controller.sign()

    expect(errorCount).toBe(1)
  })

  test('Signing [Relayer]: Smart account paying with ERC-20 token.', async () => {
    const chainId = 137n
    const feePaymentOptions = [
      {
        paidBy: smartAccount.addr,
        availableAmount: 500000000n,
        gasUsed: 25000n,
        addedNative: 0n,
        token: {
          address: '0x0000000000000000000000000000000000000000',
          amount: 1n,
          symbol: 'POL',
          name: 'Polygon Ecosystem Token',
          chainId: 137n,
          decimals: 18,
          priceIn: [],
          flags: {
            onGasTank: false,
            rewardsType: null,
            canTopUpGasTank: true,
            isFeeToken: true
          }
        }
      },
      {
        paidBy: smartAccount.addr,
        availableAmount: 500000000n,
        gasUsed: 50000n,
        addedNative: 0n,
        token: {
          address: '0xdAC17F958D2ee523a2206206994597C13D831ec7',
          amount: 1n,
          symbol: 'usdt',
          name: 'USD Token',
          chainId: 137n,
          decimals: 6,
          priceIn: [
            {
              baseCurrency: 'usd',
              price: 1
            }
          ],
          flags: {
            onGasTank: false,
            rewardsType: null,
            canTopUpGasTank: true,
            isFeeToken: true
          }
        }
      },
      {
        paidBy: smartAccount.addr,
        availableAmount: 500000000n,
        gasUsed: 25000n,
        addedNative: 0n,
        token: {
          address: usdcFeeToken.address,
          amount: 1n,
          symbol: 'usdc',
          name: 'USD Coin',
          chainId: 137n,
          decimals: 6,
          priceIn: [
            {
              baseCurrency: 'usd',
              price: 1
            }
          ],
          flags: {
            onGasTank: false,
            rewardsType: null,
            canTopUpGasTank: true,
            isFeeToken: true
          }
        }
      }
    ]
    const network = networks.find((n) => n.chainId === chainId)!
    const { controller, estimation, prices } = await init(
      smartAccount,
      createAccountOp(smartAccount, network.chainId),
      eoaSigner,
      {
        provider: {
          gasUsed: 50000n,
          feePaymentOptions
        },
        ambire: {
          gasUsed: 50000n,
          feePaymentOptions,
          ambireAccountNonce: 0,
          flags: {}
        },
        bundler: null,
        flags: {}
      },
      [
        {
          name: 'slow',
          baseFeePerGas: 1000000000n,
          maxPriorityFeePerGas: 1000000000n
        },
        {
          name: 'medium',
          baseFeePerGas: 2000000000n,
          maxPriorityFeePerGas: 2000000000n
        },
        {
          name: 'fast',
          baseFeePerGas: 5000000000n,
          maxPriorityFeePerGas: 5000000000n
        },
        {
          name: 'ape',
          baseFeePerGas: 7000000000n,
          maxPriorityFeePerGas: 7000000000n
        }
      ]
    )

    controller.update({
      gasPrices: prices,
      estimation
    })

    controller.update({
      feeToken: usdcFeeToken,
      paidBy: smartAccount.addr,
      signingKeyAddr: eoaSigner.keyPublicAddress,
      signingKeyType: 'internal'
    })

    expect(controller.availableFeeOptions.length).toBe(3)
    controller.availableFeeOptions.forEach((option) => {
      const identifier = getFeeSpeedIdentifier(option, smartAccount.addr, null)
      expect(controller.feeSpeeds[identifier]).not.toBe(undefined)
      expect(controller.feeSpeeds[identifier].length).not.toBe(0)
    })

    await controller.sign()

    if (!controller.accountOp?.signature) {
      console.log('Signing errors:', controller.errors)
      throw new Error('Signing failed!')
    }

    expect(controller.accountOp!.gasFeePayment?.paidBy).toBe(smartAccount.addr)

    const typedData = getTypedData(
      network.chainId,
      controller.accountOp.accountAddr,
      ethers.hexlify(accountOpSignableHash(controller.accountOp, network.chainId))
    )
    delete typedData.types.EIP712Domain
    const unwrappedSig = controller.accountOp.signature.slice(0, -2)
    const signerAddr = ethers.verifyTypedData(
      typedData.domain,
      typedData.types,
      typedData.message,
      unwrappedSig
    )

    // We expect the transaction to be signed with the passed signer address (keyPublicAddress)
    expect(eoaAccount.addr).toEqual(signerAddr)
    // If signing is successful, we expect controller's status to be done
    expect(controller.status).toEqual({ type: 'done' })

    // USDC decimals 6, that's why we divide by 1e6
    const fee = controller.accountOp!.gasFeePayment!.amount / BigInt(1e6)

    // We expect fee of $1 USDC
    expect(fee.toString()).toEqual('1')

    // We expect the fee payment call to be added.
    // TODO: here we can extend the validation a bit.
    expect(controller.accountOp.feeCall!.to).toEqual(controller.accountOp.gasFeePayment!.inToken)

    // We expect the signature to be wrapped with an Ambire type. More info: wrapEthSign().
    expect(controller.accountOp?.signature.slice(-2)).toEqual('01')
  })

  describe('Negative cases', () => {
    suppressConsoleBeforeEach()

    test('Signing [Relayer]: should return an error if paying with ERC-20 token but no priceIn | nativeRatio available.', async () => {
      const chainId = 137n
      const network = networks.find((n) => n.chainId === chainId)!
      const feeTokenResult = {
        address: usdcFeeToken.address,
        amount: 1n,
        symbol: 'usdc',
        name: 'USD Coin',
        chainId: 137n,
        decimals: 6,
        // we make the priceIn empty for this test
        priceIn: [],
        flags: {
          onGasTank: false,
          rewardsType: null,
          canTopUpGasTank: true,
          isFeeToken: true
        }
      }
      const feePaymentOptions = [
        {
          paidBy: smartAccount.addr,
          availableAmount: 500000000n,
          gasUsed: 50000n,
          addedNative: 0n,
          token: feeTokenResult
        }
      ]
      const { controller, estimation, prices } = await init(
        smartAccount,
        createAccountOp(smartAccount, network.chainId),
        eoaSigner,
        {
          provider: {
            gasUsed: 50000n,
            feePaymentOptions
          },
          ambire: {
            gasUsed: 50000n,
            feePaymentOptions,
            ambireAccountNonce: 0,
            flags: {}
          },
          bundler: null,
          flags: {}
        },
        [
          {
            name: 'slow',
            baseFeePerGas: 1000000000n,
            maxPriorityFeePerGas: 1000000000n
          },
          {
            name: 'medium',
            baseFeePerGas: 2000000000n,
            maxPriorityFeePerGas: 2000000000n
          },
          {
            name: 'fast',
            baseFeePerGas: 5000000000n,
            maxPriorityFeePerGas: 5000000000n
          },
          {
            name: 'ape',
            baseFeePerGas: 7000000000n,
            maxPriorityFeePerGas: 7000000000n
          }
        ]
      )

      controller.update({
        gasPrices: prices,
        estimation,
        feeToken: feeTokenResult,
        paidBy: smartAccount.addr,
        signingKeyAddr: eoaSigner.keyPublicAddress,
        signingKeyType: 'internal'
      })

      expect(controller.availableFeeOptions.length).toBe(1)
      const identifier = getFeeSpeedIdentifier(
        controller.availableFeeOptions[0],
        smartAccount.addr,
        null
      )
      expect(controller.feeSpeeds[identifier]).not.toBe(undefined)
      expect(controller.feeSpeeds[identifier].length).toBe(0)

      const errors = controller.errors
      expect(errors.length).toBe(1)
      expect(errors[0]).toBe(
        `Currently, ${controller.availableFeeOptions[0].token.symbol} is unavailable as a fee token as we're experiencing troubles fetching its price. Please select another or contact support`
      )
      expect(controller.status?.type).toBe(SigningStatus.UnableToSign)
      await controller.sign()

      expect(controller.accountOp?.signature).toBe(null)
    })
  })

  test('Signing [Relayer]: Smart account paying with gas tank.', async () => {
    const chainId = 127n
    const network = networks.find((n) => n.chainId === chainId)!
    network.erc4337.enabled = false
    const feePaymentOptions = [
      {
        paidBy: e2esmartAccount.addr,
        availableAmount: 500000000000000000000n,
        gasUsed: 25000n,
        addedNative: 0n,
        token: {
          address: '0x0000000000000000000000000000000000000000',
          amount: 1n,
          symbol: 'POL',
          name: 'Polygon Ecosystem Token',
          chainId: 137n,
          decimals: 18,
          priceIn: [],
          flags: {
            onGasTank: true,
            rewardsType: null,
            canTopUpGasTank: true,
            isFeeToken: true
          }
        }
      },
      {
        paidBy: e2esmartAccount.addr,
        availableAmount: 500000000n,
        gasUsed: 50000n,
        addedNative: 0n,
        token: {
          address: '0xdAC17F958D2ee523a2206206994597C13D831ec7',
          amount: 1n,
          symbol: 'usdt',
          name: 'USD Token',
          chainId: 137n,
          decimals: 6,
          priceIn: [],
          flags: {
            onGasTank: false,
            rewardsType: null,
            canTopUpGasTank: true,
            isFeeToken: true
          }
        }
      },
      {
        paidBy: e2esmartAccount.addr,
        availableAmount: 500000000n,
        gasUsed: 25000n,
        addedNative: 0n,
        token: {
          address: '0xA0b86991c6218b36c1d19D4a2e9Eb0cE3606eB48',
          amount: 1n,
          symbol: 'usdc',
          name: 'USD Coin',
          chainId: 137n,
          decimals: 6,
          priceIn: [],
          flags: {
            onGasTank: false,
            rewardsType: null,
            canTopUpGasTank: true,
            isFeeToken: true
          }
        }
      }
    ]
    const { controller, estimation, prices } = await init(
      e2esmartAccount,
      createAccountOp(e2esmartAccount, network.chainId),
      eoaSigner,
      {
        provider: {
          gasUsed: 50000n,
          feePaymentOptions
        },
        ambire: {
          gasUsed: 50000n,
          feePaymentOptions,
          ambireAccountNonce: 0,
          flags: {}
        },
        bundler: null,
        flags: {}
      },
      [
        {
          name: 'slow',
          baseFeePerGas: 1000000000n,
          maxPriorityFeePerGas: 1000000000n
        },
        {
          name: 'medium',
          baseFeePerGas: 2000000000n,
          maxPriorityFeePerGas: 2000000000n
        },
        {
          name: 'fast',
          baseFeePerGas: 5000000000n,
          maxPriorityFeePerGas: 5000000000n
        },
        {
          name: 'ape',
          baseFeePerGas: 7000000000n,
          maxPriorityFeePerGas: 7000000000n
        }
      ],
      true
    )

    controller.update({
      gasPrices: prices,
      estimation
    })

    // @ts-ignore
    controller.update({
      feeToken: gasTankToken,
      paidBy: e2esmartAccount.addr,
      signingKeyAddr: eoaSigner.keyPublicAddress,
      signingKeyType: 'internal'
    })

    await controller.sign()

    if (!controller.accountOp?.signature) {
      console.log('Signing errors:', controller.errors)
      throw new Error('Signing failed!')
    }
    const typedData = getTypedData(
      network.chainId,
      controller.accountOp.accountAddr,
      ethers.hexlify(accountOpSignableHash(controller.accountOp, network.chainId))
    )
    delete typedData.types.EIP712Domain
    const unwrappedSig = controller.accountOp.signature.slice(0, -2)
    const signerAddr = ethers.verifyTypedData(
      typedData.domain,
      typedData.types,
      typedData.message,
      unwrappedSig
    )

    // We expect the transaction to be signed with the passed signer address (keyPublicAddress)
    expect(eoaAccount.addr).toEqual(signerAddr)
    // If signing is successful, we expect controller's status to be done
    expect(controller.status).toEqual({ type: 'done' })

    // We expect the fee payment call to be added.
    const abiCoder = new ethers.AbiCoder()
    expect(controller.accountOp.feeCall!.to).toEqual(FEE_COLLECTOR)
    expect(controller.accountOp.feeCall!.value).toEqual(0n)
    expect(controller.accountOp.feeCall!.data).toEqual(
      abiCoder.encode(
        ['string', 'uint256', 'string'],
        ['gasTank', controller.accountOp!.gasFeePayment!.amount, 'POL']
      )
    )

    // We expect the signature to be wrapped with an Ambire type. More info: wrapEthSign().
    expect(controller.accountOp?.signature.slice(-2)).toEqual('01')
  })

  test('Signing [SA with EOA payment]: working case + 2 feePaymentOptions but 1 feeSpeed as both feePaymentOptions are EOA', async () => {
    const network = networks.find((n) => n.chainId === 137n)!
    const feePaymentOptions = [
      {
        paidBy: eoaAccount.addr,
        availableAmount: 1000000000000000000n, // 1 POL
        gasUsed: 0n,
        addedNative: 5000n,
        token: {
          address: '0x0000000000000000000000000000000000000000',
          amount: 1n,
          symbol: 'POL',
          name: 'Polygon Ecosystem Token',
          chainId: 137n,
          decimals: 18,
          priceIn: [],
          flags: {
            onGasTank: false,
            rewardsType: null,
            canTopUpGasTank: true,
            isFeeToken: true
          }
        }
      },
      {
        paidBy: trezorEoa.addr,
        availableAmount: 2000000000000000000n, // 1 POL
        gasUsed: 0n,
        addedNative: 5000n,
        token: {
          address: '0x0000000000000000000000000000000000000000',
          amount: 1n,
          symbol: 'POL',
          name: 'Polygon Ecosystem Token',
          chainId: 137n,
          decimals: 18,
          priceIn: [],
          flags: {
            onGasTank: false,
            rewardsType: null,
            canTopUpGasTank: true,
            isFeeToken: true
          }
        }
      },
      {
        paidBy: otherEoa.addr,
        availableAmount: 3000000000000000000n, // 1 POL
        gasUsed: 0n,
        addedNative: 5000n,
        token: {
          address: '0x0000000000000000000000000000000000000000',
          amount: 1n,
          symbol: 'POL',
          name: 'Polygon Ecosystem Token',
          chainId: 137n,
          decimals: 18,
          priceIn: [],
          flags: {
            onGasTank: false,
            rewardsType: null,
            canTopUpGasTank: true,
            isFeeToken: true
          }
        }
      }
    ]
    const { controller, estimation, prices } = await init(
      smartAccount,
      createAccountOp(smartAccount, network.chainId),
      eoaSigner,
      {
        provider: {
          gasUsed: 10000n,
          feePaymentOptions
        },
        ambire: {
          gasUsed: 10000n,
          feePaymentOptions,
          ambireAccountNonce: 0,
          flags: {}
        },
        bundler: null,
        flags: {}
      },
      [
        {
          name: 'slow',
          baseFeePerGas: 100n,
          maxPriorityFeePerGas: 100n
        },
        {
          name: 'medium',
          baseFeePerGas: 200n,
          maxPriorityFeePerGas: 200n
        },
        {
          name: 'fast',
          baseFeePerGas: 300n,
          maxPriorityFeePerGas: 300n
        },
        {
          name: 'ape',
          baseFeePerGas: 400n,
          maxPriorityFeePerGas: 400n
        }
      ]
    )

    controller.update({
      gasPrices: prices,
      estimation,
      feeToken: nativeFeeTokenPolygon,
      paidBy: eoaSigner.keyPublicAddress,
      signingKeyAddr: eoaSigner.keyPublicAddress,
      signingKeyType: 'internal'
    })

    expect(controller.availableFeeOptions.length).toBe(3)
    const firstIdentity = getFeeSpeedIdentifier(
      controller.availableFeeOptions[0],
      smartAccount.addr,
      null
    )
    const secondIdentity = getFeeSpeedIdentifier(
      controller.availableFeeOptions[1],
      smartAccount.addr,
      null
    )
    expect(firstIdentity).toBe(secondIdentity)
    expect(Object.keys(controller.feeSpeeds).length).toBe(1)
    expect(controller.feeSpeeds[firstIdentity]).not.toBe(undefined)
    expect(controller.feeSpeeds[firstIdentity].length).toBe(4)

    await controller.sign()

    if (!controller.accountOp?.signature) {
      console.log('Signing errors:', controller.errors)
      throw new Error('Signing failed!')
    }

<<<<<<< HEAD
    expect(controller.accountOp.gasFeePayment).toEqual({
      paidBy: eoaSigner.keyPublicAddress,
      broadcastOption: BROADCAST_OPTIONS.byOtherEOA,
      isGasTank: false,
      inToken: '0x0000000000000000000000000000000000000000',
      feeTokenChainId: 137n,
      amount: 9005000n, // (300 + 300) × (10000+5000) + 10000, i.e. (baseFee + priorityFee) * (gasUsed + additionalCall) + addedNative
      simulatedGasLimit: 15000n, // 10000 + 5000, i.e. gasUsed + additionalCall
      maxPriorityFeePerGas: 300n,
      gasPrice: 600n
    })
=======
    expect(controller.accountOp.gasFeePayment!.paidBy).toEqual(eoaSigner.keyPublicAddress)
    expect(controller.accountOp.gasFeePayment!.broadcastOption).toEqual(
      BROADCAST_OPTIONS.byOtherEOA
    )
    expect(controller.accountOp.gasFeePayment!.isGasTank).toEqual(false)
    expect(controller.accountOp.gasFeePayment!.inToken).toEqual(
      '0x0000000000000000000000000000000000000000'
    )
    expect(controller.accountOp.gasFeePayment!.feeTokenNetworkId).toEqual('polygon')
    expect(controller.accountOp.gasFeePayment!.maxPriorityFeePerGas).toEqual(300n)
    expect(controller.accountOp.gasFeePayment!.gasPrice).toEqual(600n)
>>>>>>> f557598c

    const typedData = getTypedData(
      network.chainId,
      controller.accountOp.accountAddr,
      ethers.hexlify(accountOpSignableHash(controller.accountOp, network.chainId))
    )
    const unwrappedSig = controller.accountOp.signature.slice(0, -2)
    delete typedData.types.EIP712Domain
    const signerAddr = ethers.verifyTypedData(
      typedData.domain,
      typedData.types,
      typedData.message,
      unwrappedSig
    )

    // We expect the transaction to be signed with the passed signer address (keyPublicAddress)
    expect(eoaSigner.keyPublicAddress).toEqual(signerAddr)

    // We expect the signature to be wrapped with an Ambire type. More info: wrapEthSign().
    expect(controller.accountOp?.signature.slice(-2)).toEqual('01')

    // If signing is successful, we expect controller's status to be done
    expect(controller.status).toEqual({ type: 'done' })
  })

  describe('Negative cases', () => {
    suppressConsoleBeforeEach()

    test('Signing [SA with EOA payment]: not enough funds to cover the fee', async () => {
      const network = networks.find((n) => n.chainId === 137n)!
      const feePaymentOptions = [
        {
          paidBy: eoaAccount.addr,
          availableAmount: 100n, // not enough
          gasUsed: 0n,
          addedNative: 5000n,
          token: {
            address: '0x0000000000000000000000000000000000000000',
            amount: 1n,
            symbol: 'POL',
            name: 'Polygon Ecosystem Token',
            chainId: 137n,
            decimals: 18,
            priceIn: [],
            flags: {
              onGasTank: false,
              rewardsType: null,
              canTopUpGasTank: true,
              isFeeToken: true
            }
          }
        }
      ]
      const { controller, estimation, prices } = await init(
        smartAccount,
        createAccountOp(smartAccount, network.chainId),
        eoaSigner,
        {
          provider: {
            gasUsed: 10000n,
            feePaymentOptions
          },
          ambire: {
            gasUsed: 10000n,
            feePaymentOptions,
            ambireAccountNonce: 0,
            flags: {}
          },
          bundler: null,
          flags: {}
        },
        [
          {
            name: 'slow',
            baseFeePerGas: 100n,
            maxPriorityFeePerGas: 100n
          },
          {
            name: 'medium',
            baseFeePerGas: 200n,
            maxPriorityFeePerGas: 200n
          },
          {
            name: 'fast',
            baseFeePerGas: 300n,
            maxPriorityFeePerGas: 300n
          },
          {
            name: 'ape',
            baseFeePerGas: 400n,
            maxPriorityFeePerGas: 400n
          }
        ]
      )

      controller.update({
        gasPrices: prices,
        estimation,
        feeToken: nativeFeeTokenPolygon,
        paidBy: eoaSigner.keyPublicAddress,
        signingKeyAddr: eoaSigner.keyPublicAddress,
        signingKeyType: 'internal'
      })

      const errors = controller.errors
      expect(errors.length).toBe(1)
      expect(errors[0]).toBe(
        'Insufficient funds to cover the fee. Available fee options: USDC in Gas Tank, POL, WMATIC, WSTETH, WBTC, WETH, DAI, USDT, USDC.E, USDC and others'
      )

      expect(controller.status?.type).toBe(SigningStatus.UnableToSign)
      await controller.sign()

      expect(controller.signedAccountOp?.signature).toBeFalsy()
    })
  })

  test('Signing [V1 with EOA payment]: working case', async () => {
    const feePaymentOptions = [
      {
        paidBy: eoaAccount.addr,
        availableAmount: 1000000000000000000n, // 1 ETH
        gasUsed: 0n,
        addedNative: 5000n,
        token: {
          address: '0x0000000000000000000000000000000000000000',
          amount: 1n,
          symbol: 'eth',
          name: 'Ether',
          chainId: 1n,
          decimals: 18,
          priceIn: [],
          flags: {
            onGasTank: false,
            rewardsType: null,
            canTopUpGasTank: true,
            isFeeToken: true
          }
        }
      }
    ]
    const { controller, estimation, prices } = await init(
      v1Account,
      createAccountOp(v1Account),
      eoaSigner,
      {
        provider: {
          gasUsed: 10000n,
          feePaymentOptions
        },
        ambire: {
          gasUsed: 10000n,
          feePaymentOptions,
          ambireAccountNonce: 0,
          flags: {}
        },
        bundler: null,
        flags: {}
      },
      [
        {
          name: 'slow',
          baseFeePerGas: 100n,
          maxPriorityFeePerGas: 100n
        },
        {
          name: 'medium',
          baseFeePerGas: 200n,
          maxPriorityFeePerGas: 200n
        },
        {
          name: 'fast',
          baseFeePerGas: 300n,
          maxPriorityFeePerGas: 300n
        },
        {
          name: 'ape',
          baseFeePerGas: 400n,
          maxPriorityFeePerGas: 400n
        }
      ]
    )

    controller.update({
      gasPrices: prices,
      estimation,
      feeToken: nativeFeeToken,
      paidBy: eoaSigner.keyPublicAddress,
      signingKeyAddr: eoaSigner.keyPublicAddress,
      signingKeyType: 'internal'
    })

    await controller.sign()

    if (!controller.accountOp?.signature) {
      console.log('Signing errors:', controller.errors)
      throw new Error('Signing failed!')
    }

    const message = accountOpSignableHash(controller.accountOp, 1n)
    const unwrappedSig = controller.accountOp.signature.slice(0, -2)
    const signerAddr = ethers.verifyMessage(message, unwrappedSig)

    // We expect the transaction to be signed with the passed signer address (keyPublicAddress)
    expect(eoaSigner.keyPublicAddress).toEqual(signerAddr)

    // We expect the signature to be wrapped with an Ambire type. More info: wrapEthSign().
    expect(controller.accountOp?.signature.slice(-2)).toEqual('01')

    // If signing is successful, we expect controller's status to be done
    expect(controller.status).toEqual({ type: 'done' })
  })

  // TODO:
  // Commenting out the below test as it now requires a paymaster
  // which in turns means we have to call the relayer with a valid signature

  // test('Signing [ERC-4337]: Smart account paying in native', async () => {
  //   const accOpInfo = createAccountOp(trezorSlot7v24337Deployed, 'avalanche')
  //   const accOp = accOpInfo.op
  //   const accountStates = await getAccountsInfo([trezorSlot7v24337Deployed])
  //   const userOp = getUserOperation(
  //     trezorSlot7v24337Deployed,
  //     accountStates[accOp.accountAddr][accOp.chainId],
  //     accOp
  //   )
  //   userOp.verificationGasLimit = toBeHex(6000n)
  //   userOp.callGasLimit = toBeHex(12000n)
  //   const { controller, estimation, prices } = await init(
  //     trezorSlot7v24337Deployed,
  //     accOpInfo,
  //     eoaSigner,
  //     {
  //       gasUsed: 200000n,
  //       nonce: 0,
  //       erc4337estimation: { userOp, gasUsed: 200000n },
  //       feePaymentOptions: [
  //         {
  //           address: '0x0000000000000000000000000000000000000000',
  //           paidBy: trezorSlot7v24337Deployed.addr,
  //           availableAmount: ethers.parseEther('10'),
  //           gasUsed: 25000n,
  //           addedNative: 0n,
  //           isGasTank: false
  //         }
  //       ],
  //       error: null,
  //     },
  //     [
  //       {
  //         name: 'slow',
  //         baseFeePerGas: 1000000000n,
  //         maxPriorityFeePerGas: 1000000000n
  //       },
  //       {
  //         name: 'medium',
  //         baseFeePerGas: 2000000000n,
  //         maxPriorityFeePerGas: 2000000000n
  //       },
  //       {
  //         name: 'fast',
  //         baseFeePerGas: 5000000000n,
  //         maxPriorityFeePerGas: 5000000000n
  //       },
  //       {
  //         name: 'ape',
  //         baseFeePerGas: 7000000000n,
  //         maxPriorityFeePerGas: 7000000000n
  //       }
  //     ]
  //   )

  //   expect(controller.accountOp.asUserOperation).toBe(undefined)

  //   controller.update({
  //     gasPrices: prices,
  //     estimation
  //   })

  //   controller.update({
  //     feeToken: nativeFeeTokenAvalanche,
  //     paidBy: trezorSlot7v24337Deployed.addr,
  //     signingKeyAddr: eoaSigner.keyPublicAddress,
  //     signingKeyType: 'internal'
  //   })

  //   await controller.sign()

  //   if (!controller.accountOp?.signature) {
  //     console.log('Signing errors:', controller.errors)
  //     throw new Error('Signing failed!')
  //   }

  //   expect(controller.accountOp!.gasFeePayment?.isERC4337).toBe(true)
  //   expect(controller.accountOp.asUserOperation!.requestType).toBe('standard')

  //   const entryPoint: any = new ethers.BaseContract(
  //     ERC_4337_ENTRYPOINT,
  //     EntryPointAbi,
  //     providers.avalanche
  //   )
  //   const typedData = getTypedData(
  //     43114n, // avalanche
  //     controller.accountOp.accountAddr,
  //     await entryPoint.getUserOpHash(controller.accountOp.asUserOperation!)
  //   )
  //   delete typedData.types.EIP712Domain
  //   const unwrappedSig = controller.accountOp.signature.slice(0, -2)
  //   expect(controller.accountOp.signature.slice(-2)).toBe('01')
  //   const signerAddr = ethers.verifyTypedData(
  //     typedData.domain,
  //     typedData.types,
  //     typedData.message,
  //     unwrappedSig
  //   )

  //   // We expect the transaction to be signed with the passed signer address (keyPublicAddress)
  //   expect(eoaAccount.addr).toEqual(signerAddr)
  //   // If signing is successful, we expect controller's status to be done
  //   expect(controller.status).toEqual({ type: 'done' })
  // })
})<|MERGE_RESOLUTION|>--- conflicted
+++ resolved
@@ -1370,19 +1370,6 @@
       throw new Error('Signing failed!')
     }
 
-<<<<<<< HEAD
-    expect(controller.accountOp.gasFeePayment).toEqual({
-      paidBy: eoaSigner.keyPublicAddress,
-      broadcastOption: BROADCAST_OPTIONS.byOtherEOA,
-      isGasTank: false,
-      inToken: '0x0000000000000000000000000000000000000000',
-      feeTokenChainId: 137n,
-      amount: 9005000n, // (300 + 300) × (10000+5000) + 10000, i.e. (baseFee + priorityFee) * (gasUsed + additionalCall) + addedNative
-      simulatedGasLimit: 15000n, // 10000 + 5000, i.e. gasUsed + additionalCall
-      maxPriorityFeePerGas: 300n,
-      gasPrice: 600n
-    })
-=======
     expect(controller.accountOp.gasFeePayment!.paidBy).toEqual(eoaSigner.keyPublicAddress)
     expect(controller.accountOp.gasFeePayment!.broadcastOption).toEqual(
       BROADCAST_OPTIONS.byOtherEOA
@@ -1391,10 +1378,9 @@
     expect(controller.accountOp.gasFeePayment!.inToken).toEqual(
       '0x0000000000000000000000000000000000000000'
     )
-    expect(controller.accountOp.gasFeePayment!.feeTokenNetworkId).toEqual('polygon')
+    expect(controller.accountOp.gasFeePayment!.feeTokenChainId).toEqual(137n)
     expect(controller.accountOp.gasFeePayment!.maxPriorityFeePerGas).toEqual(300n)
     expect(controller.accountOp.gasFeePayment!.gasPrice).toEqual(600n)
->>>>>>> f557598c
 
     const typedData = getTypedData(
       network.chainId,
