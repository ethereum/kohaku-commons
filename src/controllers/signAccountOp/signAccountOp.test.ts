import { ethers, JsonRpcProvider } from 'ethers'
import fetch from 'node-fetch'

import { describe, expect, jest, test } from '@jest/globals'

import { produceMemoryStore } from '../../../test/helpers'
import humanizerJSON from '../../consts/humanizerInfo.json'
import { networks } from '../../consts/networks'
import { Account, AccountStates } from '../../interfaces/account'
import { NetworkDescriptor } from '../../interfaces/networkDescriptor'
import { Storage } from '../../interfaces/storage'
import { getAccountState } from '../../libs/accountState/accountState'
import { estimate, EstimateResult } from '../../libs/estimate/estimate'
import * as gasPricesLib from '../../libs/gasPrice/gasPrice'
import { GasRecommendation, getGasPriceRecommendations } from '../../libs/gasPrice/gasPrice'
import { relayerCall } from '../../libs/relayerCall/relayerCall'
import { KeystoreController } from '../keystore/keystore'
import { PortfolioController } from '../portfolio/portfolio'
import { SettingsController } from '../settings/settings'
import { SignAccountOpController } from './signAccountOp'
import { KeystoreSigner } from '../../libs/keystoreSigner/keystoreSigner'
import { accountOpSignableHash } from '../../libs/accountOp/accountOp'

const providers = Object.fromEntries(
  networks.map((network) => [network.id, new JsonRpcProvider(network.rpcUrl)])
)

const getAccountsInfo = async (accounts: Account[]): Promise<AccountStates> => {
  const result = await Promise.all(
    networks.map((network) => getAccountState(providers[network.id], network, accounts))
  )
  const states = accounts.map((acc: Account, accIndex: number) => {
    return [
      acc.addr,
      Object.fromEntries(
        networks.map((network: NetworkDescriptor, netIndex: number) => {
          return [network.id, result[netIndex][accIndex]]
        })
      )
    ]
  })
  return Object.fromEntries(states)
}

<<<<<<< HEAD
// @TODO - copied from keystore signer tests. Should reuse.
class InternalSigner {
  key

  privKey

  constructor(_key: Key, _privKey?: string) {
    this.key = _key
    this.privKey = _privKey
  }

  signRawTransaction() {
    return Promise.resolve('0x010101')
  }

  signTypedData() {
    return Promise.resolve('0x020202')
  }

  signMessage() {
    return Promise.resolve('0x010101')
  }
}

// @TODO - copied from estimate tests. Should reuse.
const createAccountOp = (signingKeyAddr: string) => {
  const account = {
    addr: '0xa07D75aacEFd11b425AF7181958F0F85c312f143',
    associatedKeys: ['0xd6e371526cdaeE04cd8AF225D42e37Bc14688D9E'],
    creation: {
      factoryAddr: '0xBf07a0Df119Ca234634588fbDb5625594E2a5BCA',
      bytecode:
        '0x7f28d4ea8f825adb036e9b306b2269570e63d2aa5bd10751437d98ed83551ba1cd7fa57498058891e98f45f8abb85dafbcd30f3d8b3ab586dfae2e0228bbb1de7018553d602d80604d3d3981f3363d3d373d3d3d363d732a2b85eb1054d6f0c6c2e37da05ed3e5fea684ef5af43d82803e903d91602b57fd5bf3',
      salt: '0x0000000000000000000000000000000000000000000000000000000000000001'
    }
  }
=======
const createAccountOp = (account: Account) => {
>>>>>>> 89e0121e
  const to = '0x68b3465833fb72a70ecdf485e0e4c7bd8665fc45'

  const tomorrowHex = Math.floor((Date.now() + 86400000) / 1000).toString(16)
  // 64 chars expire hex
  // we set swap deadline always for tomorrow, in order to prevent the test failure with 'TRANSACTION TOO OLD'
  const expire = '0'.repeat(64 - tomorrowHex.length) + tomorrowHex

  // USDT -> USDC swap
  // Fee tokens: USDT, USDC
  const data = `0x5ae401dc${expire}00000000000000000000000000000000000000000000000000000000000000400000000000000000000000000000000000000000000000000000000000000001000000000000000000000000000000000000000000000000000000000000002000000000000000000000000000000000000000000000000000000000000000e404e45aaf000000000000000000000000dac17f958d2ee523a2206206994597c13d831ec7000000000000000000000000a0b86991c6218b36c1d19d4a2e9eb0ce3606eb4800000000000000000000000000000000000000000000000000000000000001f4000000000000000000000000a07d75aacefd11b425af7181958f0f85c312f14300000000000000000000000000000000000000000000000000000000000f424000000000000000000000000000000000000000000000000000000000000c33d9000000000000000000000000000000000000000000000000000000000000000000000000000000000000000000000000000000000000000000000000`

  const nativeToCheck = ['0xAa0e9a1E2D2CcF2B867fda047bb5394BEF1883E0']
  const feeTokens = ['0x0000000000000000000000000000000000000000']

  const op = {
    accountAddr: account.addr,
    signingKeyAddr: null,
    signingKeyType: null,
    gasLimit: null,
    gasFeePayment: null,
    networkId: 'ethereum',
    nonce: 0n, // does not matter when estimating
    calls: [{ to, value: BigInt(0), data }],
    accountOpToExecuteBefore: null,
    signature: null
  }

  return { op, nativeToCheck, feeTokens }
}

const createEOAAccountOp = (account: Account) => {
  const to = '0x0000000000000000000000000000000000000000'

  const data = '0x'

  const nativeToCheck = [account.addr]
  const feeTokens = ['0x0000000000000000000000000000000000000000']

  const op = {
    accountAddr: account.addr,
    signingKeyAddr: null,
    signingKeyType: null,
    gasLimit: null,
    gasFeePayment: null,
    networkId: 'ethereum',
    nonce: null, // does not matter when estimating
    calls: [{ to, value: BigInt(1), data }],
    accountOpToExecuteBefore: null,
    signature: null
  }

  return { op, nativeToCheck, feeTokens }
}

const humanizerMeta = humanizerJSON

const eoaSigner = {
  privKey: '0x1941fd49fae923cae5ba789ac8ed2662066861960c7aa339443e76d309a80f6f',
  keyPublicAddress: '0x16c81367c30c71d6B712355255A07FCe8fd3b5bB',
  pass: 'testpass'
}

const eoaAccount: Account = {
  addr: eoaSigner.keyPublicAddress,
  associatedKeys: [eoaSigner.keyPublicAddress],
  creation: null
}

const smartAccount: Account = {
  addr: '0xa07D75aacEFd11b425AF7181958F0F85c312f143',
  associatedKeys: ['0xd6e371526cdaeE04cd8AF225D42e37Bc14688D9E', eoaSigner.keyPublicAddress],
  creation: {
    factoryAddr: '0xBf07a0Df119Ca234634588fbDb5625594E2a5BCA',
    bytecode:
      '0x7f28d4ea8f825adb036e9b306b2269570e63d2aa5bd10751437d98ed83551ba1cd7fa57498058891e98f45f8abb85dafbcd30f3d8b3ab586dfae2e0228bbb1de7018553d602d80604d3d3981f3363d3d373d3d3d363d732a2b85eb1054d6f0c6c2e37da05ed3e5fea684ef5af43d82803e903d91602b57fd5bf3',
    salt: '0x0000000000000000000000000000000000000000000000000000000000000001'
  }
}

const init = async (
  account: Account,
  accountOp: any,
  signer: any,
  estimationMock?: EstimateResult,
  gasPricesMock?: GasRecommendation[]
) => {
  const storage: Storage = produceMemoryStore()
  await storage.set('HumanizerMeta', humanizerMeta)

<<<<<<< HEAD
    const keystore = new KeystoreController(storage, { internal: InternalSigner })
    await keystore.addSecret('passphrase', pass, '', false)
    await keystore.unlockWithSecret('passphrase', pass)
    await keystore.addKeys([{ privateKey: privKey, priv: 'full' }])
=======
  const keystore = new KeystoreController(storage, { internal: KeystoreSigner })
  await keystore.addSecret('passphrase', signer.pass, '', false)
  await keystore.unlockWithSecret('passphrase', signer.pass)
>>>>>>> 89e0121e

  await keystore.addKeys([{ privateKey: signer.privKey }])

  const ethereum = networks.find((x) => x.id === 'ethereum')!
  const provider = new JsonRpcProvider(ethereum!.rpcUrl)
  const accounts = [account]
  const accountStates = await getAccountsInfo(accounts)

  const prices = gasPricesMock || (await getGasPriceRecommendations(provider, ethereum))

  const { op, nativeToCheck, feeTokens } = accountOp
  const estimation =
    estimationMock ||
    (await estimate(
      provider,
      ethereum,
      account,
      op,
      accountStates[account.addr][ethereum.id],
      nativeToCheck,
      feeTokens
    ))

  const portfolio = new PortfolioController(
    storage,
    providers,
    'https://staging-relayer.ambire.com',
    []
  )
  await portfolio.updateSelectedAccount(accounts, networks, account.addr)

  if (portfolio.latest?.[account.addr]?.ethereum?.result) {
    portfolio!.latest[account.addr]!.ethereum!.result!.tokens = [
      {
        amount: 1n,
        networkId: 'ethereum',
        decimals: Number(18),
        symbol: 'ETH',
        address: '0x0000000000000000000000000000000000000000',
        flags: {
          onGasTank: false,
          rewardsType: null,
          canTopUpGasTank: true,
          isFeeToken: true
        },
        priceIn: [{ baseCurrency: 'usd', price: 1000.0 }] //  For the sake of simplicity we mocked 1 ETH = 1000 USD
      },
      {
        amount: 54409383n,
        networkId: 'ethereum',
        decimals: Number(6),
        symbol: 'USDC',
        address: '0xA0b86991c6218b36c1d19D4a2e9Eb0cE3606eB48',
        flags: {
          onGasTank: false,
          rewardsType: null,
          canTopUpGasTank: true,
          isFeeToken: true
        },
        priceIn: [{ baseCurrency: 'usd', price: 1.0 }]
      }
    ]
  }

  const callRelayer = relayerCall.bind({ url: '', fetch })
  const settings = new SettingsController(storage)
  const controller = new SignAccountOpController(
    keystore,
    portfolio,
    settings,
    account,
    accounts,
    accountStates,
    networks.find((n) => n.id === 'ethereum')!,
    op,
    storage,
    fetch,
    {
      ethereum: provider
    },
    callRelayer
  )

  return { controller, prices, estimation }
}

describe('SignAccountOp Controller ', () => {
  test('Default options', async () => {
    // Please note that in this test case, we intentionally refrain from mocking the estimation and gasPrices libraries.
    // The reason is that we aim to simulate the signing process as realistically as possible and prefer to depend on the actual underlying libraries rather than using mocks.
    const { controller, estimation, prices } = await init(
      smartAccount,
      createAccountOp(smartAccount),
      eoaSigner
    )

    controller.update({
      gasPrices: prices,
      estimation
    })

    // It sets a default signer
    expect(controller.accountOp.signingKeyAddr).toEqual(eoaSigner.keyPublicAddress)
    expect(controller.accountOp.signingKeyType).toEqual('internal')

    // It sets GasFeePayment with the first feePaymentOptions (as a default option)
    expect(controller.accountOp.gasFeePayment?.paidBy).toEqual(
      estimation.feePaymentOptions[0].paidBy
    )
    expect(controller.accountOp.gasFeePayment?.inToken).toEqual(
      estimation.feePaymentOptions[0].address
    )
  })

  test('Signing [EOA]: EOA account paying with a native token', async () => {
    const { controller, estimation, prices } = await init(
      eoaAccount,
      createEOAAccountOp(eoaAccount),
      eoaSigner,
      {
        gasUsed: 10000n,
        nonce: 0,
        feePaymentOptions: [
          {
            address: '0x0000000000000000000000000000000000000000',
            paidBy: eoaAccount.addr,
            availableAmount: 1000000000000000000n, // 1 ETH
            gasUsed: 0n,
            addedNative: 5000n
          }
        ],
        erc4337estimation: null
      },
      [
        {
          name: 'slow',
          baseFeePerGas: 100n,
          maxPriorityFeePerGas: 100n
        },
        {
          name: 'medium',
          baseFeePerGas: 200n,
          maxPriorityFeePerGas: 200n
        },
        {
          name: 'fast',
          baseFeePerGas: 300n,
          maxPriorityFeePerGas: 300n
        },
        {
          name: 'ape',
          baseFeePerGas: 400n,
          maxPriorityFeePerGas: 400n
        }
      ]
    )

    controller.update({
      gasPrices: prices,
      estimation,
      signingKeyAddr: eoaSigner.keyPublicAddress,
      signingKeyType: 'internal',
      feeTokenAddr: '0x0000000000000000000000000000000000000000', // ETH
      paidBy: eoaAccount.addr
    })

    await controller.sign()

    if (!controller.accountOp?.signature) {
      console.log('Signing errors:', controller.errors)
      throw new Error('Signing failed!')
    }

    expect(controller.accountOp.gasFeePayment).toEqual({
      paidBy: eoaAccount.addr,
      isERC4337: false,
      isGasTank: false,
      inToken: '0x0000000000000000000000000000000000000000',
      amount: 6005000n, // ((300 + 300) × 10000) + 10000, i.e. ((baseFee + priorityFee) * gasUsed) + addedNative
      simulatedGasLimit: 10000n, // 10000, i.e. gasUsed,
      maxPriorityFeePerGas: 300n
    })

    expect(controller.accountOp.signature).toEqual('0x') // broadcasting and signRawTransaction is handled in main controller
    expect(controller.status).toEqual({ type: 'done' })
  })

  test('Signing [Relayer]: Smart account paying with ERC-20 token.', async () => {
    const { controller, estimation, prices } = await init(
      smartAccount,
      createAccountOp(smartAccount),
      eoaSigner,
      {
        gasUsed: 50000n,
        nonce: 0,
        erc4337estimation: null,
        feePaymentOptions: [
          {
            address: '0x0000000000000000000000000000000000000000',
            paidBy: smartAccount.addr,
            availableAmount: 500000000n,
            gasUsed: 25000n,
            addedNative: 0n
          },
          {
            address: '0xdAC17F958D2ee523a2206206994597C13D831ec7',
            paidBy: smartAccount.addr,
            availableAmount: 500000000n,
            gasUsed: 50000n,
            addedNative: 0n
          },
          {
            address: '0xA0b86991c6218b36c1d19D4a2e9Eb0cE3606eB48',
            paidBy: smartAccount.addr,
            availableAmount: 500000000n,
            gasUsed: 25000n,
            addedNative: 0n
          }
        ]
      },
      [
        {
          name: 'slow',
          baseFeePerGas: 1000000000n,
          maxPriorityFeePerGas: 1000000000n
        },
        {
          name: 'medium',
          baseFeePerGas: 2000000000n,
          maxPriorityFeePerGas: 2000000000n
        },
        {
          name: 'fast',
          baseFeePerGas: 5000000000n,
          maxPriorityFeePerGas: 5000000000n
        },
        {
          name: 'ape',
          baseFeePerGas: 7000000000n,
          maxPriorityFeePerGas: 7000000000n
        }
      ]
    )

    // We are mocking estimation and prices values, in order to validate the gas prices calculation in the test.
    // Knowing the exact amount of estimation and gas prices, we can predict GasFeePayment values.
    jest.spyOn(gasPricesLib, 'getCallDataAdditional').mockReturnValue(25000n)

    controller.update({
      gasPrices: prices,
      estimation
    })

    controller.update({
      feeTokenAddr: '0xA0b86991c6218b36c1d19D4a2e9Eb0cE3606eB48', // USDC
      paidBy: smartAccount.addr,
      signingKeyAddr: eoaSigner.keyPublicAddress,
      signingKeyType: 'internal'
    })

    await controller.sign()

    if (!controller.accountOp?.signature) {
      console.log('Signing errors:', controller.errors)
      throw new Error('Signing failed!')
    }

    const message = ethers.hexlify(accountOpSignableHash(controller.accountOp))
    const unwrappedSig = controller.accountOp.signature.slice(0, -2)
    const signerAddr = ethers.verifyMessage(ethers.getBytes(message), unwrappedSig)

    // We expect the transaction to be signed with the passed signer address (keyPublicAddress)
    expect(eoaAccount.addr).toEqual(signerAddr)
    // If signing is successful, we expect controller's status to be done
    expect(controller.status).toEqual({ type: 'done' })

    // USDC decimals 6, that's why we divide by 1e6
    const fee = controller.accountOp!.gasFeePayment!.amount / BigInt(1e6)

    // We expect fee of $1 USDC
    expect(fee.toString()).toEqual('1')

    // We expect the fee payment call to be added.
    // TODO: here we can extend the validation a bit.
    expect(controller.accountOp.feeCall!.to).toEqual(controller.accountOp.gasFeePayment!.inToken)

    // We expect the signature to be wrapped with an Ambire type. More info: wrapEthSign().
    expect(controller.accountOp?.signature.slice(-2)).toEqual('01')
  })

  test('Signing: Smart account, but EOA pays the fee', async () => {
    const { controller, estimation, prices } = await init(
      smartAccount,
      createAccountOp(smartAccount),
      eoaSigner,
      {
        gasUsed: 10000n,
        nonce: 0,
        feePaymentOptions: [
          {
            address: '0x0000000000000000000000000000000000000000',
            paidBy: eoaAccount.addr,
            availableAmount: 1000000000000000000n, // 1 ETH
            gasUsed: 0n,
            addedNative: 5000n
          }
        ],
        erc4337estimation: null
      },
      [
        {
          name: 'slow',
          baseFeePerGas: 100n,
          maxPriorityFeePerGas: 100n
        },
        {
          name: 'medium',
          baseFeePerGas: 200n,
          maxPriorityFeePerGas: 200n
        },
        {
          name: 'fast',
          baseFeePerGas: 300n,
          maxPriorityFeePerGas: 300n
        },
        {
          name: 'ape',
          baseFeePerGas: 400n,
          maxPriorityFeePerGas: 400n
        }
      ]
    )

    // We are mocking estimation and prices values, in order to validate the gas prices calculation in the test.
    // Knowing the exact amount of estimation and gas prices, we can predict GasFeePayment values.
    jest.spyOn(gasPricesLib, 'getCallDataAdditional').mockReturnValue(5000n)

    controller.update({
      gasPrices: prices,
      estimation,
      feeTokenAddr: '0x0000000000000000000000000000000000000000', // ETH
      paidBy: eoaSigner.keyPublicAddress,
      signingKeyAddr: eoaSigner.keyPublicAddress,
      signingKeyType: 'internal'
    })

    await controller.sign()

<<<<<<< HEAD
    expect(controller.accountOp?.gasFeePayment?.amount).toBeGreaterThan(21000n)
    expect(controller.accountOp?.signature).toEqual('0x02020201')
=======
    if (!controller.accountOp?.signature) {
      console.log('Signing errors:', controller.errors)
      throw new Error('Signing failed!')
    }

    expect(controller.accountOp.gasFeePayment).toEqual({
      paidBy: eoaSigner.keyPublicAddress,
      isERC4337: false,
      isGasTank: false,
      inToken: '0x0000000000000000000000000000000000000000',
      amount: 9005000n, // *300 + 300) × (10000+5000) + 10000, i.e. (baseFee + priorityFee) * (gasUsed + additionalCall) + addedNative
      simulatedGasLimit: 15000n, // 10000 + 5000, i.e. gasUsed + additionalCall
      maxPriorityFeePerGas: 300n
    })

    const message = ethers.hexlify(accountOpSignableHash(controller.accountOp))
    const unwrappedSig = controller.accountOp.signature.slice(0, -2)
    const signerAddr = ethers.verifyMessage(ethers.getBytes(message), unwrappedSig)

    // We expect the transaction to be signed with the passed signer address (keyPublicAddress)
    expect(eoaSigner.keyPublicAddress).toEqual(signerAddr)

    // We expect the signature to be wrapped with an Ambire type. More info: wrapEthSign().
    expect(controller.accountOp?.signature.slice(-2)).toEqual('01')

    // If signing is successful, we expect controller's status to be done
>>>>>>> 89e0121e
    expect(controller.status).toEqual({ type: 'done' })
  })
})<|MERGE_RESOLUTION|>--- conflicted
+++ resolved
@@ -9,17 +9,16 @@
 import { Account, AccountStates } from '../../interfaces/account'
 import { NetworkDescriptor } from '../../interfaces/networkDescriptor'
 import { Storage } from '../../interfaces/storage'
+import { accountOpSignableHash } from '../../libs/accountOp/accountOp'
 import { getAccountState } from '../../libs/accountState/accountState'
 import { estimate, EstimateResult } from '../../libs/estimate/estimate'
 import * as gasPricesLib from '../../libs/gasPrice/gasPrice'
-import { GasRecommendation, getGasPriceRecommendations } from '../../libs/gasPrice/gasPrice'
+import { KeystoreSigner } from '../../libs/keystoreSigner/keystoreSigner'
 import { relayerCall } from '../../libs/relayerCall/relayerCall'
 import { KeystoreController } from '../keystore/keystore'
 import { PortfolioController } from '../portfolio/portfolio'
 import { SettingsController } from '../settings/settings'
 import { SignAccountOpController } from './signAccountOp'
-import { KeystoreSigner } from '../../libs/keystoreSigner/keystoreSigner'
-import { accountOpSignableHash } from '../../libs/accountOp/accountOp'
 
 const providers = Object.fromEntries(
   networks.map((network) => [network.id, new JsonRpcProvider(network.rpcUrl)])
@@ -42,46 +41,7 @@
   return Object.fromEntries(states)
 }
 
-<<<<<<< HEAD
-// @TODO - copied from keystore signer tests. Should reuse.
-class InternalSigner {
-  key
-
-  privKey
-
-  constructor(_key: Key, _privKey?: string) {
-    this.key = _key
-    this.privKey = _privKey
-  }
-
-  signRawTransaction() {
-    return Promise.resolve('0x010101')
-  }
-
-  signTypedData() {
-    return Promise.resolve('0x020202')
-  }
-
-  signMessage() {
-    return Promise.resolve('0x010101')
-  }
-}
-
-// @TODO - copied from estimate tests. Should reuse.
-const createAccountOp = (signingKeyAddr: string) => {
-  const account = {
-    addr: '0xa07D75aacEFd11b425AF7181958F0F85c312f143',
-    associatedKeys: ['0xd6e371526cdaeE04cd8AF225D42e37Bc14688D9E'],
-    creation: {
-      factoryAddr: '0xBf07a0Df119Ca234634588fbDb5625594E2a5BCA',
-      bytecode:
-        '0x7f28d4ea8f825adb036e9b306b2269570e63d2aa5bd10751437d98ed83551ba1cd7fa57498058891e98f45f8abb85dafbcd30f3d8b3ab586dfae2e0228bbb1de7018553d602d80604d3d3981f3363d3d373d3d3d363d732a2b85eb1054d6f0c6c2e37da05ed3e5fea684ef5af43d82803e903d91602b57fd5bf3',
-      salt: '0x0000000000000000000000000000000000000000000000000000000000000001'
-    }
-  }
-=======
 const createAccountOp = (account: Account) => {
->>>>>>> 89e0121e
   const to = '0x68b3465833fb72a70ecdf485e0e4c7bd8665fc45'
 
   const tomorrowHex = Math.floor((Date.now() + 86400000) / 1000).toString(16)
@@ -166,30 +126,24 @@
   accountOp: any,
   signer: any,
   estimationMock?: EstimateResult,
-  gasPricesMock?: GasRecommendation[]
+  gasPricesMock?: gasPricesLib.GasRecommendation[]
 ) => {
   const storage: Storage = produceMemoryStore()
   await storage.set('HumanizerMeta', humanizerMeta)
 
-<<<<<<< HEAD
-    const keystore = new KeystoreController(storage, { internal: InternalSigner })
-    await keystore.addSecret('passphrase', pass, '', false)
-    await keystore.unlockWithSecret('passphrase', pass)
-    await keystore.addKeys([{ privateKey: privKey, priv: 'full' }])
-=======
   const keystore = new KeystoreController(storage, { internal: KeystoreSigner })
   await keystore.addSecret('passphrase', signer.pass, '', false)
   await keystore.unlockWithSecret('passphrase', signer.pass)
->>>>>>> 89e0121e
-
-  await keystore.addKeys([{ privateKey: signer.privKey }])
+
+  await keystore.addKeys([{ privateKey: signer.privKey, priv: 'full' }])
 
   const ethereum = networks.find((x) => x.id === 'ethereum')!
   const provider = new JsonRpcProvider(ethereum!.rpcUrl)
   const accounts = [account]
   const accountStates = await getAccountsInfo(accounts)
 
-  const prices = gasPricesMock || (await getGasPriceRecommendations(provider, ethereum))
+  const prices =
+    gasPricesMock || (await gasPricesLib.getGasPriceRecommendations(provider, ethereum))
 
   const { op, nativeToCheck, feeTokens } = accountOp
   const estimation =
@@ -529,10 +483,6 @@
 
     await controller.sign()
 
-<<<<<<< HEAD
-    expect(controller.accountOp?.gasFeePayment?.amount).toBeGreaterThan(21000n)
-    expect(controller.accountOp?.signature).toEqual('0x02020201')
-=======
     if (!controller.accountOp?.signature) {
       console.log('Signing errors:', controller.errors)
       throw new Error('Signing failed!')
@@ -559,7 +509,6 @@
     expect(controller.accountOp?.signature.slice(-2)).toEqual('01')
 
     // If signing is successful, we expect controller's status to be done
->>>>>>> 89e0121e
     expect(controller.status).toEqual({ type: 'done' })
   })
 })