import { ethers } from 'ethers'

import { networks } from '../../consts/networks'
import { Account, AccountStates } from '../../interfaces/account'
import { ExternalSignerControllers, Key } from '../../interfaces/keystore'
import { NetworkDescriptor } from '../../interfaces/networkDescriptor'
import { Storage } from '../../interfaces/storage'
import { Message } from '../../interfaces/userRequest'
import { getKnownAddressLabels } from '../../libs/account/account'
import { messageHumanizer } from '../../libs/humanizer'
import { IrMessage } from '../../libs/humanizer/interfaces'
import {
  getTypedData,
  verifyMessage,
  wrapCounterfactualSign,
  wrapStandard,
  wrapUnprotected
} from '../../libs/signMessage/signMessage'
import hexStringToUint8Array from '../../utils/hexStringToUint8Array'
import { SignedMessage } from '../activity/activity'
import EventEmitter from '../eventEmitter'
import { KeystoreController } from '../keystore/keystore'
import { SettingsController } from '../settings/settings'

export class SignMessageController extends EventEmitter {
  #keystore: KeystoreController

  #settings: SettingsController

  #externalSignerControllers: ExternalSignerControllers

  #storage: Storage

  #fetch: Function

  #accounts: Account[] | null = null

  // this is the signer from keystore.ts
  // we don't have a correct return type at getSigner so
  // I'm leaving it as any
  #signer: any

  // TODO: use it to determine whether the account is deployed and if not
  // apply EIP6492 but first the msg to sign should include the address of the account
  #accountStates: AccountStates | null = null

  isInitialized: boolean = false

  status: 'INITIAL' | 'LOADING' | 'DONE' = 'INITIAL'

  dapp: {
    name: string
    icon: string
  } | null = null

  messageToSign: Message | null = null

  signingKeyAddr: Key['addr'] | null = null

  signingKeyType: Key['type'] | null = null

  humanReadable: IrMessage | null = null

  signedMessage: SignedMessage | null = null

  constructor(
    keystore: KeystoreController,
    settings: SettingsController,
    externalSignerControllers: ExternalSignerControllers,
    storage: Storage,
    fetch: Function
  ) {
    super()

    this.#keystore = keystore
    this.#settings = settings
    this.#externalSignerControllers = externalSignerControllers
    this.#storage = storage
    this.#fetch = fetch
  }

  init({
    dapp,
    messageToSign,
    accounts,
    accountStates
  }: {
    dapp?: {
      name: string
      icon: string
    }
    messageToSign: Message
    accounts: Account[]
    accountStates: AccountStates
  }) {
    if (['message', 'typedMessage'].includes(messageToSign.content.kind)) {
      if (dapp) {
        this.dapp = dapp
      }
      this.messageToSign = messageToSign
      this.#accounts = accounts
      this.#accountStates = accountStates
      const knownAddressLabels = getKnownAddressLabels(
        this.#accounts,
        this.#settings.accountPreferences,
        this.#keystore.keys,
        this.#settings.keyPreferences
      )

      messageHumanizer(
        messageToSign,
        knownAddressLabels,
        this.#storage,
        this.#fetch,
        (humanizedMessage: IrMessage) => {
          this.humanReadable = humanizedMessage
          this.emitUpdate()
        },
        (err) => this.emitError(err)
      )

      this.isInitialized = true
      this.emitUpdate()
    } else {
      this.emitError({
        level: 'major',
        message:
          'Ambire does not support this request format for signing messages. Please contact support if you believe could be a glitch.',
        error: new Error(
          `The ${messageToSign.content.kind} signing method is not supported by signMessageController.`
        )
      })
    }
  }

  reset() {
    this.isInitialized = false
    this.dapp = null
    this.messageToSign = null
    this.#accountStates = null
    this.#accounts = null
    this.signedMessage = null
    this.signingKeyAddr = null
    this.humanReadable = null
    this.status = 'INITIAL'
    this.emitUpdate()
  }

  setSigningKey(signingKeyAddr: Key['addr'], signingKeyType: Key['type']) {
    if (!this.isInitialized) {
      this.#throwNotInitialized()
      return
    }

    this.signingKeyAddr = signingKeyAddr
    this.signingKeyType = signingKeyType
    this.emitUpdate()
  }

<<<<<<< HEAD
  async #signPlainMsg() {
    if (!this.messageToSign) {
      this.#throwNotInitialized()
      return
    }

    try {
      const { message } = this.messageToSign.content
      const messageHex = message instanceof Uint8Array ? ethers.hexlify(message) : message
      const signature = await this.#signer.signMessage(messageHex)
      return signature
    } catch (error: any) {
      throw new Error(
        'Something went wrong while signing the message. Please try again later or contact support if the problem persists.'
      )
    }
  }

  async #signEip712() {
    if (!this.messageToSign) {
      this.#throwNotInitialized()
      return
    }

    try {
      // @ts-ignore checked before calling the mehtod
      if (!this.messageToSign.content.types.EIP712Domain) {
        throw new Error(
          'Ambire only supports signing EIP712 typed data messages. Please try again with a valid EIP712 message.'
        )
      }

      // @ts-ignore checked before calling the mehtod
      if (!this.messageToSign.content.primaryType) {
        throw new Error(
          'The primaryType is missing in the typed data message incoming. Please try again with a valid EIP712 message.'
        )
      }

      const signature = await this.#signer.signTypedData(this.messageToSign.content)
      return signature
    } catch (error: any) {
      throw new Error(
        error?.message ||
          'Something went wrong while signing the typed data message. Please try again later or contact support if the problem persists.'
      )
    }
  }

  async sign(externalSignerController?: ExternalSignerController) {
=======
  async sign() {
>>>>>>> 2bb64aa9
    if (!this.isInitialized || !this.messageToSign) {
      this.#throwNotInitialized()
      return
    }

    if (!this.signingKeyAddr || !this.signingKeyType) {
      return this.emitError({
        level: 'major',
        message: 'Please select a signing key and try again.',
        error: new Error('No request to sign.')
      })
    }

    this.status = 'LOADING'
    this.emitUpdate()

    try {
<<<<<<< HEAD
      this.#signer = await this.#keystore.getSigner(this.signingKeyAddr, this.signingKeyType)
      if (this.#signer.init) this.#signer.init(externalSignerController)
=======
      const signer = await this.#keystore.getSigner(this.signingKeyAddr, this.signingKeyType)
      if (signer.init) signer.init(this.#externalSignerControllers[this.signingKeyType])
>>>>>>> 2bb64aa9

      const account = this.#accounts!.find((acc) => acc.addr === this.messageToSign?.accountAddr)
      if (!account) {
        throw new Error(
          'Account details needed for the signing mechanism are not found. Please try again, re-import your account or contact support if nothing else helps.'
        )
      }

      const dedicatedToOneSA = this.#signer.key.dedicatedToOneSA
      const network = networks.find(
        // @ts-ignore this.messageToSign is not null and it has a check
        // but typescript malfunctions here
        (n: NetworkDescriptor) => n.id === this.messageToSign.networkId
      )
      let signature

      try {
        if (this.messageToSign.content.kind === 'message') {
          if (!account.creation) {
            signature = await this.#signPlainMsg()
          } else if (dedicatedToOneSA) {
            signature = wrapUnprotected(await this.#signPlainMsg())
          } else {
            // in case of only_standard priv key, we transform the data
            // for signing to EIP-712. This is because the key is not labeled safe
            // and it should inform the user that he's performing an Ambire Op.
            // This is important as this key could be a metamask one and someone
            // could be phishing him into approving an Ambire Op without him
            // knowing
            const typedData = getTypedData(
              network!.chainId,
              account.addr,
              ethers.hexlify(this.messageToSign.content.message)
            )
            signature = wrapStandard(await this.#signer.signTypedData(typedData))
          }
        }

        if (this.messageToSign.content.kind === 'typedMessage') {
          if (!account.creation) {
            signature = await this.#signEip712()
          } else if (dedicatedToOneSA) {
            signature = wrapUnprotected(await this.#signEip712())
          } else {
            throw new Error(
              `Signer with address ${this.signingKeyAddr} does not have privileges to execute this operation. Please choose a different signer and try again`
            )
          }
        }
      } catch (error: any) {
        throw new Error(
          error?.message ||
            'Something went wrong while signing the message. Please try again later or contact support if the problem persists.'
        )
      }

      if (!signature) {
        throw new Error(
          'Ambire was not able to retrieve the signature. Please try again or contact support if the problem persists.'
        )
      }

      // https://eips.ethereum.org/EIPS/eip-6492
      const accountState = this.#accountStates![account.addr][network!.id]
      if (account.creation && !accountState.isDeployed) {
        signature = wrapCounterfactualSign(signature, account.creation!)
      }

      const personalMsgToValidate =
        typeof this.messageToSign.content.message === 'string'
          ? hexStringToUint8Array(this.messageToSign.content.message)
          : this.messageToSign.content.message

      const isValidSignature = await verifyMessage({
        provider: this.#settings.providers[network?.id || 'ethereum'],
        // the signer is always the account even if the actual
        // signature is from a key that has privs to the account
        signer: this.messageToSign?.accountAddr,
        signature,
        // @ts-ignore TODO: Be aware of the type mismatch, could cause troubles
        message: this.messageToSign.content.kind === 'message' ? personalMsgToValidate : undefined,
        typedData:
          this.messageToSign.content.kind === 'typedMessage'
            ? {
                domain: this.messageToSign.content.domain,
                types: this.messageToSign.content.types,
                message: this.messageToSign.content.message
              }
            : undefined
      })

      if (!isValidSignature) {
        throw new Error(
          'Ambire failed to validate the signature. Please make sure you are signing with the correct key or device. If the problem persists, please contact Ambire support.'
        )
      }

      this.signedMessage = {
        id: this.messageToSign.id,
        dapp: this.dapp,
        accountAddr: this.messageToSign.accountAddr,
        networkId: this.messageToSign.networkId,
        signature,
        timestamp: new Date().getTime(),
        content: this.messageToSign.content
      }
    } catch (e: any) {
      const error = e instanceof Error ? e : new Error(`Signing failed. Error details: ${e}`)

      this.emitError({
        level: 'major',
        message: e?.message || 'Something went wrong while signing the message. Please try again.',
        error
      })
    } finally {
      this.status = 'DONE'
      this.emitUpdate()
    }
  }

  #throwNotInitialized() {
    this.emitError({
      level: 'major',
      message:
        'Looks like there is an error while processing your sign message. Please retry, or contact support if issue persists.',
      error: new Error('signMessage: controller not initialized')
    })
  }
}<|MERGE_RESOLUTION|>--- conflicted
+++ resolved
@@ -157,7 +157,6 @@
     this.emitUpdate()
   }
 
-<<<<<<< HEAD
   async #signPlainMsg() {
     if (!this.messageToSign) {
       this.#throwNotInitialized()
@@ -207,10 +206,7 @@
     }
   }
 
-  async sign(externalSignerController?: ExternalSignerController) {
-=======
   async sign() {
->>>>>>> 2bb64aa9
     if (!this.isInitialized || !this.messageToSign) {
       this.#throwNotInitialized()
       return
@@ -228,13 +224,8 @@
     this.emitUpdate()
 
     try {
-<<<<<<< HEAD
       this.#signer = await this.#keystore.getSigner(this.signingKeyAddr, this.signingKeyType)
-      if (this.#signer.init) this.#signer.init(externalSignerController)
-=======
-      const signer = await this.#keystore.getSigner(this.signingKeyAddr, this.signingKeyType)
-      if (signer.init) signer.init(this.#externalSignerControllers[this.signingKeyType])
->>>>>>> 2bb64aa9
+      if (this.#signer.init) this.#signer.init(this.#externalSignerControllers[this.signingKeyType])
 
       const account = this.#accounts!.find((acc) => acc.addr === this.messageToSign?.accountAddr)
       if (!account) {
