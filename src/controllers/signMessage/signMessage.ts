import { InviteController } from 'controllers/invite/invite'
import { hexlify, isHexString, toUtf8Bytes } from 'ethers'

import EmittableError from '../../classes/EmittableError'
import { Account } from '../../interfaces/account'
import { ExternalSignerControllers, Key, KeystoreSignerInterface } from '../../interfaces/keystore'
import { Network } from '../../interfaces/network'
import { Message } from '../../interfaces/userRequest'
import {
  getAppFormatted,
  getEIP712Signature,
  getPlainTextSignature,
  getVerifyMessageSignature,
  verifyMessage
} from '../../libs/signMessage/signMessage'
import hexStringToUint8Array from '../../utils/hexStringToUint8Array'
import { AccountsController } from '../accounts/accounts'
import { SignedMessage } from '../activity/types'
import EventEmitter, { Statuses } from '../eventEmitter/eventEmitter'
import { KeystoreController } from '../keystore/keystore'
import { NetworksController } from '../networks/networks'
import { ProvidersController } from '../providers/providers'

const STATUS_WRAPPED_METHODS = {
  sign: 'INITIAL'
} as const

export class SignMessageController extends EventEmitter {
  #keystore: KeystoreController

  #providers: ProvidersController

  #networks: NetworksController

  #externalSignerControllers: ExternalSignerControllers

  #accounts: AccountsController

<<<<<<< HEAD
  #invite: InviteController

  // this is the signer from keystore.ts
  // we don't have a correct return type at getSigner so
  // I'm leaving it as any
  #signer: any
=======
  #signer: KeystoreSignerInterface | undefined
>>>>>>> e91be402

  isInitialized: boolean = false

  statuses: Statuses<keyof typeof STATUS_WRAPPED_METHODS> = STATUS_WRAPPED_METHODS

  dapp: {
    name: string
    icon: string
  } | null = null

  messageToSign: Message | null = null

  signingKeyAddr: Key['addr'] | null = null

  signingKeyType: Key['type'] | null = null

  signedMessage: SignedMessage | null = null

  constructor(
    keystore: KeystoreController,
    providers: ProvidersController,
    networks: NetworksController,
    accounts: AccountsController,
    externalSignerControllers: ExternalSignerControllers,
    invite: InviteController
  ) {
    super()

    this.#keystore = keystore
    this.#providers = providers
    this.#networks = networks
    this.#externalSignerControllers = externalSignerControllers
    this.#accounts = accounts
    this.#invite = invite
  }

  async init({
    dapp,
    messageToSign
  }: {
    dapp?: { name: string; icon: string }
    messageToSign: Message
  }) {
    // In the unlikely case that the signMessage controller was already
    // initialized, but not reset, force reset it to prevent misleadingly
    // displaying the prev sign message request.
    if (this.isInitialized) this.reset()

    await this.#accounts.initialLoadPromise

    if (['message', 'typedMessage', 'authorization-7702'].includes(messageToSign.content.kind)) {
      if (dapp) {
        this.dapp = dapp
      }
      this.messageToSign = messageToSign
      this.isInitialized = true
      this.emitUpdate()
    } else {
      this.emitError({
        level: 'major',
        message:
          'Ambire does not support this request format for signing messages. Please contact support if you believe could be a glitch.',
        error: new Error(
          `The ${messageToSign.content.kind} signing method is not supported by signMessageController.`
        )
      })
    }
  }

  reset() {
    if (!this.isInitialized) return

    this.isInitialized = false
    this.dapp = null
    this.messageToSign = null
    this.signedMessage = null
    this.signingKeyAddr = null
    this.signingKeyType = null
    this.emitUpdate()
  }

  setSigningKey(signingKeyAddr: Key['addr'], signingKeyType: Key['type']) {
    this.signingKeyAddr = signingKeyAddr
    this.signingKeyType = signingKeyType
    this.emitUpdate()
  }

  async #sign() {
    if (!this.isInitialized) {
      return SignMessageController.#throwNotInitialized()
    }

    if (!this.messageToSign) {
      return SignMessageController.#throwMissingMessage()
    }

    if (!this.signingKeyAddr || !this.signingKeyType) {
      return SignMessageController.#throwMissingSigningKey()
    }

    try {
      this.#signer = await this.#keystore.getSigner(this.signingKeyAddr, this.signingKeyType)
      if (this.#signer.init) this.#signer.init(this.#externalSignerControllers[this.signingKeyType])

      const account = this.#accounts.accounts.find(
        (acc) => acc.addr === this.messageToSign?.accountAddr
      )
      if (!account) {
        throw new Error(
          'Account details needed for the signing mechanism are not found. Please try again, re-import your account or contact support if nothing else helps.'
        )
      }
      const network = this.#networks.networks.find(
        // @ts-ignore this.messageToSign is not null and it has a check
        // but typescript malfunctions here
        (n: Network) => n.id === this.messageToSign.networkId
      )
      if (!network) {
        throw new Error('Network not supported on Ambire. Please contract support.')
      }

      const accountState = this.#accounts.accountStates[account.addr][network.id]
      let signature
      // It is defined when messageToSign.content.kind === 'message'
      let hexMessage: string | undefined

      try {
        if (this.messageToSign.content.kind === 'message') {
          const message = this.messageToSign.content.message
          hexMessage = isHexString(message) ? message : hexlify(toUtf8Bytes(message))

          signature = await getPlainTextSignature(
            hexMessage,
            network,
            account,
            accountState,
            this.#signer,
            this.#invite.isOG
          )
        }

        if (this.messageToSign.content.kind === 'typedMessage') {
          if (account.creation && this.messageToSign.content.primaryType === 'Permit') {
            throw new Error(
              'It looks like that this app doesn\'t detect Smart Account wallets, and requested incompatible approval type. Please, go back to the app and change the approval type to "Transaction", which is supported by Smart Account wallets.'
            )
          }

          signature = await getEIP712Signature(
            this.messageToSign.content,
            account,
            accountState,
            this.#signer,
            network,
            this.#invite.isOG
          )
        }

        if (this.messageToSign.content.kind === 'authorization-7702') {
          signature = this.#signer.sign7702(this.messageToSign.content.message)
        }
      } catch (error: any) {
        throw new Error(
          error?.message ||
            'Something went wrong while signing the message. Please try again later or contact support if the problem persists.'
        )
      }

      if (!signature) {
        throw new Error(
          'Ambire was not able to retrieve the signature. Please try again or contact support if the problem persists.'
        )
      }

      const verifyMessageParams = {
        network,
        provider: this.#providers.providers[network?.id || 'ethereum'],
        // the signer is always the account even if the actual
        // signature is from a key that has privs to the account
        signer: this.messageToSign?.accountAddr,
        signature: getVerifyMessageSignature(signature, account, accountState),
        // eslint-disable-next-line no-nested-ternary
        ...(this.messageToSign.content.kind === 'message'
          ? { message: hexStringToUint8Array(hexMessage!) }
          : this.messageToSign.content.kind === 'typedMessage'
          ? {
              typedData: {
                domain: this.messageToSign.content.domain,
                types: this.messageToSign.content.types,
                message: this.messageToSign.content.message
              }
            }
          : { authorization: this.messageToSign.content.message })
      }
      const isValidSignature = await verifyMessage(verifyMessageParams)

      if (!isValidSignature) {
        throw new Error(
          'Ambire failed to validate the signature. Please make sure you are signing with the correct key or device. If the problem persists, please contact Ambire support.'
        )
      }

      this.signedMessage = {
        fromActionId: this.messageToSign.fromActionId,
        accountAddr: this.messageToSign.accountAddr,
        networkId: this.messageToSign.networkId,
        content: this.messageToSign.content,
        timestamp: new Date().getTime(),
        signature: getAppFormatted(signature, account, accountState),
        dapp: this.dapp
      }

      return this.signedMessage
    } catch (e: any) {
      const error = e instanceof Error ? e : new Error(`Signing failed. Error details: ${e}`)
      const message =
        e?.message || 'Something went wrong while signing the message. Please try again.'

      return Promise.reject(new EmittableError({ level: 'major', message, error }))
    }
  }

  async sign() {
    await this.withStatus('sign', async () => this.#sign())
  }

  removeAccountData(address: Account['addr']) {
    if (this.messageToSign?.accountAddr.toLowerCase() === address.toLowerCase()) {
      this.reset()
    }
  }

  static #throwNotInitialized() {
    const message =
      'Looks like there is an error while processing your sign message. Please retry, or contact support if issue persists.'
    const error = new Error('signMessage: controller not initialized')

    return Promise.reject(new EmittableError({ level: 'major', message, error }))
  }

  static #throwMissingMessage() {
    const message =
      'Looks like there is an error while processing your sign message. Please retry, or contact support if issue persists.'
    const error = new Error('signMessage: missing message to sign')

    return Promise.reject(new EmittableError({ level: 'major', message, error }))
  }

  static #throwMissingSigningKey() {
    const message = 'Please select a signing key and try again.'
    const error = new Error('signMessage: missing selected signing key')

    return Promise.reject(new EmittableError({ level: 'major', message, error }))
  }
}<|MERGE_RESOLUTION|>--- conflicted
+++ resolved
@@ -36,16 +36,9 @@
 
   #accounts: AccountsController
 
-<<<<<<< HEAD
   #invite: InviteController
 
-  // this is the signer from keystore.ts
-  // we don't have a correct return type at getSigner so
-  // I'm leaving it as any
-  #signer: any
-=======
   #signer: KeystoreSignerInterface | undefined
->>>>>>> e91be402
 
   isInitialized: boolean = false
 
