import { networks as predefinedNetworks } from '../../consts/networks'
<<<<<<< HEAD
import { AccountId } from '../../interfaces/account'
=======
/* eslint-disable import/no-extraneous-dependencies */
import { Account } from '../../interfaces/account'
>>>>>>> 61a0443e
import { Banner } from '../../interfaces/banner'
import { CustomResponse, Fetch } from '../../interfaces/fetch'
import { Network } from '../../interfaces/network'
import { Storage } from '../../interfaces/storage'
import { Message } from '../../interfaces/userRequest'
import { isSmartAccount } from '../../libs/account/account'
import { AccountOp, AccountOpStatus } from '../../libs/accountOp/accountOp'
import { getExplorerId } from '../../libs/userOperation/userOperation'
import { Bundler } from '../../services/bundlers/bundler'
import { fetchUserOp } from '../../services/explorers/jiffyscan'
import { AccountsController } from '../accounts/accounts'
import EventEmitter from '../eventEmitter/eventEmitter'
import { NetworksController } from '../networks/networks'
import { ProvidersController } from '../providers/providers'

export interface Pagination {
  fromPage: number
  itemsPerPage: number
}

interface PaginationResult<T> {
  items: T[]
  itemsTotal: number
  currentPage: number
  maxPages: number
}

export interface SubmittedAccountOp extends AccountOp {
  txnId: string
  nonce: bigint
  success?: boolean
  userOpHash?: string
  timestamp: number
  isSingletonDeploy?: boolean
}

export interface SignedMessage extends Message {
  dapp: {
    name: string
    icon: string
  } | null
  timestamp: number
}

interface AccountsOps extends PaginationResult<SubmittedAccountOp> {}
interface MessagesToBeSigned extends PaginationResult<SignedMessage> {}

export interface Filters {
  account: string
  network?: string
}

interface InternalAccountsOps {
  // account => network => SubmittedAccountOp[]
  [key: string]: { [key: string]: SubmittedAccountOp[] }
}

interface InternalSignedMessages {
  // account => Message[]
  [key: string]: SignedMessage[]
}

// We are limiting items array to include no more than 1000 records,
// as we trim out the oldest ones (in the beginning of the items array).
// We do this to maintain optimal storage and performance.
const trim = <T>(items: T[], maxSize = 1000): void => {
  if (items.length > maxSize) {
    // If the array size is greater than maxSize, remove the last (oldest) item
    // newest items are added to the beginning of the array so oldest will be at the end (thats why we .pop())
    items.pop()
  }
}

/**
 * Activity Controller
 * is responsible for keeping signed AccountsOps and Messages in the controller memory and browser storage.
 *
 * With its public methods and properties, you can retrieve ActivityController.accountsOps and ActivityController.signedMessages in a paginated structure.
 *
 * In order to set filters/pagination, we should use the following methods:
 * `setFilters` - the same filters are reused for both AccountsOps and SignedMessages, because in terms of UI, most probably they will have the same value for both types.
 * `setAccountsOpsPagination` - set pagination props for AccountsOps only. We don't reuse the pagination for SignedMessages too, because pagination is tightly coupled to its type.
 * `setSignedMessagesPagination` - set pagination props for SignedMessages.
 *
 * 💡 For performance reasons, we have made the decision to limit the number of items per account + network to a maximum of 1000.
 * To achieve this, we have trimmed out the oldest items, retaining only the most recent ones.
 *
 * Implementation decisions:
 *
 * 1. Before we start operating with the controller inner state, we rely on private load() function to load the browser storage and to update the inner state.
 * 2. The filtering by account/network is reused for both AccountsOps and SignedMessages. This seems most logical from a UI perspective.
 * 3. Pagination is not reused because the two tabs can have different states.
 * 4. MainController passes all accounts to ActivityController (instead of a single account, i.e. the current one) so that we can know the latest nonce for each account + network. Otherwise (if we don't want to pass all accounts), when selecting an account from the UI in the Transaction History screen, MainController should subscribe and pass only one account. The first option seems to be less cumbersome.
 * 5. Here is how we update AccountsOps statuses:
 *   5.1. Once we add a new AccountOp to ActivityController via addAccountOp, we are setting its status to AccountOpStatus.BroadcastedButNotConfirmed.
 *   5.2. Later, we need to call `updateAccountsOpsStatuses()` from the app.
 *       5.2.1. Then, we firstly rely on getTransactionReceipt for determining the status (success or failure).
 *       5.2.2. If we don't manage to determine its status, we are comparing AccountOp and Account nonce. If Account nonce is greater than AccountOp, then we know that AccountOp has past nonce (AccountOpStatus.UnknownButPastNonce).
 */
export class ActivityController extends EventEmitter {
  #storage: Storage

  #fetch: Fetch

  #initialLoadPromise: Promise<void>

  #accounts: AccountsController

  #accountsOps: InternalAccountsOps = {}

  accountsOps: AccountsOps | undefined

  #signedMessages: InternalSignedMessages = {}

  signedMessages: MessagesToBeSigned | undefined

  accountsOpsPagination: Pagination = {
    fromPage: 0,
    itemsPerPage: 10
  }

  signedMessagesPagination: Pagination = {
    fromPage: 0,
    itemsPerPage: 10
  }

  filters: Filters | null = null

  isInitialized: boolean = false

  #providers: ProvidersController

  #networks: NetworksController

  #onContractsDeployed: (network: Network) => Promise<void>

  #rbfStatuses = [AccountOpStatus.BroadcastedButNotConfirmed, AccountOpStatus.BroadcastButStuck]

  constructor(
    storage: Storage,
    fetch: Fetch,
    accounts: AccountsController,
    providers: ProvidersController,
    networks: NetworksController,
    onContractsDeployed: (network: Network) => Promise<void>
  ) {
    super()
    this.#storage = storage
    this.#fetch = fetch
    this.#accounts = accounts
    this.#providers = providers
    this.#networks = networks
    this.#onContractsDeployed = onContractsDeployed
    this.#initialLoadPromise = this.#load()
  }

  async #load(): Promise<void> {
    await this.#accounts.initialLoadPromise
    const [accountsOps, signedMessages] = await Promise.all([
      this.#storage.get('accountsOps', {}),
      this.#storage.get('signedMessages', {})
    ])

    this.#accountsOps = accountsOps
    this.#signedMessages = signedMessages

    this.init()
    this.emitUpdate()
  }

  init(filters?: Filters) {
    this.isInitialized = true

    if (filters) {
      this.filters = filters

      this.accountsOps = this.filterAndPaginateAccountOps(
        this.#accountsOps,
        this.accountsOpsPagination
      )
      this.signedMessages = this.filterAndPaginateSignedMessages(
        this.#signedMessages,
        this.signedMessagesPagination
      )
    }

    this.emitUpdate()
  }

  reset() {
    this.filters = null
    this.isInitialized = false
    this.emitUpdate()
  }

  private filterAndPaginateAccountOps<T>(
    items: {
      [key: string]: { [key: string]: T[] } | undefined
    },
    pagination: Pagination
  ) {
    if (!this.isInitialized) {
      this.#throwNotInitialized()
      return
    }

    let filteredItems: T[] = []

    if (this.filters) {
      if (this.filters.network) {
        filteredItems = items?.[this.filters.account]?.[this.filters.network] || []
      } else {
        filteredItems = Object.values(items?.[this.filters.account] || []).flat()
      }
    }

    const { fromPage, itemsPerPage } = pagination

    return {
      items: filteredItems.slice(fromPage * itemsPerPage, fromPage * itemsPerPage + itemsPerPage),
      itemsTotal: filteredItems.length,
      currentPage: fromPage, // zero/index based
      maxPages: Math.ceil(filteredItems.length / itemsPerPage)
    }
  }

  private filterAndPaginateSignedMessages<T>(
    items: {
      [key: string]: T[] | undefined
    },
    pagination: Pagination
  ) {
    if (!this.isInitialized) {
      this.#throwNotInitialized()
      return
    }
    const filteredItems = this.filters?.account ? items?.[this.filters.account] || [] : []
    const { fromPage, itemsPerPage } = pagination

    return {
      items: filteredItems.slice(fromPage * itemsPerPage, fromPage * itemsPerPage + itemsPerPage),
      itemsTotal: filteredItems.length,
      currentPage: fromPage, // zero/index based
      maxPages: Math.ceil(filteredItems.length / itemsPerPage)
    }
  }

  async addAccountOp(accountOp: SubmittedAccountOp) {
    await this.#initialLoadPromise

    if (!this.isInitialized) {
      this.#throwNotInitialized()
      return
    }

    const { accountAddr, networkId } = accountOp

    if (!this.#accountsOps[accountAddr]) this.#accountsOps[accountAddr] = {}
    if (!this.#accountsOps[accountAddr][networkId]) this.#accountsOps[accountAddr][networkId] = []

    // newest SubmittedAccountOp goes first in the list
    this.#accountsOps[accountAddr][networkId].unshift({ ...accountOp })
    trim(this.#accountsOps[accountAddr][networkId])

    this.accountsOps = this.filterAndPaginateAccountOps(
      this.#accountsOps,
      this.accountsOpsPagination
    )

    await this.#storage.set('accountsOps', this.#accountsOps)
    this.emitUpdate()
  }

  /**
   * Update AccountsOps statuses (inner and public state, and storage)
   *
   * Here is the algorithm:
   * 0. Once we broadcast an AccountOp, we are adding it to ActivityController via `addAccountOp`,
   * and are setting its status to AccountOpStatus.BroadcastedButNotConfirmed.
   * 1. Here, we firstly rely on `getTransactionReceipt` for determining the status (success or failure).
   * 2. If we don't manage to determine its status, we are comparing AccountOp and Account nonce.
   * If Account nonce is greater than AccountOp, then we know that AccountOp has past nonce (AccountOpStatus.UnknownButPastNonce).
   */
  async updateAccountsOpsStatuses(): Promise<{
    shouldEmitUpdate: boolean
    shouldUpdatePortfolio: boolean
  }> {
    await this.#initialLoadPromise

    // Here we don't rely on `this.isInitialized` flag, as it checks for both `this.filters.account` and `this.filters.network` existence.
    // Banners are network agnostic, and that's the reason we check for `this.filters.account` only and having this.#accountsOps loaded.
    if (!this.#accounts.selectedAccount || !this.#accountsOps[this.#accounts.selectedAccount])
      return { shouldEmitUpdate: false, shouldUpdatePortfolio: false }

    // This flag tracks the changes to AccountsOps statuses
    // and optimizes the number of the emitted updates and storage/state updates.
    let shouldEmitUpdate = false

    let shouldUpdatePortfolio = false

    await Promise.all(
      Object.keys(this.#accountsOps[this.#accounts.selectedAccount]).map(async (networkId) => {
        const network = this.#networks.networks.find((x) => x.id === networkId)
        if (!network) return
        const provider = this.#providers.providers[network.id]

        const selectedAccount = this.#accounts.selectedAccount

        if (!selectedAccount) return

        return Promise.all(
          this.#accountsOps[selectedAccount][networkId].map(async (accountOp, accountOpIndex) => {
            // Don't update the current network account ops statuses,
            // as the statuses are already updated in the previous calls.
            if (accountOp.status !== AccountOpStatus.BroadcastedButNotConfirmed) return

            shouldEmitUpdate = true

            const declareStuckIfQuaterPassed = (op: SubmittedAccountOp) => {
              const accountOpDate = new Date(op.timestamp)
              accountOpDate.setMinutes(accountOpDate.getMinutes() + 15)
              const aQuaterHasPassed = accountOpDate < new Date()
              if (aQuaterHasPassed) {
                this.#accountsOps[selectedAccount][networkId][accountOpIndex].status =
                  AccountOpStatus.BroadcastButStuck
              }
            }

            try {
              let txnId = accountOp.txnId
              if (accountOp.userOpHash) {
                const [response, bundlerResult]: [CustomResponse | null, any] = await Promise.all([
                  !network.predefined
                    ? fetchUserOp(accountOp.userOpHash, this.#fetch, getExplorerId(network))
                    : Promise.resolve(null),
                  Bundler.getStatusAndTxnId(accountOp.userOpHash, network)
                ])

                if (bundlerResult.status === 'rejected') {
                  this.#accountsOps[selectedAccount][networkId][accountOpIndex].status =
                    AccountOpStatus.Rejected
                  return
                }

                if (bundlerResult.transactionHash) {
                  txnId = bundlerResult.transactionHash
                  this.#accountsOps[selectedAccount][networkId][accountOpIndex].txnId = txnId
                } else {
                  // on custom networks the response is null
                  if (!response) return

                  // nothing we can do if we don't have information
                  if (response.status !== 200) return

                  const data = await response.json()
                  const userOps = data.userOps

                  // if there are not user ops, it means the userOpHash is not
                  // indexed, yet, so we wait
                  if (userOps.length) {
                    txnId = userOps[0].transactionHash
                    this.#accountsOps[selectedAccount][networkId][accountOpIndex].txnId = txnId
                  } else {
                    declareStuckIfQuaterPassed(accountOp)
                    return
                  }
                }
              }

              const receipt = await provider.getTransactionReceipt(txnId)
              if (receipt) {
                this.#accountsOps[selectedAccount][networkId][accountOpIndex].status =
                  receipt.status ? AccountOpStatus.Success : AccountOpStatus.Failure

                if (receipt.status) {
                  shouldUpdatePortfolio = true
                }

                if (accountOp.isSingletonDeploy && receipt.status) {
                  await this.#onContractsDeployed(network)
                }
                return
              }

              // if there's no receipt, confirm there's a txn
              // if there's no txn and 15 minutes have passed, declare it a failure
              const txn = await provider.getTransaction(txnId)
              if (!txn) declareStuckIfQuaterPassed(accountOp)
            } catch {
              this.emitError({
                level: 'silent',
                message: `Failed to determine transaction status on ${accountOp.networkId} for ${accountOp.txnId}.`,
                error: new Error(
                  `activity: failed to get transaction receipt for ${accountOp.txnId}`
                )
              })
            }

            if (
              (!accountOp.userOpHash &&
                this.#accounts.accountStates[accountOp.accountAddr][accountOp.networkId].nonce >
                  accountOp.nonce) ||
              (accountOp.userOpHash &&
                this.#accounts.accountStates[accountOp.accountAddr][accountOp.networkId]
                  .erc4337Nonce > accountOp.nonce)
            ) {
              this.#accountsOps[selectedAccount][networkId][accountOpIndex].status =
                AccountOpStatus.UnknownButPastNonce
              shouldUpdatePortfolio = true
            }
          })
        )
      })
    )

    if (shouldEmitUpdate) {
      await this.#storage.set('accountsOps', this.#accountsOps)
      this.accountsOps = this.filterAndPaginateAccountOps(
        this.#accountsOps,
        this.accountsOpsPagination
      )
      this.emitUpdate()
    }

    return { shouldEmitUpdate, shouldUpdatePortfolio }
  }

  async addSignedMessage(signedMessage: SignedMessage, account: string) {
    if (!this.isInitialized) {
      this.#throwNotInitialized()
      return
    }

    await this.#initialLoadPromise

    if (!this.#signedMessages[account]) this.#signedMessages[account] = []

    // newest SignedMessage goes first in the list
    this.#signedMessages[account].unshift(signedMessage)
    trim(this.#signedMessages[account])
    this.signedMessages = this.filterAndPaginateSignedMessages(
      this.#signedMessages,
      this.signedMessagesPagination
    )

    await this.#storage.set('signedMessages', this.#signedMessages)
    this.emitUpdate()
  }

  setFilters(filters: Filters) {
    if (!this.isInitialized) {
      this.#throwNotInitialized()
      return
    }

    this.filters = filters

    this.accountsOps = this.filterAndPaginateAccountOps(
      this.#accountsOps,
      this.accountsOpsPagination
    )
    this.signedMessages = this.filterAndPaginateSignedMessages(
      this.#signedMessages,
      this.signedMessagesPagination
    )

    this.emitUpdate()
  }

  setAccountsOpsPagination(pagination: Pagination): void {
    if (!this.isInitialized) {
      this.#throwNotInitialized()
      return
    }

    this.accountsOpsPagination = pagination

    this.accountsOps = this.filterAndPaginateAccountOps(
      this.#accountsOps,
      this.accountsOpsPagination
    )
    this.emitUpdate()
  }

  setSignedMessagesPagination(pagination: Pagination): void {
    if (!this.isInitialized) {
      this.#throwNotInitialized()
      return
    }

    this.signedMessagesPagination = pagination

    this.signedMessages = this.filterAndPaginateSignedMessages(
      this.#signedMessages,
      this.signedMessagesPagination
    )
    this.emitUpdate()
  }

  removeAccountData(address: Account['addr']) {
    delete this.#accountsOps[address]
    delete this.#signedMessages[address]

    this.accountsOps = this.filterAndPaginateAccountOps(
      this.#accountsOps,
      this.accountsOpsPagination
    )
    this.signedMessages = this.filterAndPaginateSignedMessages(
      this.#signedMessages,
      this.signedMessagesPagination
    )

    this.#storage.set('accountsOps', this.#accountsOps)
    this.#storage.set('signedMessages', this.#signedMessages)

    this.emitUpdate()
  }

  #throwNotInitialized() {
    this.emitError({
      level: 'major',
      message:
        "Looks like your activity couldn't be processed. Retry, or contact support if issue persists.",
      error: new Error('activity: controller not initialized')
    })
  }

  get broadcastedButNotConfirmed(): SubmittedAccountOp[] {
    // Here we don't rely on `this.isInitialized` flag, as it checks for both `this.filters.account` and `this.filters.network` existence.
    // Banners are network agnostic, and that's the reason we check for `this.filters.account` only and having this.#accountsOps loaded.
    if (!this.#accounts.selectedAccount || !this.#accountsOps[this.#accounts.selectedAccount])
      return []

    return Object.values(this.#accountsOps[this.#accounts.selectedAccount])
      .flat()
      .filter((accountOp) => accountOp.status === AccountOpStatus.BroadcastedButNotConfirmed)
  }

  get banners(): Banner[] {
    if (!this.#networks.isInitialized) return []
    return this.broadcastedButNotConfirmed.map((accountOp) => {
      const network = this.#networks.networks.find((x) => x.id === accountOp.networkId)!

      const isCustomNetwork = !predefinedNetworks.find((net) => net.id === network.id)
      const url =
        accountOp.userOpHash && accountOp.txnId === accountOp.userOpHash && !isCustomNetwork
          ? `https://jiffyscan.xyz/userOpHash/${accountOp.userOpHash}?network=${getExplorerId(
              network
            )}`
          : `${network.explorerUrl}/tx/${accountOp.txnId}`

      return {
        id: accountOp.txnId,
        type: 'success',
        title: 'Transaction successfully signed and sent!\nCheck it out on the block explorer!',
        text: '',
        actions: [
          {
            label: 'Check',
            actionName: 'open-external-url',
            meta: { url }
          }
        ]
      } as Banner
    })
  }

  /**
   * A not confirmed account op can actually be with a status of BroadcastButNotConfirmed
   * and BroadcastButStuck. Typically, it becomes BroadcastButStuck if not confirmed
   * in a 15 minutes interval after becoming BroadcastButNotConfirmed. We need two
   * statuses to hide the banner of BroadcastButNotConfirmed from the dashboard.
   */
  getNotConfirmedOpIfAny(accId: AccountId, networkId: Network['id']): SubmittedAccountOp | null {
    const acc = this.#accounts.accounts.find((acc) => acc.addr === accId)
    if (!acc) return null

    // if the broadcasting account is a smart account, it means relayer
    // broadcast => it's in this.#accountsOps[acc.addr][networkId]
    // disregard erc-4337 txns as they shouldn't have an RBF
    const isSA = isSmartAccount(acc)
    if (isSA) {
      if (!this.#accountsOps[acc.addr] || !this.#accountsOps[acc.addr][networkId]) return null
      if (!this.#rbfStatuses.includes(this.#accountsOps[acc.addr][networkId][0].status!))
        return null

      return this.#accountsOps[acc.addr][networkId][0]
    }

    // if the account is an EOA, we have to go through all the smart accounts
    // to check whether the EOA has made a broadcast for them
    const theEOAandSAaccounts = this.#accounts.accounts.filter(
      (acc) => isSmartAccount(acc) || acc.addr === accId
    )
    const ops: SubmittedAccountOp[] = []
    theEOAandSAaccounts.forEach((acc) => {
      if (!this.#accountsOps[acc.addr] || !this.#accountsOps[acc.addr][networkId]) return
      const op = this.#accountsOps[acc.addr][networkId].find(
        (op) =>
          this.#rbfStatuses.includes(this.#accountsOps[acc.addr][networkId][0].status!) &&
          op.gasFeePayment?.paidBy === acc.addr
      )
      if (!op) return
      ops.push(op)
    })
    return !ops.length ? null : ops.reduce((m, e) => (e.nonce > m.nonce ? e : m))
  }

  toJSON() {
    return {
      ...this,
      ...super.toJSON(),
      broadcastedButNotConfirmed: this.broadcastedButNotConfirmed, // includes the getter in the stringified instance
      banners: this.banners // includes the getter in the stringified instance
    }
  }
}<|MERGE_RESOLUTION|>--- conflicted
+++ resolved
@@ -1,10 +1,6 @@
 import { networks as predefinedNetworks } from '../../consts/networks'
-<<<<<<< HEAD
-import { AccountId } from '../../interfaces/account'
-=======
 /* eslint-disable import/no-extraneous-dependencies */
-import { Account } from '../../interfaces/account'
->>>>>>> 61a0443e
+import { Account, AccountId } from '../../interfaces/account'
 import { Banner } from '../../interfaces/banner'
 import { CustomResponse, Fetch } from '../../interfaces/fetch'
 import { Network } from '../../interfaces/network'
@@ -579,7 +575,7 @@
    * statuses to hide the banner of BroadcastButNotConfirmed from the dashboard.
    */
   getNotConfirmedOpIfAny(accId: AccountId, networkId: Network['id']): SubmittedAccountOp | null {
-    const acc = this.#accounts.accounts.find((acc) => acc.addr === accId)
+    const acc = this.#accounts.accounts.find((oneA) => oneA.addr === accId)
     if (!acc) return null
 
     // if the broadcasting account is a smart account, it means relayer
@@ -597,15 +593,15 @@
     // if the account is an EOA, we have to go through all the smart accounts
     // to check whether the EOA has made a broadcast for them
     const theEOAandSAaccounts = this.#accounts.accounts.filter(
-      (acc) => isSmartAccount(acc) || acc.addr === accId
+      (oneA) => isSmartAccount(oneA) || oneA.addr === accId
     )
     const ops: SubmittedAccountOp[] = []
-    theEOAandSAaccounts.forEach((acc) => {
-      if (!this.#accountsOps[acc.addr] || !this.#accountsOps[acc.addr][networkId]) return
-      const op = this.#accountsOps[acc.addr][networkId].find(
-        (op) =>
-          this.#rbfStatuses.includes(this.#accountsOps[acc.addr][networkId][0].status!) &&
-          op.gasFeePayment?.paidBy === acc.addr
+    theEOAandSAaccounts.forEach((oneA) => {
+      if (!this.#accountsOps[oneA.addr] || !this.#accountsOps[oneA.addr][networkId]) return
+      const op = this.#accountsOps[oneA.addr][networkId].find(
+        (oneOp) =>
+          this.#rbfStatuses.includes(this.#accountsOps[oneA.addr][networkId][0].status!) &&
+          oneOp.gasFeePayment?.paidBy === oneA.addr
       )
       if (!op) return
       ops.push(op)
