--- conflicted
+++ resolved
@@ -1,9 +1,5 @@
 import { networks as predefinedNetworks } from '../../consts/networks'
-<<<<<<< HEAD
 import { AccountId } from '../../interfaces/account'
-=======
-/* eslint-disable import/no-extraneous-dependencies */
->>>>>>> b83761b3
 import { Banner } from '../../interfaces/banner'
 import { CustomResponse, Fetch } from '../../interfaces/fetch'
 import { Network } from '../../interfaces/network'
