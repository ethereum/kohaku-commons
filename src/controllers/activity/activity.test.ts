--- conflicted
+++ resolved
@@ -80,12 +80,8 @@
       accountsCtrl.selectedAccount = '0xB674F3fd5F43464dB0448a57529eAF37F04cceA5'
       const controller = new ActivityController(
         storage,
-<<<<<<< HEAD
-        fetch,
-        accounts,
-=======
-        accountsCtrl,
->>>>>>> 4d8d5093
+        fetch,
+        accountsCtrl,
         providersCtrl,
         networksCtrl,
         () => Promise.resolve()
@@ -147,12 +143,8 @@
       accountsCtrl.selectedAccount = '0xB674F3fd5F43464dB0448a57529eAF37F04cceA5'
       const controller = new ActivityController(
         storage,
-<<<<<<< HEAD
-        fetch,
-        accounts,
-=======
-        accountsCtrl,
->>>>>>> 4d8d5093
+        fetch,
+        accountsCtrl,
         providersCtrl,
         networksCtrl,
         () => Promise.resolve()
@@ -298,12 +290,8 @@
       accountsCtrl.selectedAccount = '0xB674F3fd5F43464dB0448a57529eAF37F04cceA5'
       const controller = new ActivityController(
         storage,
-<<<<<<< HEAD
-        fetch,
-        accounts,
-=======
-        accountsCtrl,
->>>>>>> 4d8d5093
+        fetch,
+        accountsCtrl,
         providersCtrl,
         networksCtrl,
         () => Promise.resolve()
@@ -362,12 +350,8 @@
       accountsCtrl.selectedAccount = '0xB674F3fd5F43464dB0448a57529eAF37F04cceA5'
       const controller = new ActivityController(
         storage,
-<<<<<<< HEAD
-        fetch,
-        accounts,
-=======
-        accountsCtrl,
->>>>>>> 4d8d5093
+        fetch,
+        accountsCtrl,
         providersCtrl,
         networksCtrl,
         () => Promise.resolve()
@@ -428,12 +412,8 @@
       accountsCtrl.selectedAccount = '0xa07D75aacEFd11b425AF7181958F0F85c312f143'
       const controller = new ActivityController(
         storage,
-<<<<<<< HEAD
-        fetch,
-        accounts,
-=======
-        accountsCtrl,
->>>>>>> 4d8d5093
+        fetch,
+        accountsCtrl,
         providersCtrl,
         networksCtrl,
         () => Promise.resolve()
@@ -497,12 +477,8 @@
       accountsCtrl.selectedAccount = '0xB674F3fd5F43464dB0448a57529eAF37F04cceA5'
       const controller = new ActivityController(
         storage,
-<<<<<<< HEAD
-        fetch,
-        accounts,
-=======
-        accountsCtrl,
->>>>>>> 4d8d5093
+        fetch,
+        accountsCtrl,
         providersCtrl,
         networksCtrl,
         () => Promise.resolve()
@@ -572,12 +548,8 @@
       accountsCtrl.selectedAccount = '0xB674F3fd5F43464dB0448a57529eAF37F04cceA5'
       const controller = new ActivityController(
         storage,
-<<<<<<< HEAD
-        fetch,
-        accounts,
-=======
-        accountsCtrl,
->>>>>>> 4d8d5093
+        fetch,
+        accountsCtrl,
         providersCtrl,
         networksCtrl,
         () => Promise.resolve()
@@ -638,12 +610,8 @@
       accountsCtrl.selectedAccount = '0xB674F3fd5F43464dB0448a57529eAF37F04cceA5'
       const controller = new ActivityController(
         storage,
-<<<<<<< HEAD
-        fetch,
-        accounts,
-=======
-        accountsCtrl,
->>>>>>> 4d8d5093
+        fetch,
+        accountsCtrl,
         providersCtrl,
         networksCtrl,
         () => Promise.resolve()
@@ -709,12 +677,8 @@
       accountsCtrl.selectedAccount = '0xB674F3fd5F43464dB0448a57529eAF37F04cceA5'
       const controller = new ActivityController(
         storage,
-<<<<<<< HEAD
-        fetch,
-        accounts,
-=======
-        accountsCtrl,
->>>>>>> 4d8d5093
+        fetch,
+        accountsCtrl,
         providersCtrl,
         networksCtrl,
         () => Promise.resolve()
