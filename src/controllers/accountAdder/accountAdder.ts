import { ethers, JsonRpcProvider } from 'ethers'

import { PROXY_AMBIRE_ACCOUNT } from '../../consts/deploy'
<<<<<<< HEAD
import { HD_PATH_TEMPLATE_TYPE } from '../../consts/derivation'
=======
import {
  HD_PATH_TEMPLATE_TYPE,
  SMART_ACCOUNT_SIGNER_KEY_DERIVATION_OFFSET
} from '../../consts/derivation'
>>>>>>> e9af5e6c
import { Account, AccountOnchainState } from '../../interfaces/account'
import { KeyIterator } from '../../interfaces/keyIterator'
import { NetworkDescriptor, NetworkId } from '../../interfaces/networkDescriptor'
import { Storage } from '../../interfaces/storage'
import {
  getEmailAccount,
  getLegacyAccount,
  getSmartAccount,
  isAmbireV1LinkedAccount,
  isDerivedForSmartAccountKeyOnly,
  isSmartAccount
} from '../../libs/account/account'
import { getAccountState } from '../../libs/accountState/accountState'
import EventEmitter from '../../libs/eventEmitter/eventEmitter'
import { relayerCall } from '../../libs/relayerCall/relayerCall'
import wait from '../../utils/wait'

const INITIAL_PAGE_INDEX = 1
const PAGE_SIZE = 5

type AccountWithNetworkMeta = Account & { usedOnNetworks: NetworkDescriptor[] }

type AccountDerivationMeta = {
  slot: number // the iteration on which the account is derived, starting from 1
  index: number // the derivation index of the <account> in the slot, starting from 0
  isLinked: boolean // linked accounts are also smart accounts, so use a flag to differentiate
}

/**
 * The account that the user has actively chosen (selected) via the app UI.
 * It's always one of the visible accounts returned by the accountsOnPage().
 * Could be either a legacy (EOA) account, a smart account or a linked account.
 */
type SelectedAccount = AccountDerivationMeta & { account: Account; accountKeyAddr: Account['addr'] }

/**
 * The account that is derived programmatically and internally by Ambire.
 * Could be either a legacy (EOA) account, a derived with custom derivation
 * legacy (EOA) account (used for smart account key only) or a smart account.
 */
type DerivedAccount = AccountDerivationMeta & { account: AccountWithNetworkMeta }
// Sub-type, used during intermediate step during the deriving accounts process
type DerivedAccountWithoutNetworkMeta = Omit<DerivedAccount, 'account'> & { account: Account }

/**
 * Account Adder Controller
 * is responsible for listing accounts that can be selected for adding, and for
 * adding (creating) identity for the smart accounts (if needed) on the Relayer.
 * It uses a KeyIterator interface allow iterating all the keys in a specific
 * underlying store such as a hardware device or an object holding a seed.
 */
export class AccountAdderController extends EventEmitter {
  #callRelayer: Function

  storage: Storage

  #keyIterator?: KeyIterator | null

  hdPathTemplate?: HD_PATH_TEMPLATE_TYPE

  isInitialized: boolean = false

  // This is only the index of the current page
  page: number = INITIAL_PAGE_INDEX

  pageSize: number = PAGE_SIZE

  selectedAccounts: SelectedAccount[] = []

  preselectedAccounts: Account[] = []

  // Smart accounts which identity is created on the Relayer, and are ready
  // to be added to the user's account list by the Main Controller
  readyToAddAccounts: Account[] = []

  // Identity for the smart accounts must be created on the Relayer, this
  // represents the status of the operation, needed managing UI state
  addAccountsStatus: 'LOADING' | 'SUCCESS' | 'INITIAL' = 'INITIAL'

  accountsLoading: boolean = false

  linkedAccountsLoading: boolean = false

  #derivedAccounts: DerivedAccount[] = []

  #linkedAccounts: { account: AccountWithNetworkMeta; isLinked: boolean }[] = []

  constructor({
    storage,
    relayerUrl,
    fetch
  }: {
    storage: Storage
    relayerUrl: string
    fetch: Function
  }) {
    super()
    this.storage = storage
    this.#callRelayer = relayerCall.bind({ url: relayerUrl, fetch })
  }

  get accountsOnPage(): DerivedAccount[] {
    const processedAccounts = this.#derivedAccounts
      // The displayed (visible) accounts on page should not include the derived
      // EOA (legacy) accounts only used as smart account keys, they should not
      // be visible nor importable (or selectable).
      .filter((x) => !isDerivedForSmartAccountKeyOnly(x.index))
      .flatMap((derivedAccount) => {
        const associatedLinkedAccounts = this.#linkedAccounts.filter(
          (linkedAcc) =>
            !isSmartAccount(derivedAccount.account) &&
            linkedAcc.account.associatedKeys.includes(derivedAccount.account.addr)
        )

        const correspondingSmartAccount = this.#derivedAccounts.find(
          (acc) => isSmartAccount(acc.account) && acc.slot === derivedAccount.slot
        )

        let accountsToReturn = []

        if (!isSmartAccount(derivedAccount.account)) {
          accountsToReturn.push(derivedAccount)

          const duplicate = associatedLinkedAccounts.find(
            (linkedAcc) => linkedAcc.account.addr === correspondingSmartAccount?.account?.addr
          )

          // The derived smart account that matches the relayer's linked account
          // should not be displayed as linked account. Use this cycle to mark it.
          if (duplicate) duplicate.isLinked = false

          if (!duplicate && correspondingSmartAccount) {
            accountsToReturn.push(correspondingSmartAccount)
          }
        }

        accountsToReturn = accountsToReturn.concat(
          associatedLinkedAccounts.map((linkedAcc) => ({
            ...linkedAcc,
            slot: derivedAccount.slot,
            index: derivedAccount.index
          }))
        )

        return accountsToReturn
      })

    const unprocessedLinkedAccounts = this.#linkedAccounts
      .filter(
        (linkedAcc) =>
          !processedAccounts.find(
            (processedAcc) => processedAcc?.account.addr === linkedAcc.account.addr
          )
      )
      // Use `flatMap` instead of `map` in order to auto remove missing values.
      // The `flatMap` has a built-in mechanism to flatten the array and remove
      // null or undefined values (by returning empty array).
      .flatMap((linkedAcc) => {
        const correspondingDerivedAccount = this.#derivedAccounts.find((derivedAccount) =>
          linkedAcc.account.associatedKeys.includes(derivedAccount.account.addr)
        )

        // The `correspondingDerivedAccount` should always be found,
        // except something is wrong with the data we have stored on the Relayer
        if (!correspondingDerivedAccount) {
          this.emitError({
            level: 'major',
            message: `Something went wrong with finding the corresponding account in the associated keys of the linked account with address ${linkedAcc.account.addr}. Please start the process again. If the problem persists, contact support.`,
            error: new Error(
              `Something went wrong with finding the corresponding account in the associated keys of the linked account with address ${linkedAcc.account.addr}.`
            )
          })

          return []
        }

        return [
          {
            ...linkedAcc,
            slot: correspondingDerivedAccount.slot,
            index: correspondingDerivedAccount.index
          }
        ]
      })

    const mergedAccounts = [...processedAccounts, ...unprocessedLinkedAccounts]

    mergedAccounts.sort((a, b) => {
      const prioritizeAccountType = (item: any) => {
        if (!isSmartAccount(item.account)) return -1
        if (item.isLinked) return 1

        return 0
      }

      return prioritizeAccountType(a) - prioritizeAccountType(b) || a.slot - b.slot
    })

    return mergedAccounts
  }

  init({
    keyIterator,
    preselectedAccounts,
    page,
    pageSize,
    hdPathTemplate
  }: {
    keyIterator: KeyIterator | null
    preselectedAccounts: Account[]
    page?: number
    pageSize?: number
    hdPathTemplate: HD_PATH_TEMPLATE_TYPE
  }): void {
    this.#keyIterator = keyIterator
    this.preselectedAccounts = preselectedAccounts
    this.page = page || INITIAL_PAGE_INDEX
    this.pageSize = pageSize || PAGE_SIZE
    this.hdPathTemplate = hdPathTemplate
    this.isInitialized = true

    this.emitUpdate()
  }

  reset() {
    this.#keyIterator = null
    this.preselectedAccounts = []
    this.selectedAccounts = []
    this.page = INITIAL_PAGE_INDEX
    this.pageSize = PAGE_SIZE
    this.hdPathTemplate = undefined

    this.addAccountsStatus = 'INITIAL'
    this.readyToAddAccounts = []
    this.isInitialized = false

    this.emitUpdate()
  }

  setHDPathTemplate({
    path,
    networks,
    providers
  }: {
    path: HD_PATH_TEMPLATE_TYPE
    networks: NetworkDescriptor[]
    providers: { [key: string]: JsonRpcProvider }
  }): void {
    this.hdPathTemplate = path
    this.page = INITIAL_PAGE_INDEX
    this.emitUpdate()
    // get the first page with the new hdPathTemplate (derivation)
    this.setPage({ page: INITIAL_PAGE_INDEX, networks, providers })
  }

  selectAccount(_account: Account) {
    const accountOnPage = this.accountsOnPage.find(
      (accOnPage) => accOnPage.account.addr === _account.addr
    )

    if (!accountOnPage)
      return this.emitError({
        level: 'major',
        message: `Selecting ${_account.addr} account failed because the details for this account are missing. Please try again or contact support if the problem persists.`,
        error: new Error(
          `Trying to select ${_account.addr} account, but this account was not found in the accountsOnPage.`
        )
      })

    const allAccountsOnThisSlot = this.#derivedAccounts.filter(
      ({ slot }) => slot === accountOnPage.slot
    )

    const accountKey = isSmartAccount(accountOnPage.account)
      ? // The key of the smart account is the EOA (legacy) account derived on the
        // same slot, but with the `SMART_ACCOUNT_SIGNER_KEY_DERIVATION_OFFSET` offset.
        allAccountsOnThisSlot.find(({ index }) => isDerivedForSmartAccountKeyOnly(index))
      : // The key of the legacy account is the legacy account itself.
        accountOnPage

    if (!accountKey)
      return this.emitError({
        level: 'major',
        message: `Selecting ${_account.addr} account failed because some of the details for this account are missing. Please try again or contact support if the problem persists.`,
        error: new Error(
          `The legacy account for the ${_account.addr} account was not found on this slot.`
        )
      })

    this.selectedAccounts.push({
      account: _account,
      accountKeyAddr: accountKey.account.addr,
      slot: accountOnPage.slot,
      isLinked: accountOnPage.isLinked,
      index: accountKey.index
    })
    this.emitUpdate()
  }

  async deselectAccount(account: Account) {
    const accIdx = this.selectedAccounts.findIndex((x) => x.account.addr === account.addr)
    const accPreselectedIdx = this.preselectedAccounts.findIndex((acc) => acc.addr === account.addr)

    if (accIdx !== -1 && accPreselectedIdx === -1) {
      this.selectedAccounts = this.selectedAccounts.filter((_, i) => i !== accIdx)
      this.emitUpdate()
    } else if (accPreselectedIdx !== -1) {
      return this.emitError({
        level: 'major',
        message: 'This account cannot be deselected. Please reload and try again.',
        error: new Error('accountAdder: a preselected account cannot be deselected')
      })
    } else {
      return this.emitError({
        level: 'major',
        message: 'This account cannot be deselected. Please reload and try again.',
        error: new Error('accountAdder: account not found. Cannot deselect.')
      })
    }
  }

  async setPage({
    page = this.page,
    networks,
    providers
  }: {
    page: number
    networks: NetworkDescriptor[]
    providers: { [key: string]: JsonRpcProvider }
  }): Promise<void> {
    if (page <= 0) {
      return this.emitError({
        level: 'major',
        message:
          'Something went wrong with deriving the accounts. Please reload and try again. If the problem persists, contact support.',
        error: new Error('accountAdder: page must be a positive number')
      })
    }

    this.page = page
    this.#derivedAccounts = []
    this.#linkedAccounts = []
    this.accountsLoading = true
    this.emitUpdate()
    this.#derivedAccounts = await this.#deriveAccounts({ networks, providers })
    this.accountsLoading = false
    this.emitUpdate()
    this.#findAndSetLinkedAccounts({
      accounts: this.#derivedAccounts
        .filter(
          (acc) =>
            // Search for linked accounts to the legacy (EOA) accounts only.
            // Searching for linked accounts to another Ambire smart accounts
            // is a feature that Ambire is yet to support.
            !isSmartAccount(acc.account) &&
            // Skip searching for linked accounts to the derived EOA (legacy)
            // accounts that are used for smart account keys only. They are
            // solely purposed to manage 1 particular (smart) account,
            // not at all for linking.
            !isDerivedForSmartAccountKeyOnly(acc.index)
        )
        .map((acc) => acc.account),
      networks,
      providers
    })
  }

<<<<<<< HEAD
  // eslint-disable-next-line default-param-last
  async addAccounts(accounts: (Account & { email?: string })[] = []) {
=======
  async addAccounts(accounts: SelectedAccount[] = []) {
>>>>>>> e9af5e6c
    if (!this.isInitialized) {
      return this.emitError({
        level: 'major',
        message:
          'Something went wrong with deriving the accounts. Please start the process again. If the problem persists, contact support.',
        error: new Error(
          'accountAdder: requested method `addAccounts`, but the AccountAdder is not initialized'
        )
      })
    }

    if (!accounts.length) {
      return this.emitError({
        level: 'minor',
        message:
          'Trying to add accounts, but no accounts are selected. Please select at least one account.',
        error: new Error(
          'accountAdder: requested method `addAccounts`, but the accounts param is empty'
        )
      })
    }

    this.addAccountsStatus = 'LOADING'
    this.emitUpdate()

    const accountsToAddOnRelayer: SelectedAccount[] = accounts
      // Identity only for the smart accounts must be created on the Relayer
      .filter((x) => isSmartAccount(x.account))
      // Skip creating identity for Ambire v1 smart accounts
      .filter((x) => !isAmbireV1LinkedAccount(x.account.creation?.factoryAddr))

    if (accountsToAddOnRelayer.length) {
<<<<<<< HEAD
=======
      const body = accountsToAddOnRelayer.map(({ account }) => ({
        addr: account.addr,
        associatedKeys: account.associatedKeys.map((key) => [
          ethers.getAddress(key), // the Relayer expects checksumed address
          // Handle special priv hashes at a later stage, when (if) needed
          '0x0000000000000000000000000000000000000000000000000000000000000001'
        ]),
        creation: {
          factoryAddr: account.creation!.factoryAddr,
          salt: account.creation!.salt,
          baseIdentityAddr: PROXY_AMBIRE_ACCOUNT
        }
      }))

>>>>>>> e9af5e6c
      try {
        const res = await this.#callRelayer('/v2/identity/create-multiple', 'POST', {
          accounts: accountsToAddOnRelayer.map((acc) => ({
            addr: acc.addr,
            ...(acc.email ? { email: acc.email } : {}),
            associatedKeys: acc.initialPrivileges,
            creation: {
              factoryAddr: acc.creation!.factoryAddr,
              salt: acc.creation!.salt,
              baseIdentityAddr: PROXY_AMBIRE_ACCOUNT
            }
          }))
        })

        if (!res.success) {
          throw new Error(res?.message || 'No response received from the Ambire Relayer.')
        }
      } catch (e: any) {
        this.emitError({
          level: 'major',
          message:
            'Error when adding accounts on the Ambire Relayer. Please try again later or contact support if the problem persists.',
          error: new Error(e?.message)
        })

        this.addAccountsStatus = 'INITIAL'
        this.emitUpdate()
        return
      }
    }

    this.readyToAddAccounts = [...accounts.map((x) => x.account)]
    this.addAccountsStatus = 'SUCCESS'
    this.emitUpdate()

    // reset the addAccountsStatus in the next tick to ensure the FE receives the 'SUCCESS' state
    await wait(1)
    this.addAccountsStatus = 'INITIAL'
    this.emitUpdate()
  }

<<<<<<< HEAD
  async createAndAddEmailAccount(email: string, recoveryKey: string) {
    if (!this.isInitialized) {
      this.emitError({
        level: 'major',
        message:
          'Something went wrong with calculating the accounts. Please start the process again. If the problem persists, contact support.',
        error: new Error(
          'accountAdder: requested method `#calculateAccounts`, but the AccountAdder is not initialized'
        )
      })
      return
    }

    if (!this.#keyIterator) {
      this.emitError({
        level: 'major',
        message:
          'Something went wrong with calculating the accounts. Please start the process again. If the problem persists, contact support.',
        error: new Error(
          'accountAdder: requested method `#calculateAccounts`, but keyIterator is not initialized'
        )
      })
      return
    }

    const keyPublicAddress: string = (await this.#keyIterator.retrieve(0, 1))[0]

    const emailSmartAccount = await getEmailAccount(
      {
        emailFrom: email,
        secondaryKey: recoveryKey
      },
      keyPublicAddress
    )

    await this.addAccounts([{ ...emailSmartAccount, email }])
  }

  // updates the account adder state so the main ctrl receives the readyToAddAccounts
  // that should be added to the storage of the app
  async addExistingEmailAccounts(accounts: Account[]) {
    // There is no need to call the addAccounts method in order to add that
    // account to the relayer because this func will be called only for accounts returned
    // from relayer that only need to be stored in the storage of the app
    this.readyToAddAccounts = accounts
    this.addAccountsStatus = 'SUCCESS'
    this.emitUpdate()
  }

  async #calculateAccounts({
=======
  async #deriveAccounts({
>>>>>>> e9af5e6c
    networks,
    providers
  }: {
    networks: NetworkDescriptor[]
    providers: { [key: string]: JsonRpcProvider }
  }): Promise<DerivedAccount[]> {
    if (!this.isInitialized) {
      this.emitError({
        level: 'major',
        message:
          'Something went wrong with deriving the accounts. Please start the process again. If the problem persists, contact support.',
        error: new Error(
          'accountAdder: requested method `#deriveAccounts`, but the AccountAdder is not initialized'
        )
      })
      return []
    }

    if (!this.#keyIterator) {
      this.emitError({
        level: 'major',
        message:
          'Something went wrong with deriving the accounts. Please start the process again. If the problem persists, contact support.',
        error: new Error(
          'accountAdder: requested method `#deriveAccounts`, but keyIterator is not initialized'
        )
      })
      return []
    }

    const accounts: DerivedAccountWithoutNetworkMeta[] = []

    const startIdx = (this.page - 1) * this.pageSize
    const endIdx = (this.page - 1) * this.pageSize + (this.pageSize - 1)

    const legacyAccKeys = await this.#keyIterator.retrieve(startIdx, endIdx, this.hdPathTemplate)
    const smartAccKeys = await this.#keyIterator.retrieve(
      startIdx + SMART_ACCOUNT_SIGNER_KEY_DERIVATION_OFFSET,
      endIdx + SMART_ACCOUNT_SIGNER_KEY_DERIVATION_OFFSET,
      this.hdPathTemplate
    )

    const smartAccountsPromises: Promise<DerivedAccountWithoutNetworkMeta | null>[] = []
    // Replace the parallel getKeys with foreach to prevent issues with Ledger,
    // which can only handle one request at a time.
    // eslint-disable-next-line no-restricted-syntax
<<<<<<< HEAD
    for (const [index, key] of keys.entries()) {
      // eslint-disable-next-line no-await-in-loop
      const priv = {
        addr: key,
        hash: '0x0000000000000000000000000000000000000000000000000000000000000001'
      }
      // eslint-disable-next-line no-await-in-loop
      const smartAccount = await getSmartAccount([priv])
      accounts.push({ account: getLegacyAccount(key), isLinked: false, slot: index + 1 })
      accounts.push({ account: smartAccount, isLinked: false, slot: index + 1 })
=======
    for (const [index, smartAccKey] of smartAccKeys.entries()) {
      const slot = startIdx + (index + 1)

      // The derived EOA (legacy) account which is the key for the smart account
      const account = getLegacyAccount(smartAccKey)
      const indexWithOffset = slot - 1 + SMART_ACCOUNT_SIGNER_KEY_DERIVATION_OFFSET
      accounts.push({ account, isLinked: false, slot, index: indexWithOffset })

      // Derive the Ambire (smart) account
      smartAccountsPromises.push(
        getSmartAccount(smartAccKey)
          .then((smartAccount) => {
            return { account: smartAccount, isLinked: false, slot, index: slot - 1 }
          })
          // If the error isn't caught here and the promise is rejected, Promise.all
          // will be rejected entirely.
          .catch(() => {
            // No need for emitting an error here, because a relevant error is already
            // emitted in the method #getAccountsUsedOnNetworks
            return null
          })
      )
    }

    const unfilteredSmartAccountsList = await Promise.all(smartAccountsPromises)
    const smartAccounts = unfilteredSmartAccountsList.filter(
      (x) => x !== null
    ) as DerivedAccountWithoutNetworkMeta[]

    accounts.push(...smartAccounts)

    // eslint-disable-next-line no-restricted-syntax
    for (const [index, legacyAccKey] of legacyAccKeys.entries()) {
      const slot = startIdx + (index + 1)

      // The EOA (legacy) account on this slot
      const account = getLegacyAccount(legacyAccKey)
      accounts.push({ account, isLinked: false, slot, index: slot - 1 })
>>>>>>> e9af5e6c
    }

    const accountsWithNetworks = await this.#getAccountsUsedOnNetworks({
      accounts,
      networks,
      providers
    })

    return accountsWithNetworks
  }

  // inner func
  // eslint-disable-next-line class-methods-use-this
  async #getAccountsUsedOnNetworks({
    accounts,
    networks,
    providers
  }: {
    accounts: DerivedAccountWithoutNetworkMeta[]
    networks: NetworkDescriptor[]
    providers: { [key: string]: JsonRpcProvider }
  }): Promise<DerivedAccount[]> {
    const accountsObj: { [key: Account['addr']]: DerivedAccount } = Object.fromEntries(
      accounts.map((a) => [a.account.addr, { ...a, account: { ...a.account, usedOnNetworks: [] } }])
    )

    const networkLookup: { [key: NetworkDescriptor['id']]: NetworkDescriptor } = {}
    networks.forEach((network) => {
      networkLookup[network.id] = network
    })

    const promises = Object.keys(providers).map(async (providerKey: NetworkId) => {
      const network = networkLookup[providerKey]
      if (network) {
        const accountState = await getAccountState(
          providers[providerKey],
          network,
          accounts.map((acc) => acc.account)
        ).catch(() => {
          const message = `Failed to determine if accounts are used on ${network.name}.`
          // Prevents toast spamming
          if (this.getErrors().find((err) => err.message === message)) return

          this.emitError({
            level: 'major',
            message,
            error: new Error(
              `accountAdder.#getAccountsUsedOnNetworks: failed to determine if accounts are used on ${network.name}`
            )
          })
        })

        if (!accountState) return

        accountState.forEach((acc: AccountOnchainState) => {
          const isUsedOnThisNetwork =
            // Known limitation: checks only the native token balance. If this
            // account has any other tokens than native ones, this check will
            // fail to detect that the account was used on this network.
            acc.balance > BigInt(0) ||
            (acc.isEOA
              ? acc.nonce > BigInt(0)
              : // For smart accounts, check for 'isDeployed' instead because in
                // the erc-4337 scenario many cases might be missed with checking
                // the `acc.nonce`. For instance, `acc.nonce` could be 0, but user
                // might be actively using the account. This is because in erc-4337,
                // we use the entry point nonce. However, detecting the entry point
                // nonce is also not okay, because for various cases we do not use
                // sequential nonce - i.e., the entry point nonce could still be 0,
                // but the account is deployed. So the 'isDeployed' check is the
                // only reliable way to detect if account is used on network.
                acc.isDeployed)
          if (isUsedOnThisNetwork) {
            accountsObj[acc.accountAddr].account.usedOnNetworks.push(network)
          }
        })
      }
    })

    await Promise.all(promises)

    const finalAccountsWithNetworksArray = Object.values(accountsObj)

    // Preserve the original order of networks based on usedOnNetworks
    const sortedAccountsWithNetworksArray = finalAccountsWithNetworksArray.sort((a, b) => {
      const networkIdsA = a.account.usedOnNetworks.map((network) => network.id)
      const networkIdsB = b.account.usedOnNetworks.map((network) => network.id)
      const networkIndexA = networks.findIndex((network) => networkIdsA.includes(network.id))
      const networkIndexB = networks.findIndex((network) => networkIdsB.includes(network.id))
      return networkIndexA - networkIndexB
    })

    return sortedAccountsWithNetworksArray
  }

  async #findAndSetLinkedAccounts({
    accounts,
    networks,
    providers
  }: {
    accounts: Account[]
    networks: NetworkDescriptor[]
    providers: { [key: string]: JsonRpcProvider }
  }) {
    if (accounts.length === 0) return

    this.linkedAccountsLoading = true
    this.emitUpdate()

    const keys = accounts.map((acc) => `keys[]=${acc.addr}`).join('&')
    const url = `/v2/account-by-key/linked/accounts?${keys}`

    const { data } = await this.#callRelayer(url)
    const linkedAccounts: { account: Account; isLinked: boolean }[] = Object.keys(
      data.accounts
    ).flatMap((addr: string) => {
      // In extremely rare cases, on the Relayer, the identity data could be
      // missing in the identities table but could exist in the logs table.
      // When this happens, the account data will be `null`.
      const isIdentityDataMissing = !data.accounts[addr]
      if (isIdentityDataMissing) {
        // Same error for both cases, because most prob
        this.emitError({
          level: 'minor',
          message: `The address ${addr} is not linked to an Ambire account. Please try again later or contact support if the problem persists.`,
          error: new Error(
            `The address ${addr} is not linked to an Ambire account. This could be because the identity data is missing in the identities table but could exist in the logs table.`
          )
        })

        return []
      }

      const { factoryAddr, bytecode, salt, associatedKeys } = data.accounts[addr]
      // Checks whether the account.addr matches the addr generated from the
      // factory. Should never happen, but could be a possible attack vector.
      const isInvalidAddress =
        ethers.getCreate2Address(factoryAddr, salt, ethers.keccak256(bytecode)).toLowerCase() !==
        addr.toLowerCase()
      if (isInvalidAddress) {
        const message = `The address ${addr} can't be verified to be a smart account address.`
        this.emitError({ level: 'minor', message, error: new Error(message) })

        return []
      }

      return [
        {
          account: {
            addr,
            associatedKeys: Object.keys(associatedKeys),
            creation: {
              factoryAddr,
              bytecode,
              salt
            }
          },
          isLinked: true
        }
      ]
    })

    const linkedAccountsWithNetworks = await this.#getAccountsUsedOnNetworks({
      accounts: linkedAccounts as any,
      networks,
      providers
    })

    this.#linkedAccounts = linkedAccountsWithNetworks

    this.linkedAccountsLoading = false
    this.emitUpdate()
  }

  toJSON() {
    return {
      ...this,
      accountsOnPage: this.accountsOnPage // includes the getter in the stringified instance
    }
  }
}

export default AccountAdderController<|MERGE_RESOLUTION|>--- conflicted
+++ resolved
@@ -1,14 +1,12 @@
+/* eslint-disable @typescript-eslint/no-floating-promises */
 import { ethers, JsonRpcProvider } from 'ethers'
 
 import { PROXY_AMBIRE_ACCOUNT } from '../../consts/deploy'
-<<<<<<< HEAD
-import { HD_PATH_TEMPLATE_TYPE } from '../../consts/derivation'
-=======
 import {
   HD_PATH_TEMPLATE_TYPE,
   SMART_ACCOUNT_SIGNER_KEY_DERIVATION_OFFSET
 } from '../../consts/derivation'
->>>>>>> e9af5e6c
+
 import { Account, AccountOnchainState } from '../../interfaces/account'
 import { KeyIterator } from '../../interfaces/keyIterator'
 import { NetworkDescriptor, NetworkId } from '../../interfaces/networkDescriptor'
@@ -376,12 +374,7 @@
     })
   }
 
-<<<<<<< HEAD
-  // eslint-disable-next-line default-param-last
-  async addAccounts(accounts: (Account & { email?: string })[] = []) {
-=======
   async addAccounts(accounts: SelectedAccount[] = []) {
->>>>>>> e9af5e6c
     if (!this.isInitialized) {
       return this.emitError({
         level: 'major',
@@ -414,32 +407,32 @@
       .filter((x) => !isAmbireV1LinkedAccount(x.account.creation?.factoryAddr))
 
     if (accountsToAddOnRelayer.length) {
-<<<<<<< HEAD
-=======
-      const body = accountsToAddOnRelayer.map(({ account }) => ({
-        addr: account.addr,
-        associatedKeys: account.associatedKeys.map((key) => [
-          ethers.getAddress(key), // the Relayer expects checksumed address
-          // Handle special priv hashes at a later stage, when (if) needed
-          '0x0000000000000000000000000000000000000000000000000000000000000001'
-        ]),
-        creation: {
-          factoryAddr: account.creation!.factoryAddr,
-          salt: account.creation!.salt,
-          baseIdentityAddr: PROXY_AMBIRE_ACCOUNT
-        }
-      }))
-
->>>>>>> e9af5e6c
+      // const body = accountsToAddOnRelayer.map(({ account }) => ({
+      //   addr: account.addr,
+      //   associatedKeys: account.associatedKeys.map((key) => [
+      //     ethers.getAddress(key), // the Relayer expects checksumed address
+      //     // Handle special priv hashes at a later stage, when (if) needed
+      //     '0x0000000000000000000000000000000000000000000000000000000000000001'
+      //   ]),
+      //   creation: {
+      //     factoryAddr: account.creation!.factoryAddr,
+      //     salt: account.creation!.salt,
+      //     baseIdentityAddr: PROXY_AMBIRE_ACCOUNT
+      //   }
+      // }))
+
       try {
         const res = await this.#callRelayer('/v2/identity/create-multiple', 'POST', {
-          accounts: accountsToAddOnRelayer.map((acc) => ({
-            addr: acc.addr,
-            ...(acc.email ? { email: acc.email } : {}),
-            associatedKeys: acc.initialPrivileges,
+          // addr
+          // associated keys
+          // creation
+          accounts: accountsToAddOnRelayer.map(({ account }) => ({
+            addr: account.addr,
+            ...(account.email ? { email: account.email } : {}),
+            associatedKeys: account.initialPrivileges,
             creation: {
-              factoryAddr: acc.creation!.factoryAddr,
-              salt: acc.creation!.salt,
+              factoryAddr: account.creation!.factoryAddr,
+              salt: account.creation!.salt,
               baseIdentityAddr: PROXY_AMBIRE_ACCOUNT
             }
           }))
@@ -472,18 +465,20 @@
     this.emitUpdate()
   }
 
-<<<<<<< HEAD
-  async createAndAddEmailAccount(email: string, recoveryKey: string) {
+  async createAndAddEmailAccount(selectedAccount: SelectedAccount) {
+    const {
+      account: { email },
+      accountKeyAddr: recoveryKey
+    } = selectedAccount
     if (!this.isInitialized) {
-      this.emitError({
+      return this.emitError({
         level: 'major',
         message:
           'Something went wrong with calculating the accounts. Please start the process again. If the problem persists, contact support.',
         error: new Error(
-          'accountAdder: requested method `#calculateAccounts`, but the AccountAdder is not initialized'
-        )
-      })
-      return
+          'accountAdder: requested method `#deriveAccounts`, but the AccountAdder is not initialized'
+        )
+      })
     }
 
     if (!this.#keyIterator) {
@@ -492,7 +487,7 @@
         message:
           'Something went wrong with calculating the accounts. Please start the process again. If the problem persists, contact support.',
         error: new Error(
-          'accountAdder: requested method `#calculateAccounts`, but keyIterator is not initialized'
+          'accountAdder: requested method `#deriveAccounts`, but keyIterator is not initialized'
         )
       })
       return
@@ -502,13 +497,13 @@
 
     const emailSmartAccount = await getEmailAccount(
       {
-        emailFrom: email,
+        emailFrom: email!,
         secondaryKey: recoveryKey
       },
       keyPublicAddress
     )
 
-    await this.addAccounts([{ ...emailSmartAccount, email }])
+    await this.addAccounts([{ ...selectedAccount, account: { ...emailSmartAccount, email } }])
   }
 
   // updates the account adder state so the main ctrl receives the readyToAddAccounts
@@ -522,10 +517,7 @@
     this.emitUpdate()
   }
 
-  async #calculateAccounts({
-=======
   async #deriveAccounts({
->>>>>>> e9af5e6c
     networks,
     providers
   }: {
@@ -572,18 +564,6 @@
     // Replace the parallel getKeys with foreach to prevent issues with Ledger,
     // which can only handle one request at a time.
     // eslint-disable-next-line no-restricted-syntax
-<<<<<<< HEAD
-    for (const [index, key] of keys.entries()) {
-      // eslint-disable-next-line no-await-in-loop
-      const priv = {
-        addr: key,
-        hash: '0x0000000000000000000000000000000000000000000000000000000000000001'
-      }
-      // eslint-disable-next-line no-await-in-loop
-      const smartAccount = await getSmartAccount([priv])
-      accounts.push({ account: getLegacyAccount(key), isLinked: false, slot: index + 1 })
-      accounts.push({ account: smartAccount, isLinked: false, slot: index + 1 })
-=======
     for (const [index, smartAccKey] of smartAccKeys.entries()) {
       const slot = startIdx + (index + 1)
 
@@ -622,7 +602,6 @@
       // The EOA (legacy) account on this slot
       const account = getLegacyAccount(legacyAccKey)
       accounts.push({ account, isLinked: false, slot, index: slot - 1 })
->>>>>>> e9af5e6c
     }
 
     const accountsWithNetworks = await this.#getAccountsUsedOnNetworks({
@@ -774,6 +753,7 @@
           account: {
             addr,
             associatedKeys: Object.keys(associatedKeys),
+            initialPrivileges: [],
             creation: {
               factoryAddr,
               bytecode,
