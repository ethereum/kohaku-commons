--- conflicted
+++ resolved
@@ -8,12 +8,7 @@
 import { Storage } from '../../interfaces/storage'
 import { getLegacyAccount } from '../../libs/account/account'
 import { KeyIterator } from '../../libs/keyIterator/keyIterator'
-<<<<<<< HEAD
-import { relayerCall } from '../../libs/relayerCall/relayerCall'
 import { AccountAdderController } from './accountAdder'
-=======
-import { AccountAdder } from './accountAdder'
->>>>>>> 8a209192
 
 const providers = Object.fromEntries(
   networks.map((network) => [network.id, new JsonRpcProvider(network.rpcUrl)])
@@ -33,14 +28,8 @@
   }
 }
 
-<<<<<<< HEAD
-const relayerUrl = 'http://localhost:1934'
-const callRelayer = relayerCall.bind({ url: relayerUrl })
+const relayerUrl = 'https://relayer.ambire.com'
 const accountAdder = new AccountAdderController(produceMemoryStore(), relayerUrl)
-=======
-const relayerUrl = 'https://relayer.ambire.com'
-const accountAdder = new AccountAdder(produceMemoryStore(), relayerUrl)
->>>>>>> 8a209192
 const seedPhrase =
   'brisk rich glide impose category stuff company you appear remain decorate monkey'
 const privKey = '0x574f261b776b26b1ad75a991173d0e8ca2ca1d481bd7822b2b58b2ef8a969f12'
