--- conflicted
+++ resolved
@@ -150,11 +150,6 @@
           .map(({ account }) => account.addr)
         expect(accountsOnSlot1).toContain('0x740523d7876Fbb8AF246c5B307f26d4b2D2BFDA9')
 
-<<<<<<< HEAD
-        expect(linkedAccountsOnPage.filter(({ slot }) => slot === 2).length).toEqual(2)
-
-=======
->>>>>>> d8876e49
         const accountsOnSlot3 = linkedAccountsOnPage
           .filter(({ slot }) => slot === 3)
           .map(({ account }) => account.addr)
