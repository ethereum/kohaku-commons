import EmittableError from '../../classes/EmittableError'
import { networks as predefinedNetworks } from '../../consts/networks'
import { Fetch } from '../../interfaces/fetch'
import {
  AddNetworkRequestParams,
  ChainId,
  Network,
  NetworkId,
  NetworkInfo,
  NetworkInfoLoading,
  RelayerNetwork,
  RelayerNetworkConfigResponse,
  UserNetworkPreferences
} from '../../interfaces/network'
import { Storage } from '../../interfaces/storage'
import {
  getFeaturesByNetworkProperties,
  getNetworkInfo,
  getShouldMigrateNetworkPreferencesToNetworks,
  getShouldMigrateNetworksInStorageToNetworksV2,
  is4337Enabled,
  LegacyNetworkPreferences,
  migrateNetworkPreferencesToNetworks
} from '../../libs/networks/networks'
import { relayerCall } from '../../libs/relayerCall/relayerCall'
import { mapRelayerNetworkConfigToAmbireNetwork } from '../../utils/networks'
import EventEmitter, { Statuses } from '../eventEmitter/eventEmitter'
import { networksList } from './networksList'

const STATUS_WRAPPED_METHODS = {
  addNetwork: 'INITIAL',
  updateNetwork: 'INITIAL'
} as const

/**
 * The NetworksController is responsible for managing networks. It handles both predefined networks and those
 * that users can add either through a dApp request or manually via the UI. This controller provides functions
 * for adding, updating, and removing networks.
 */
export class NetworksController extends EventEmitter {
  #storage: Storage

  #fetch: Fetch

  #callRelayer: Function

  #networks: { [key: NetworkId]: Network } = {}

  #relayerNetworks: RelayerNetworkConfigResponse = {}

  statuses: Statuses<keyof typeof STATUS_WRAPPED_METHODS> = STATUS_WRAPPED_METHODS

  networkToAddOrUpdate: {
    chainId: Network['chainId']
    rpcUrl: string
    info?: NetworkInfoLoading<NetworkInfo>
  } | null = null

  #onRemoveNetwork: (id: NetworkId) => void

  /** Callback that gets called when adding or updating network */
  #onAddOrUpdateNetwork: (network: Network) => void

  // Holds the initial load promise, so that one can wait until it completes
  initialLoadPromise: Promise<void>

  constructor(
    storage: Storage,
    fetch: Fetch,
    relayerUrl: string,
    onAddOrUpdateNetwork: (network: Network) => void,
    onRemoveNetwork: (id: NetworkId) => void
  ) {
    super()
    this.#storage = storage
    this.#fetch = fetch
    this.#callRelayer = relayerCall.bind({ url: relayerUrl, fetch })
    this.#onAddOrUpdateNetwork = onAddOrUpdateNetwork
    this.#onRemoveNetwork = onRemoveNetwork
    // eslint-disable-next-line @typescript-eslint/no-floating-promises
    this.initialLoadPromise = this.#load()
  }

  get isInitialized(): boolean {
    return !!Object.keys(this.#networks).length
  }

  get networks(): Network[] {
    // TODO: This should probably be removed
    // if (!this.#networks) return predefinedNetworks

    // TODO: Do this once, in the #load method?
    return Object.values(this.#networks).map(
      (network) => {
        // eslint-disable-next-line no-param-reassign
        network.features = getFeaturesByNetworkProperties({
          isSAEnabled: network.isSAEnabled,
          isOptimistic: network.isOptimistic ?? false,
          rpcNoStateOverride: network.rpcNoStateOverride,
          erc4337: network.erc4337,
          areContractsDeployed: network.areContractsDeployed,
          feeOptions: network.feeOptions,
          platformId: network.platformId,
          nativeAssetId: network.nativeAssetId,
          flagged: network.flagged ?? false,
          chainId: network.chainId,
          hasSingleton: network.hasSingleton,
          force4337: network.force4337
        })
        return network
      }
    )
  }

  /**
   * Checks if the network details have been updated and returns the updated details.
   * @param network - The current network details.
   * @param networkId - The ID of the network to check.
   * @param relayerNetwork - The updated network details to compare.
   * @returns The updated network details if they have been updated, null otherwise.
   */
  getUpdatedNetworkDetails(network: Network, networkId: NetworkId, relayerNetwork: RelayerNetwork): Partial<NetworkInfo> | null {
    if (!network) return null
    const changes: Partial<NetworkInfo> = {};

    if (network.rpcUrls.join() !== relayerNetwork.rpcUrls.join()) {
      changes.rpcUrls = relayerNetwork.rpcUrls;
    }

    return Object.keys(changes).length ? changes : null;
  }

  async #load() {
    const legacyNetworkPrefInStorage: LegacyNetworkPreferences = await this.#storage.get(
      'networkPreferences',
      {}
    )
    // 1. Get latest storage (networksInStorage)
    let networksInStorage: { [key: NetworkId]: Network } = await this.#storage.get('networks', {})
    if (
      getShouldMigrateNetworkPreferencesToNetworks(networksInStorage, legacyNetworkPrefInStorage)
    ) {
      networksInStorage = await migrateNetworkPreferencesToNetworks(legacyNetworkPrefInStorage)
      await this.#storage.remove('networkPreferences')
    }
<<<<<<< HEAD

    // If networksInStorage is empty, set predefinedNetworks and emit update
    if (!Object.keys(networksInStorage).length) {
      this.#networks = predefinedNetworks.reduce((acc, network) => {
        acc[network.id] = network
        return acc
        }, {} as { [key: NetworkId]: Network })
      this.emitUpdate()
      return
    }

    // Step 2: Merge the networks coming from the Relayer
    // TODO: For now we call this on load, but will decide later if we need to call it periodically
    try {
      // this.#relayerNetworks = await this.#callRelayer('/v2/networks-config')

      this.#relayerNetworks = networksList as RelayerNetwork

      Object.entries(this.#relayerNetworks).forEach(([chainId, relayerNetwork]) => {
        const n = mapRelayerNetworkConfigToAmbireNetwork(chainId, relayerNetwork)
        
        // IN this scenario the network will come from relayerNetwork with predefinedConfigVersion > 0
        // We need to check its id and name and update the network in the storage
        const isCustomNetworkBecomingPredefined = networksInStorage[n.id] && !networksInStorage[n.id].predefined && networksInStorage[n.id]?.predefinedConfigVersion === 0 && relayerNetwork.predefinedConfigVersion > 0;
        const isNameOrIdDifferent = networksInStorage[n.id]?.name !== n.name || networksInStorage[n.id]?.id !== n.id;

        const currentNetwork = isNameOrIdDifferent ? Object.values(networksInStorage).find(net => net.chainId === BigInt(chainId)) : networksInStorage[n.id];

        // TODO: Handle the scenario when a predefined network is removed and becomes a custom network for the user
        const userUpdatedFields: Partial<NetworkInfo> | null = this.getUpdatedNetworkDetails(currentNetwork, n.id, relayerNetwork)
        const hasNoUpdatedFields = userUpdatedFields === null

        // If the network is custom we assume predefinedConfigVersion = 0
        // NOTE: When it is the first time we update this, the network will be with predefinedNetworkVersion = 0
        // NOTE: When the network is updated, the predefinedNetworkVersion will be updated to the latest version
        
        
        // Mechanism to force an update network preferences if needed
        const hasPredefinedConfigVersionChanged = relayerNetwork.predefinedConfigVersion >
        ((currentNetwork?.predefinedConfigVersion || 0))
        const shouldOverrideNetworkPreferences =
          !hasNoUpdatedFields &&
          hasPredefinedConfigVersionChanged

        // Set the network by chain Id if it comes from the relayer and remove the old one as custom in
        if (isCustomNetworkBecomingPredefined && isNameOrIdDifferent) {
          currentNetwork && delete networksInStorage[networksInStorage[currentNetwork.id].id];
          networksInStorage[chainId] = n;
        }
        
        if (hasNoUpdatedFields || !shouldOverrideNetworkPreferences) {
          // Set the new network with chainId here and remove the old one
          networksInStorage[chainId] = { ...currentNetwork && networksInStorage[currentNetwork.id], ...n }
          currentNetwork && networksInStorage[currentNetwork.id] && delete networksInStorage[currentNetwork.id]
        } else {
          // Override the predefined network config, but keep user preferences,
          // one might not exist in the case of a new network coming from the relayer
          const predefinedNetwork: Network | {} =
            predefinedNetworks.find((pN) => pN.id === n.id) || {}

          // Set the new network with chainId here and remove the old one
          networksInStorage[chainId] = {
            ...predefinedNetwork,
            ...n,
            // If user has updated their URLs we should merge them
            // this adds another selectedRpcUrl as well.
           ...(userUpdatedFields && 'rpcUrls' in userUpdatedFields && Array.isArray(userUpdatedFields.rpcUrls) ? { rpcUrls: Array.from(new Set([...relayerNetwork.rpcUrls, ...userUpdatedFields.rpcUrls])) } : { rpcUrls: relayerNetwork.rpcUrls}),
          }
          currentNetwork && networksInStorage[currentNetwork.id] && delete networksInStorage[currentNetwork.id]

          // TODO: Determine if smart accounts are disabled and in case they are
          // get the latest NetworkInfo from RPC
          // if (!n.isSAEnabled) {
          // // eslint-disable-next-line @typescript-eslint/no-floating-promises
          // getNetworkInfo(
          //   this.#fetch,
          //   n.selectedRpcUrl,
          //   n.chainId,
          //   async (info) => {
          //   if (Object.values(info).some((prop) => prop === 'LOADING')) {
          //     return
          //   }

          //   networksInStorage[chainId] = {
          //     ...networksInStorage[chainId],
          //     ...(info as NetworkInfo),
          //     lastUpdated: Date.now()
          //   }
          //   this.#networks = networksInStorage
          //   this.emitUpdate()
          //   }
          // )
          // }
        }
      })
    } catch (e: any) {
      // Fail silently
      console.log('Failed to fetch networks from the Relayer', e)
    }

    // TODO: Handle the scenario when a predefined network is removed and becomes a custom network for the user
    const predefinedNetworkIds = Object.keys(this.#relayerNetworks)
    Object.keys(networksInStorage).forEach((networkKey) => {
      if (!predefinedNetworkIds.includes(networkKey) && networksInStorage[networkKey].predefined) {
        networksInStorage[networkKey].predefined = false;
=======
    this.#networks = storedNetworks

    predefinedNetworks.forEach((n) => {
      this.#networks[n.id] = {
        ...n, // add the latest structure of the predefined network to include the new props that are not in storage yet
        ...(this.#networks[n.id] || {}), // override with stored props
        // attributes that should take predefined priority
        feeOptions: n.feeOptions,
        hasRelayer: n.hasRelayer,
        erc4337: {
          enabled: is4337Enabled(!!n.erc4337.hasBundlerSupport, n, this.#networks[n.id]?.force4337),
          hasPaymaster: n.erc4337.hasPaymaster,
          defaultBundler: n.erc4337.defaultBundler,
          bundlers: n.erc4337.bundlers,
          increasePreVerGas: n.erc4337.increasePreVerGas ?? 0
        },
        nativeAssetId: n.nativeAssetId,
        nativeAssetSymbol: n.nativeAssetSymbol
>>>>>>> bdfed327
      }
    });


    // Step 3
    // TODO: Check if the NetworkInfo for the custom networks have changed, if it's too old (24h), fetch it again
    // Using the getNetworkInfo() update custom networks with the latest info

    const customNetworks = Object.values(networksInStorage).filter((n) => !n.predefined)

    customNetworks.forEach((network) => {
      if (!network.lastUpdated || network.lastUpdated && Date.now() - network.lastUpdated > 24 * 60 * 60 * 1000) {

      // eslint-disable-next-line @typescript-eslint/no-floating-promises
      getNetworkInfo(
        this.#fetch,
        network.selectedRpcUrl,
        network.chainId,
        async (info) => {

        if (Object.values(info).some((prop) => prop === 'LOADING')) {
          return
        }

        networksInStorage[network.chainId.toString()] = {
          ...networksInStorage[network.chainId.toString()],
          ...networksInStorage[network.id],
          ...(info as NetworkInfo),
          lastUpdated: Date.now()
        }
        networksInStorage[network.id] && delete networksInStorage[network.id]

        }
      )
    }
    })


    this.#networks = networksInStorage
    this.emitUpdate()
  }

  // TODO: Method to fetch network config from the Relayer and update networks if needed

  async setNetworkToAddOrUpdate(
    networkToAddOrUpdate: {
      chainId: Network['chainId']
      rpcUrl: string
      force4337?: boolean
    } | null = null
  ) {
    await this.initialLoadPromise
    if (networkToAddOrUpdate) {
      this.networkToAddOrUpdate = networkToAddOrUpdate
      this.emitUpdate()

      // eslint-disable-next-line @typescript-eslint/no-floating-promises
      getNetworkInfo(
        this.#fetch,
        networkToAddOrUpdate.rpcUrl,
        networkToAddOrUpdate.chainId,
        (info) => {
          if (this.networkToAddOrUpdate) {
            this.networkToAddOrUpdate = { ...this.networkToAddOrUpdate, info }
            this.emitUpdate()
          }
        },
        networkToAddOrUpdate.force4337 ? { force4337: networkToAddOrUpdate.force4337 } : undefined
      )
    } else {
      this.networkToAddOrUpdate = null
      this.emitUpdate()
    }
  }

  async #addNetwork(network: AddNetworkRequestParams) {
    await this.initialLoadPromise
    if (
      !this.networkToAddOrUpdate?.info ||
      Object.values(this.networkToAddOrUpdate.info).some((prop) => prop === 'LOADING')
    ) {
      return
    }
    // TODO: Set new network by chainId
    const chainIds = this.networks.map((net) => net.chainId)
    const ids = this.networks.map((n) => n.id)
    const networkId = network.name.toLowerCase()
console.log('networkId', networkId, 'network', network)
    // make sure the id and chainId of the network are unique
    if (ids.indexOf(networkId) !== -1 || chainIds.indexOf(BigInt(network.chainId)) !== -1) {
      throw new EmittableError({
        message: 'The network you are trying to add has already been added.',
        level: 'major',
        error: new Error('settings: addNetwork chain already added (duplicate id/chainId)')
      })
    }

    // TODO: Type mismatch, this should be NetworkInfo
    const info = { ...(this.networkToAddOrUpdate.info as NetworkInfo) }
    const { feeOptions } = info

    // @ts-ignore
    delete info.feeOptions
    this.#networks[network.chainId.toString()] = {
      id: networkId,
      ...network,
      ...info,
      feeOptions,
      features: getFeaturesByNetworkProperties(info),
      hasRelayer: false,
      predefined: false
    }

    this.#onAddOrUpdateNetwork(this.#networks[network.chainId.toString()])

    await this.#storage.set('networks', this.#networks)
    this.networkToAddOrUpdate = null
    this.emitUpdate()
  }

  async addNetwork(network: AddNetworkRequestParams) {
    await this.withStatus('addNetwork', () => this.#addNetwork(network))
  }

  async #updateNetwork(network: Partial<Network>, networkId: NetworkId) {
    await this.initialLoadPromise

    if (!Object.keys(network).length) return

    const networkData = this.networks.find((n) => n.id === networkId)
    const changedNetwork: Network = Object.keys(network).reduce((acc, key) => {
      if (!networkData) return acc

      // No need to save unchanged networks. Here we filter the networks that are the same as the ones in the storage.
      if (network[key as keyof Network] === networkData[key as keyof Network]) return acc

      return { ...acc, [key]: network[key as keyof Network] }
    }, {} as Network)


    const nextNetwork: Network = { ...network, ...changedNetwork }
    // TODO: Maybe run getFeaturesByNetworkProperties instead?
    // if force4337 is updated, we have to update the enabled flag as well
    if ('force4337' in changedNetwork) {
      nextNetwork.erc4337.enabled = is4337Enabled(
        true,
        this.#networks[networkId],
        nextNetwork.force4337
      )
    }

    // Update the networks with the incoming new values
    this.#networks[networkId] = { ...this.#networks[networkId], ...changedNetwork }

    this.#networks[networkId] = nextNetwork
    this.#onAddOrUpdateNetwork(this.#networks[networkId])

    // TODO: Figure out if this needs adjustments, it probably does
    const checkRPC = async (
      networkToAddOrUpdate: {
        chainId: bigint
        rpcUrl: string
        info?: NetworkInfoLoading<NetworkInfo> | undefined
      } | null
    ) => {
      if (changedNetwork.selectedRpcUrl) {
        if (
          networkToAddOrUpdate?.info &&
          Object.values(networkToAddOrUpdate.info).every((prop) => prop !== 'LOADING')
        ) {
          const info = { ...(networkToAddOrUpdate.info as NetworkInfo) }
          const { feeOptions } = info

          // eslint-disable-next-line no-param-reassign
          delete (info as any).feeOptions
          this.#networks[networkId] = {
            ...this.#networks[networkId],
            ...info,
            ...feeOptions
          }

          await this.#storage.set('networks', this.#networks)

          this.emitUpdate()
          return
        }

        // eslint-disable-next-line @typescript-eslint/no-floating-promises
        getNetworkInfo(
          this.#fetch,
          changedNetwork.selectedRpcUrl,
          this.#networks[networkId].chainId!,
          async (info) => {
            if (Object.values(info).some((prop) => prop === 'LOADING')) {
              return
            }

            const { feeOptions } = info as NetworkInfo

            // eslint-disable-next-line no-param-reassign
            delete (info as any).feeOptions
            this.#networks[networkId] = {
              ...this.#networks[networkId],
              ...(info as NetworkInfo),
              ...feeOptions
            }

            await this.#storage.set('networks', this.#networks)

            this.emitUpdate()
          }
        )
      }
    }

    // Do not wait the rpc validation in order to complete the execution of updateNetwork
    // eslint-disable-next-line @typescript-eslint/no-floating-promises
    checkRPC(this.networkToAddOrUpdate)
    this.networkToAddOrUpdate = null

    this.emitUpdate()
  }

  async updateNetwork(network: Partial<Network>, networkId: NetworkId) {
    await this.withStatus('updateNetwork', () => this.#updateNetwork(network, networkId))
  }

  async removeNetwork(chainId: ChainId) {
    await this.initialLoadPromise
    console.log('removeNetwork',this.#networks)
    if (!this.#networks[chainId.toString()]) return
    delete this.#networks[chainId.toString()]
    this.#onRemoveNetwork(chainId.toString())
    await this.#storage.set('networks', this.#networks)
    this.emitUpdate()
  }

  toJSON() {
    return {
      ...this,
      ...super.toJSON(),
      isInitialized: this.isInitialized,
      networks: this.networks
    }
  }
}<|MERGE_RESOLUTION|>--- conflicted
+++ resolved
@@ -143,7 +143,6 @@
       networksInStorage = await migrateNetworkPreferencesToNetworks(legacyNetworkPrefInStorage)
       await this.#storage.remove('networkPreferences')
     }
-<<<<<<< HEAD
 
     // If networksInStorage is empty, set predefinedNetworks and emit update
     if (!Object.keys(networksInStorage).length) {
@@ -249,29 +248,8 @@
     Object.keys(networksInStorage).forEach((networkKey) => {
       if (!predefinedNetworkIds.includes(networkKey) && networksInStorage[networkKey].predefined) {
         networksInStorage[networkKey].predefined = false;
-=======
-    this.#networks = storedNetworks
-
-    predefinedNetworks.forEach((n) => {
-      this.#networks[n.id] = {
-        ...n, // add the latest structure of the predefined network to include the new props that are not in storage yet
-        ...(this.#networks[n.id] || {}), // override with stored props
-        // attributes that should take predefined priority
-        feeOptions: n.feeOptions,
-        hasRelayer: n.hasRelayer,
-        erc4337: {
-          enabled: is4337Enabled(!!n.erc4337.hasBundlerSupport, n, this.#networks[n.id]?.force4337),
-          hasPaymaster: n.erc4337.hasPaymaster,
-          defaultBundler: n.erc4337.defaultBundler,
-          bundlers: n.erc4337.bundlers,
-          increasePreVerGas: n.erc4337.increasePreVerGas ?? 0
-        },
-        nativeAssetId: n.nativeAssetId,
-        nativeAssetSymbol: n.nativeAssetSymbol
->>>>>>> bdfed327
       }
-    });
-
+    })
 
     // Step 3
     // TODO: Check if the NetworkInfo for the custom networks have changed, if it's too old (24h), fetch it again
@@ -306,6 +284,29 @@
     }
     })
 
+
+    // TODO: This mapping was updated  recently in v2 with addition 
+    // of two props bundlers and increasePreVerGas.
+    // We need to update the mapping here as well and figure out how to handle the migration
+
+    // predefinedNetworks.forEach((n) => {
+    //   this.#networks[n.id] = {
+    //     ...n, // add the latest structure of the predefined network to include the new props that are not in storage yet
+    //     ...(this.#networks[n.id] || {}), // override with stored props
+    //     // attributes that should take predefined priority
+    //     feeOptions: n.feeOptions,
+    //     hasRelayer: n.hasRelayer,
+    //     erc4337: {
+    //       enabled: is4337Enabled(!!n.erc4337.hasBundlerSupport, n, this.#networks[n.id]?.force4337),
+    //       hasPaymaster: n.erc4337.hasPaymaster,
+    //       defaultBundler: n.erc4337.defaultBundler,
+    //       bundlers: n.erc4337.bundlers,
+    //       increasePreVerGas: n.erc4337.increasePreVerGas ?? 0
+    //     },
+    //     nativeAssetId: n.nativeAssetId,
+    //     nativeAssetSymbol: n.nativeAssetSymbol
+    //   }
+    // });
 
     this.#networks = networksInStorage
     this.emitUpdate()
