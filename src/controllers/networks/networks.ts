--- conflicted
+++ resolved
@@ -10,18 +10,9 @@
   NetworkInfoLoading,
   RelayerNetworkConfigResponse
 } from '../../interfaces/network'
-<<<<<<< HEAD
-import { Storage } from '../../interfaces/storage'
 import { getFeaturesByNetworkProperties, getNetworkInfo } from '../../libs/networks/networks'
 import { relayerCall } from '../../libs/relayerCall/relayerCall'
 import { mapRelayerNetworkConfigToAmbireNetwork } from '../../utils/networks'
-=======
-import {
-  getFeaturesByNetworkProperties,
-  getNetworkInfo,
-  is4337Enabled
-} from '../../libs/networks/networks'
->>>>>>> ecd504bd
 import EventEmitter, { Statuses } from '../eventEmitter/eventEmitter'
 import { StorageController } from '../storage/storage'
 
@@ -59,8 +50,6 @@
 
   // Holds the initial load promise, so that one can wait until it completes
   initialLoadPromise: Promise<void>
-
-  #networksStorageUpdatePromise: Promise<null> = Promise.resolve(null)
 
   constructor(
     storage: StorageController,
@@ -129,7 +118,6 @@
    * handles migration of legacy data, and maintains consistency between stored and relayer-provided networks.
    */
   async #load() {
-<<<<<<< HEAD
     // Step 1. Get latest storage (networksInStorage)
     const networksInStorage: { [key: string]: Network } = await this.#storage.get('networks', {})
 
@@ -216,34 +204,13 @@
       // Special case: Set the platformId for Odyssey chain
       if (network.chainId === ODYSSEY_CHAIN_ID) {
         finalNetworks[chainId] = { ...network, platformId: 'ethereum' }
-=======
-    this.#networks = await this.#storage.get('networks', {})
-
-    predefinedNetworks.forEach((n) => {
-      this.#networks[n.id] = {
-        ...n, // add the latest structure of the predefined network to include the new props that are not in storage yet
-        ...(this.#networks[n.id] || {}), // override with stored props
-        // attributes that should take predefined priority
-        feeOptions: n.feeOptions,
-        hasRelayer: n.hasRelayer,
-        erc4337: {
-          enabled: is4337Enabled(!!n.erc4337.hasBundlerSupport, n),
-          hasPaymaster: n.erc4337.hasPaymaster,
-          defaultBundler: n.erc4337.defaultBundler,
-          bundlers: n.erc4337.bundlers,
-          increasePreVerGas: n.erc4337.increasePreVerGas ?? 0
-        },
-        nativeAssetId: n.nativeAssetId,
-        nativeAssetSymbol: n.nativeAssetSymbol,
-        has7702: n.has7702
->>>>>>> ecd504bd
       }
     })
     this.#networks = finalNetworks
 
     this.emitUpdate()
 
-    await this.#updateNetworksInStorage()
+    await this.#storage.set('networks', this.#networks)
 
     // update networks features asynchronously
     Object.values(finalNetworks).forEach((network) => {
@@ -265,7 +232,6 @@
             return
           }
 
-<<<<<<< HEAD
           if (info.flagged) return
           const chainId = network.chainId.toString()
           this.#networks[chainId] = {
@@ -273,11 +239,8 @@
             ...(info as NetworkInfo),
             lastUpdatedNetworkInfo: Date.now()
           }
-=======
-    await this.#storage.set('networks', this.#networks)
->>>>>>> ecd504bd
-
-          await this.#updateNetworksInStorage()
+
+          await this.#storage.set('networks', this.#networks)
 
           this.emitUpdate()
         },
@@ -356,7 +319,7 @@
 
     this.#onAddOrUpdateNetwork(this.#networks[network.chainId.toString()])
 
-    await this.#updateNetworksInStorage()
+    await this.#storage.set('networks', this.#networks)
     this.networkToAddOrUpdate = null
     this.emitUpdate()
   }
@@ -413,7 +376,7 @@
             ...feeOptions
           }
 
-          await this.#updateNetworksInStorage()
+          await this.#storage.set('networks', this.#networks)
 
           this.emitUpdate()
           return
@@ -439,7 +402,7 @@
               ...feeOptions
             }
 
-            await this.#updateNetworksInStorage()
+            await this.#storage.set('networks', this.#networks)
 
             this.emitUpdate()
           },
@@ -466,17 +429,8 @@
     if (!this.#networks[chainId.toString()]) return
     delete this.#networks[chainId.toString()]
     this.#onRemoveNetwork(chainId.toString())
-    await this.#updateNetworksInStorage()
+    await this.#storage.set('networks', this.#networks)
     this.emitUpdate()
-  }
-
-  async #updateNetworksInStorage() {
-    // ensures sequential execution
-    this.#networksStorageUpdatePromise = this.#networksStorageUpdatePromise
-      .then(() => this.#storage.set('networks', this.#networks))
-      .catch(() => this.#storage.set('networks', this.#networks))
-
-    await this.#networksStorageUpdatePromise
   }
 
   toJSON() {
