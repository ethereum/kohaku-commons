import { ethers, JsonRpcProvider } from 'ethers'
import { CollectionResult } from 'libs/portfolio/interfaces'

import { describe, expect, jest } from '@jest/globals'

import { getNonce, produceMemoryStore } from '../../../test/helpers'
import { networks } from '../../consts/networks'
import { AccountOp } from '../../libs/accountOp/accountOp'
import { PortfolioController } from './portfolio'

const relayerUrl = 'https://staging-relayer.ambire.com'

describe('Portfolio Controller ', () => {
  const ethereum = networks.find((x) => x.id === 'ethereum')
  if (!ethereum) throw new Error('unable to find ethereum network in consts')
  const provider = new JsonRpcProvider(ethereum.rpcUrl)
  const providers = { ethereum: provider }

  const account = {
    addr: '0xB674F3fd5F43464dB0448a57529eAF37F04cceA5',
<<<<<<< HEAD
    associatedKeys: [],
    initialPrivileges: [],
=======
    associatedKeys: ['0x5Be214147EA1AE3653f289E17fE7Dc17A73AD175'],
>>>>>>> 820ca931
    creation: {
      factoryAddr: '0xBf07a0Df119Ca234634588fbDb5625594E2a5BCA',
      bytecode:
        '0x7f00000000000000000000000000000000000000000000000000000000000000017f02c94ba85f2ea274a3869293a0a9bf447d073c83c617963b0be7c862ec2ee44e553d602d80604d3d3981f3363d3d373d3d3d363d732a2b85eb1054d6f0c6c2e37da05ed3e5fea684ef5af43d82803e903d91602b57fd5bf3',
      salt: '0x2ee01d932ede47b0b2fb1b6af48868de9f86bfc9a5be2f0b42c0111cf261d04c'
    }
  }

  async function getAccountOp() {
    const ABI = ['function transferFrom(address from, address to, uint256 tokenId)']
    const iface = new ethers.Interface(ABI)
    const data = iface.encodeFunctionData('transferFrom', [
      '0xB674F3fd5F43464dB0448a57529eAF37F04cceA5',
      '0x77777777789A8BBEE6C64381e5E89E501fb0e4c8',
      137
    ])

    const nonce = await getNonce('0xB674F3fd5F43464dB0448a57529eAF37F04cceA5', provider)
    const calls = [{ to: '0x18Ce9CF7156584CDffad05003410C3633EFD1ad0', value: BigInt(0), data }]

    return {
      ethereum: [
        {
          accountAddr: '0xB674F3fd5F43464dB0448a57529eAF37F04cceA5',
          signingKeyAddr: '0x5Be214147EA1AE3653f289E17fE7Dc17A73AD175',
          gasLimit: null,
          gasFeePayment: null,
          networkId: 'ethereum',
          nonce,
          signature: '0x',
          calls
        } as AccountOp
      ]
    }
  }
  describe('first', () => {
    test('Previous tokens are persisted in the storage', async () => {
      const account2 = {
        addr: '0x77777777789A8BBEE6C64381e5E89E501fb0e4c8',
        associatedKeys: [],
        initialPrivileges: [],
        creation: {
          factoryAddr: '0xBf07a0Df119Ca234634588fbDb5625594E2a5BCA',
          bytecode:
            '0x7f00000000000000000000000000000000000000000000000000000000000000017f02c94ba85f2ea274a3869293a0a9bf447d073c83c617963b0be7c862ec2ee44e553d602d80604d3d3981f3363d3d373d3d3d363d732a2b85eb1054d6f0c6c2e37da05ed3e5fea684ef5af43d82803e903d91602b57fd5bf3',
          salt: '0x2ee01d932ede47b0b2fb1b6af48868de9f86bfc9a5be2f0b42c0111cf261d04c'
        }
      }

      const storage = produceMemoryStore()
      const controller = new PortfolioController(storage, providers, relayerUrl, [])
      await controller.updateSelectedAccount([account2], networks, account2.addr)

      const storagePreviousHints = await storage.get('previousHints', {})
      const storageErc20s = storagePreviousHints[`ethereum:${account2.addr}`].erc20s

      // Controller persists tokens having balance for the current account.
      // @TODO - here we can enhance the test to cover two more scenarios:
      //  #1) Does the account really have amount for the persisted tokens.
      //  #2) Currently, the tests covers only erc20s tokens. We should do the same check for erc721s too.
      //  The current account2, doesn't have erc721s.
      expect(storageErc20s.length).toBeGreaterThan(0)
    })
  })

  describe('Latest tokens', () => {
    test('Latest tokens are fetched and kept in the controller, while the pending should not be fetched (no AccountOp passed)', (done) => {
      const storage = produceMemoryStore()
      const controller = new PortfolioController(storage, providers, relayerUrl, [])

      controller.onUpdate(() => {
        const latestState =
          controller.latest['0xB674F3fd5F43464dB0448a57529eAF37F04cceA5']?.ethereum!
        const pendingState =
          controller.pending['0xB674F3fd5F43464dB0448a57529eAF37F04cceA5']?.ethereum
        if (latestState && latestState.isReady) {
          expect(latestState.isReady).toEqual(true)
          expect(latestState.result?.tokens.length).toBeGreaterThan(0)
          expect(latestState.result?.collections.length).toBeGreaterThan(0)
          expect(latestState.result?.hints).toBeTruthy()
          expect(latestState.result?.total.usd).toBeGreaterThan(1000)
          expect(pendingState).toBeFalsy()
          done()
        }
      })

      controller.updateSelectedAccount([account], networks, account.addr)
    })

    // @TODO redo this test
    test('Latest tokens are fetched only once in a short period of time (controller.minUpdateInterval)', async () => {
      const done = jest.fn(() => null)

      const storage = produceMemoryStore()
      const controller = new PortfolioController(storage, providers, relayerUrl, [])
      let pendingState1: any
      controller.onUpdate(() => {
        if (!pendingState1?.isReady) {
          pendingState1 = controller.pending['0xB674F3fd5F43464dB0448a57529eAF37F04cceA5']?.ethereum
        }
        if (pendingState1?.isReady) {
          if (
            controller.pending['0xB674F3fd5F43464dB0448a57529eAF37F04cceA5']?.ethereum?.result
              ?.updateStarted !== pendingState1.result.updateStarted
          )
            done()
        }
      })
      await controller.updateSelectedAccount([account], networks, account.addr)
      await controller.updateSelectedAccount([account], networks, account.addr)

      expect(done).not.toHaveBeenCalled()
    })

    test('Latest and Pending are fetched, because `forceUpdate` flag is set', (done) => {
      const storage = produceMemoryStore()
      const controller = new PortfolioController(storage, providers, relayerUrl, [])

      controller.onUpdate(() => {
        const latestState =
          controller.latest['0xB674F3fd5F43464dB0448a57529eAF37F04cceA5']?.ethereum
        const pendingState =
          controller.pending['0xB674F3fd5F43464dB0448a57529eAF37F04cceA5']?.ethereum
        if (latestState?.isReady && pendingState?.isReady) {
          expect(latestState.isReady).toEqual(true)
          expect(latestState.result?.tokens.length).toBeGreaterThan(0)
          expect(latestState.result?.collections.length).toBeGreaterThan(0)
          expect(latestState.result?.hints).toBeTruthy()
          expect(latestState.result?.total.usd).toBeGreaterThan(1000)

          expect(pendingState.isReady).toEqual(true)
          expect(pendingState.result?.tokens.length).toBeGreaterThan(0)
          expect(pendingState.result?.collections.length).toBeGreaterThan(0)
          expect(pendingState.result?.hints).toBeTruthy()
          expect(pendingState.result?.total.usd).toBeGreaterThan(1000)
          done()
        }
      })

      controller.updateSelectedAccount([account], networks, account.addr, undefined, {
        forceUpdate: true
      })
    })
  })

  describe('Pending tokens', () => {
    test('Pending tokens + simulation are fetched and kept in the controller', async () => {
      const accountOp = await getAccountOp()

      const storage = produceMemoryStore()
      const controller = new PortfolioController(storage, providers, relayerUrl, [])

      await controller.updateSelectedAccount([account], networks, account.addr, accountOp)

      controller.onUpdate(() => {
        const pendingState =
          controller.pending['0xB674F3fd5F43464dB0448a57529eAF37F04cceA5'].ethereum!
        const collection = pendingState.result?.collections.find(
          (c: CollectionResult) => c.symbol === 'NFT Fiesta'
        )
        expect(pendingState.isLoading).toEqual(false)

        expect(pendingState.result?.tokens.length).toBeGreaterThan(0)
        expect(pendingState.result?.collections.length).toBeGreaterThan(0)
        expect(pendingState.result?.hints).toBeTruthy()
        expect(pendingState.result?.total.usd).toBeGreaterThan(1000)
        // Expect amount post simulation to be calculated correctly
        expect(collection?.amountPostSimulation).toBe(0n)
      })
    })

    // TODO: currently we disable this optimization in portfolio controller, as in the application it doesn't work at all
    //   Under the tests, the caching works as expected, but once ran in the extension - it doesn't fetch the pending state.
    // test('Pending tokens are fetched only once if AccountOp is the same during the calls', async () => {
    //   const done = jest.fn(() => null)
    //   const accountOp = await getAccountOp()
    //
    //   const storage = produceMemoryStore()
    //   const controller = new PortfolioController(storage, relayerUrl, [])
    //   let pendingState1: any
    //   let pendingState2: any
    //   controller.onUpdate(() => {
    //     if (!pendingState1?.isReady) {
    //       pendingState1 = controller.pending['0xB674F3fd5F43464dB0448a57529eAF37F04cceA5']?.ethereum
    //       return
    //     }
    //     if (pendingState1?.isReady) {
    //       pendingState2 = controller.pending['0xB674F3fd5F43464dB0448a57529eAF37F04cceA5']?.ethereum
    //     }
    //     if (pendingState1.result?.updateStarted < pendingState2.result?.updateStarted) {
    //       done()
    //     }
    //   })
    //   await controller.updateSelectedAccount([account], networks, account.addr, accountOp)
    //   await controller.updateSelectedAccount([account], networks, account.addr, accountOp)
    //
    //   expect(done).not.toHaveBeenCalled()
    // })

    test('Pending tokens are re-fetched, if `forceUpdate` flag is set, no matter if AccountOp is the same or changer', async () => {
      const done = jest.fn(() => null)
      const accountOp = await getAccountOp()

      const storage = produceMemoryStore()
      const controller = new PortfolioController(storage, providers, relayerUrl, [])
      let pendingState1: any
      let pendingState2: any
      controller.onUpdate(() => {
        if (!pendingState1?.isReady) {
          pendingState1 = controller.pending['0xB674F3fd5F43464dB0448a57529eAF37F04cceA5']?.ethereum
          return
        }
        if (pendingState1?.isReady) {
          pendingState2 = controller.pending['0xB674F3fd5F43464dB0448a57529eAF37F04cceA5']?.ethereum
        }
        if (pendingState1.result?.updateStarted < pendingState2.result?.updateStarted) {
          done()
        }
      })
      await controller.updateSelectedAccount([account], networks, account.addr, accountOp)
      await controller.updateSelectedAccount([account], networks, account.addr, accountOp, {
        forceUpdate: true
      })

      expect(done).toHaveBeenCalled()
    })

    test('Pending tokens are re-fetched if AccountOp is changed (omitted, i.e. undefined)', async () => {
      const accountOp = await getAccountOp()

      const storage = produceMemoryStore()
      const controller = new PortfolioController(storage, providers, relayerUrl, [])

      await controller.updateSelectedAccount([account], networks, account.addr, accountOp)
      const pendingState1 =
        controller.pending['0xB674F3fd5F43464dB0448a57529eAF37F04cceA5'].ethereum!

      await controller.updateSelectedAccount([account], networks, account.addr, accountOp, {
        forceUpdate: true
      })
      const pendingState2 =
        controller.pending['0xB674F3fd5F43464dB0448a57529eAF37F04cceA5'].ethereum!

      expect(pendingState2.result?.updateStarted).toBeGreaterThan(
        pendingState1.result?.updateStarted!
      )
    })

    test('Pending tokens are re-fetched if AccountOp is changed', async () => {
      const accountOp = await getAccountOp()

      const storage = produceMemoryStore()
      const controller = new PortfolioController(storage, providers, relayerUrl, [])

      await controller.updateSelectedAccount([account], networks, account.addr, accountOp)
      const pendingState1 =
        controller.pending['0xB674F3fd5F43464dB0448a57529eAF37F04cceA5'].ethereum!

      const accountOp2 = await getAccountOp()
      // Change the address
      accountOp2.ethereum[0].accountAddr = '0xB674F3fd5F43464dB0448a57529eAF37F04cceA4'

      await controller.updateSelectedAccount([account], networks, account.addr, accountOp2)
      const pendingState2 =
        controller.pending['0xB674F3fd5F43464dB0448a57529eAF37F04cceA5'].ethereum!

      expect(pendingState2.result?.updateStarted).toBeGreaterThan(
        pendingState1.result?.updateStarted!
      )
    })
  })
})<|MERGE_RESOLUTION|>--- conflicted
+++ resolved
@@ -18,12 +18,8 @@
 
   const account = {
     addr: '0xB674F3fd5F43464dB0448a57529eAF37F04cceA5',
-<<<<<<< HEAD
-    associatedKeys: [],
     initialPrivileges: [],
-=======
     associatedKeys: ['0x5Be214147EA1AE3653f289E17fE7Dc17A73AD175'],
->>>>>>> 820ca931
     creation: {
       factoryAddr: '0xBf07a0Df119Ca234634588fbDb5625594E2a5BCA',
       bytecode:
