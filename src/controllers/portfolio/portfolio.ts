<<<<<<< HEAD
/* eslint-disable import/no-extraneous-dependencies */
/* eslint-disable @typescript-eslint/no-use-before-define */
/* eslint-disable @typescript-eslint/no-shadow */
import { CustomToken } from 'libs/portfolio/customToken'
=======
>>>>>>> 589e0038
/* eslint-disable no-param-reassign */
/* eslint-disable import/no-extraneous-dependencies */
import fetch from 'node-fetch'

import { PINNED_TOKENS } from '../../consts/pinnedTokens'
import { Account, AccountId } from '../../interfaces/account'
import { NetworkDescriptor } from '../../interfaces/networkDescriptor'
import { Storage } from '../../interfaces/storage'
import { isSmartAccount } from '../../libs/account/account'
import { AccountOp, isAccountOpsIntentEqual } from '../../libs/accountOp/accountOp'
/* eslint-disable no-restricted-syntax */
// eslint-disable-next-line import/no-cycle
import {
  getNetworksWithFailedRPCBanners,
  getNetworksWithPortfolioErrorBanners
} from '../../libs/banners/banners'
import getAccountNetworksWithAssets from '../../libs/portfolio/getNetworksWithAssets'
<<<<<<< HEAD
import { getFlags, validateERC20Token } from '../../libs/portfolio/helpers'
=======
import { getFlags } from '../../libs/portfolio/helpers'
import { getIcon, getIconId } from '../../libs/portfolio/icons'
/* eslint-disable @typescript-eslint/no-use-before-define */
>>>>>>> 589e0038
import {
  AccountState,
  AdditionalAccountState,
  GetOptions,
  Hints,
  PortfolioControllerState,
  PortfolioGetResult,
  TokenIcon,
  TokenResult
} from '../../libs/portfolio/interfaces'
import { Portfolio } from '../../libs/portfolio/portfolio'
import { relayerCall } from '../../libs/relayerCall/relayerCall'
import EventEmitter from '../eventEmitter/eventEmitter'
/* eslint-disable @typescript-eslint/no-shadow */
import { SettingsController } from '../settings/settings'

// We already know that `results.tokens` and `result.collections` tokens have a balance (this is handled by the portfolio lib).
// Based on that, we can easily find out which hint tokens also have a balance.
function getHintsWithBalance(
  result: PortfolioGetResult
  // keepPinned: boolean,
  // additionalHints: GetOptions['additionalHints'] = []
): {
  erc20s: Hints['erc20s']
  erc721s: Hints['erc721s']
} {
  const erc20s = result.tokens
    // .filter((token) => {
    //   return (
    //     token.amount > 0n ||
    //     additionalHints.includes(token.address) ||
    //     // Delete pinned tokens' hints if the user has > 1 non-zero tokens
    //     (keepPinned &&
    //       PINNED_TOKENS.find(
    //         (pinnedToken) =>
    //           pinnedToken.address === token.address && pinnedToken.networkId === token.networkId
    //       ))
    //   )
    // })
    .map((token) => token.address)

  const erc721s = Object.fromEntries(
    result.collections.map((collection) => [
      collection.address,
      result.hints.erc721s[collection.address]
    ])
  )

  return {
    erc20s,
    erc721s
  }
}

export class PortfolioController extends EventEmitter {
  latest: PortfolioControllerState

  pending: PortfolioControllerState

  tokenPreferences: CustomToken[] = []

  validTokens: any = { erc20: {}, erc721: {} }

  #portfolioLibs: Map<string, Portfolio>

  #storage: Storage

  #callRelayer: Function

  #networksWithAssetsByAccounts: {
    [accountId: string]: NetworkDescriptor['id'][]
  } = {}

  #minUpdateInterval: number = 20000 // 20 seconds

  #additionalHints: GetOptions['additionalHints'] = []

<<<<<<< HEAD
  // Holds the initial load promise, so that one can wait until it completes
  #initialLoadPromise: Promise<void>

  constructor(
    storage: Storage,
    providers: RPCProviders,
    networks: NetworkDescriptor[],
    relayerUrl: string
  ) {
=======
  #settings: SettingsController

  tokenIcons: TokenIcon

  constructor(storage: Storage, settings: SettingsController, relayerUrl: string) {
>>>>>>> 589e0038
    super()
    this.latest = {}
    this.pending = {}
    this.#portfolioLibs = new Map()
    this.#storage = storage
    this.#callRelayer = relayerCall.bind({ url: relayerUrl, fetch })
<<<<<<< HEAD

    this.#initialLoadPromise = this.#load()
  }

  async #load() {
    try {
      this.tokenPreferences = await this.#storage.get('tokenPreferences', [])
    } catch (e) {
      this.emitError({
        message:
          'Something went wrong when loading portfolio. Please try again or contact support if the problem persists.',
        level: 'major',
        error: new Error('portfolio: failed to pull keys from storage')
      })
    }

    this.emitUpdate()
  }

  async updateTokenPreferences(tokenPreferences: CustomToken[]) {
    this.tokenPreferences = tokenPreferences
    this.emitUpdate()
    await this.#storage.set('tokenPreferences', tokenPreferences)
=======
    this.#settings = settings
    this.tokenIcons = {}
>>>>>>> 589e0038
  }

  async #updateNetworksWithAssets(
    accounts: Account[],
    accountId: AccountId,
    accountState: AccountState
  ) {
    const storageStateByAccount = await this.#storage.get('networksWithAssetsByAccount', {})

    // On the first run
    if (Object.keys(this.#networksWithAssetsByAccounts).length === 0) {
      // Remove old accounts from storage
      const storageAccounts = Object.keys(storageStateByAccount)
      const currentAccounts = accounts.map(({ addr }) => addr)
      const accountsToRemove = storageAccounts.filter((x) => !currentAccounts.includes(x))

      for (const account of accountsToRemove) {
        delete storageStateByAccount[account]
      }

      // Set the initial state
      this.#networksWithAssetsByAccounts = storageStateByAccount
    }

    this.#networksWithAssetsByAccounts[accountId] = getAccountNetworksWithAssets(
      accountId,
      accountState,
      storageStateByAccount,
      this.#settings.providers
    )

    this.emitUpdate()
    await this.#storage.set('networksWithAssetsByAccount', this.#networksWithAssetsByAccounts)
  }

  // gets additional portfolio state from the relayer that isn't retrieved from the portfolio library
  // that's usually the two additional virtual networks: getTank and rewards
  #setNetworkLoading(accountId: AccountId, network: string, isLoading: boolean, error?: any) {
    const accountState = this.latest[accountId] as AdditionalAccountState
    if (!accountState[network]) accountState[network] = { errors: [], isReady: false, isLoading }
    accountState[network]!.isLoading = isLoading
    if (!error) {
      if (!accountState[network]!.isReady) accountState[network]!.criticalError = error
      else accountState[network]!.errors.push(error)
    }
  }

  resetAdditionalHints() {
    this.#additionalHints = []
  }

  async updateTokenValidationByStandard(
    token: { address: TokenResult['address']; networkId: TokenResult['networkId'] },
    accountId: AccountId
  ) {
    const [isValid, standard]: [boolean, string] = (await validateERC20Token(
      token,
      accountId,
      this.#providers[token.networkId]
    )) as [boolean, string]

    this.validTokens[standard] = {
      ...this.validTokens[standard],
      [`${token.address}-${token.networkId}`]: isValid
    }

    this.emitUpdate()
  }

  async getAdditionalPortfolio(accountId: AccountId) {
    if (!this.latest[accountId]) this.latest[accountId] = {}
    const hasNonZeroTokens = !!this.#networksWithAssetsByAccounts?.[accountId]?.length

    const start = Date.now()
    const accountState = this.latest[accountId] as AdditionalAccountState

    this.#setNetworkLoading(accountId, 'gasTank', true)
    this.#setNetworkLoading(accountId, 'rewards', true)
    this.emitUpdate()

    let res: any
    try {
      res = await this.#callRelayer(`/v2/identity/${accountId}/portfolio-additional`)
    } catch (e: any) {
      console.error('relayer error for portfolio additional')
      this.#setNetworkLoading(accountId, 'gasTank', false, e)
      this.#setNetworkLoading(accountId, 'rewards', false, e)
      this.emitUpdate()
      return
    }

    if (!res) throw new Error('portfolio controller: no res, should never happen')

    const getTotal = (t: any[]) =>
      t.reduce((cur: any, token: any) => {
        for (const x of token.priceIn) {
          cur[x.baseCurrency] =
            (cur[x.baseCurrency] || 0) + (Number(token.amount) / 10 ** token.decimals) * x.price
        }

        return cur
      }, {})

    const rewardsTokens = [
      res.data.rewards.xWalletClaimableBalance || [],
      res.data.rewards.walletClaimableBalance || []
    ]
      .flat()
      .map((t: any) => ({
        ...t,
        flags: getFlags(res.data.rewards, 'rewards', t.networkId, t.address)
      }))
    accountState.rewards = {
      isReady: true,
      isLoading: false,
      errors: [],
      result: {
        ...res.data.rewards,
        updateStarted: start,
        tokens: rewardsTokens,
        total: getTotal(rewardsTokens)
      }
    }

    const gasTankTokens = res.data.gasTank.balance.map((t: any) => ({
      ...t,
      flags: getFlags(res.data, 'gasTank', t.networkId, t.address)
    }))

    let pinnedGasTankTokens: TokenResult[] = []

    // Don't set pinnedGasTankTokens if the user has > 1 non-zero tokens
    if (res.data.gasTank.availableGasTankAssets && !hasNonZeroTokens) {
      const availableGasTankAssets = res.data.gasTank.availableGasTankAssets

      pinnedGasTankTokens = availableGasTankAssets.reduce((acc: TokenResult[], token: any) => {
        const isGasTankToken = !!gasTankTokens.find(
          (gasTankToken: TokenResult) =>
            gasTankToken.symbol.toLowerCase() === token.symbol.toLowerCase()
        )
        const isAlreadyPinned = !!acc.find(
          (accToken) => accToken.symbol.toLowerCase() === token.symbol.toLowerCase()
        )

        if (isGasTankToken || isAlreadyPinned) return acc

        const correspondingPinnedToken = PINNED_TOKENS.find(
          (pinnedToken) =>
            (!('accountId' in pinnedToken) || pinnedToken.accountId === accountId) &&
            pinnedToken.address === token.address &&
            pinnedToken.networkId === token.network
        )

        if (correspondingPinnedToken && correspondingPinnedToken.onGasTank) {
          acc.push({
            address: token.address,
            symbol: token.symbol.toUpperCase(),
            amount: 0n,
            networkId: correspondingPinnedToken.networkId,
            decimals: token.decimals,
            priceIn: [
              {
                baseCurrency: 'usd',
                price: token.price
              }
            ],
            flags: {
              rewardsType: null,
              canTopUpGasTank: true,
              isFeeToken: true,
              onGasTank: true
            }
          })
        }
        return acc
      }, [])
    }

    accountState.gasTank = {
      isReady: true,
      isLoading: false,
      errors: [],
      result: {
        updateStarted: start,
        tokens: [...gasTankTokens, ...pinnedGasTankTokens],
        total: getTotal(gasTankTokens)
      }
    }

    this.emitUpdate()
  }

  // NOTE: we always pass in all `accounts` and `networks` to ensure that the user of this
  // controller doesn't have to update this controller every time that those are updated

  // The recommended behavior of the application that this API encourages is:
  // 1) when the user selects an account, update it's portfolio on all networks (latest state only) by calling updateSelectedAccount
  // 2) every time the user has a change in their pending (to be signed or to be mined) bundle(s) on a
  // certain network, call updateSelectedAccount again with those bundles; it will update the portfolio balance
  // on each network where there are bundles, and it will update both `latest` and `pending` states on said networks
  // it will also use a high `priceRecency` to make sure we don't lose time in updating prices (since we care about running the simulations)

  // the purpose of this function is to call it when an account is selected or the queue of accountOps changes
  async updateSelectedAccount(
    accounts: Account[],
    networks: NetworkDescriptor[],
    accountId: AccountId,
    accountOps?: { [key: string]: AccountOp[] },
    opts?: {
      forceUpdate: boolean
      additionalHints?: GetOptions['additionalHints']
    }
  ) {
    await this.#initialLoadPromise

    if (opts?.additionalHints) this.#additionalHints = opts.additionalHints
    const hasNonZeroTokens = !!this.#networksWithAssetsByAccounts?.[accountId]?.length
    // Load storage cached hints
    const storagePreviousHints = await this.#storage.get('previousHints', {})

    const selectedAccount = accounts.find((x) => x.addr === accountId)
    if (!selectedAccount) throw new Error('selected account does not exist')

    const prepareState = (state: PortfolioControllerState): void => {
      if (!state[accountId]) state[accountId] = {}

      const accountState = state[accountId]
      for (const networkId of Object.keys(accountState)) {
        if (![...networks, { id: 'gasTank' }, { id: 'rewards' }].find((x) => x.id === networkId))
          delete accountState[networkId]
      }
      this.emitUpdate()
    }

    prepareState(this.latest)
    prepareState(this.pending)
    const accountState = this.latest[accountId]
    const pendingState = this.pending[accountId]

    const updatePortfolioState = async (
      _accountState: AccountState,
      network: NetworkDescriptor,
      portfolioLib: Portfolio,
      portfolioProps: Partial<GetOptions>,
      forceUpdate: boolean
    ): Promise<boolean> => {
      if (!_accountState[network.id]) {
        _accountState[network.id] = { isReady: false, isLoading: false, errors: [] }
        this.emitUpdate()
      }

      const state = _accountState[network.id]!

      // When the portfolio was called lastly
      const lastUpdateStartedAt = state.result?.updateStarted
      if (
        lastUpdateStartedAt &&
        Date.now() - lastUpdateStartedAt <= this.#minUpdateInterval &&
        !forceUpdate
      )
        return false

      // Only one loading at a time, ensure there are no race conditions
      if (state.isLoading && !forceUpdate) return false

      state.isLoading = true
      this.emitUpdate()
<<<<<<< HEAD

      const tokenPreferences = this.tokenPreferences

=======
>>>>>>> 589e0038
      try {
        const result = await portfolioLib.get(accountId, {
          priceRecency: 60000,
          priceCache: state.result?.priceCache,
          fetchPinned: !hasNonZeroTokens,
          tokenPreferences,
          ...portfolioProps
        })
        _accountState[network.id] = { isReady: true, isLoading: false, errors: [], result }
        this.emitUpdate()
        return true
      } catch (e: any) {
        this.emitError({
          level: 'silent',
          message: "Error while executing the 'get' function in the portfolio library.",
          error: e
        })
        state.isLoading = false
        if (!state.isReady) state.criticalError = e
        else state.errors.push(e)
        this.emitUpdate()
        return false
      }
    }

    await Promise.all(
      networks.map(async (network) => {
        const providers = this.#settings.providers
        const key = `${network.id}:${accountId}`
        // Initialize a new Portfolio lib if:
        // 1. It does not exist in the portfolioLibs map
        // 2. The network RPC URL has changed
        if (
          !this.#portfolioLibs.has(key) ||
          this.#portfolioLibs.get(key)?.network?.rpcUrl !==
            // eslint-disable-next-line no-underscore-dangle
            providers[network.id]?._getConnection().url
        ) {
          this.#portfolioLibs.set(key, new Portfolio(fetch, providers[network.id], network))
        }
        const portfolioLib = this.#portfolioLibs.get(key)!

        const currentAccountOps = accountOps?.[network.id]
        const simulatedAccountOps = pendingState[network.id]?.accountOps

        // We are performing the following extended check because both (or one of both) variables may have an undefined value.
        // If both variables contain AccountOps, we can simply compare for changes in the AccountOps intent.
        // However, when one of the variables is not set, two cases arise:
        // 1. A change occurs if one variable is undefined and the other one holds an AccountOps object.
        // 2. No change occurs if both variables are undefined.
        const areAccountOpsChanged =
          // eslint-disable-next-line prettier/prettier
          currentAccountOps && simulatedAccountOps
            ? !isAccountOpsIntentEqual(currentAccountOps, simulatedAccountOps)
            : currentAccountOps !== simulatedAccountOps

        const forceUpdate = opts?.forceUpdate || areAccountOpsChanged

        const [isSuccessfulLatestUpdate] = await Promise.all([
          // Latest state update
          updatePortfolioState(
            accountState,
            network,
            portfolioLib,
            {
              blockTag: 'latest',
              previousHints: storagePreviousHints[key],
              additionalHints: this.#additionalHints
            },
            forceUpdate
          ),
          // Pending state update
          // We are updating the pending state, only if AccountOps are changed or the application logic requests a force update
          forceUpdate
            ? await updatePortfolioState(
                pendingState,
                network,
                portfolioLib,
                {
                  blockTag: 'pending',
                  previousHints: storagePreviousHints[key],
                  ...(currentAccountOps && {
                    simulation: {
                      account: selectedAccount,
                      accountOps: currentAccountOps
                    }
                  }),
                  isEOA: !isSmartAccount(selectedAccount),
                  additionalHints: this.#additionalHints
                },
                forceUpdate
              )
            : Promise.resolve(false)
        ])

        // Persist previousHints in the disk storage for further requests, when:
        // latest state was updated successful and hints were fetched successful too (no hintsError from portfolio result)
        if (isSuccessfulLatestUpdate && !accountState[network.id]!.result!.hintsError) {
          storagePreviousHints[key] = getHintsWithBalance(
            accountState[network.id]!.result!
            // !hasNonZeroTokens,
            // this.#additionalHints
          )
          await this.#storage.set('previousHints', storagePreviousHints)
        }

        // We cache the previously simulated AccountOps
        // in order to compare them with the newly passed AccountOps before executing a new updatePortfolioState.
        // This allows us to identify any differences between the two.
        // TODO: If we enable the below line, pending states stopped working in the application (extension).
        //  In the case we run this logic under a testing environment, then it works as expected.
        //  As it is not a deal-breaker (for now), we will comment it out and will fix it later this week.
        // if (isSuccessfulPendingUpdate && currentAccountOps) {
        //   pendingState[network.id]!.accountOps = currentAccountOps
        // }
      })
    )

    const tokenResults: TokenResult[] = []
    for (const networkId of Object.keys(accountState)) {
      const tokenResult = accountState[networkId]?.result?.tokens
      if (tokenResult) {
        tokenResults.push(...tokenResult)
      }
    }

    // start a request for fetching the token icons after a successful update
    this.getTokenIcons(tokenResults).catch((e) => {
      // Icons are not so important so they should not stop the execution
      this.emitError({
        level: 'silent',
        message: 'Error while fetching the token icons',
        error: e
      })
    })

    await this.#updateNetworksWithAssets(accounts, accountId, accountState)

    this.emitUpdate()
  }

  async getTokenIcons(tokens: PortfolioGetResult['tokens']) {
    const storage = await this.#storage.get('tokenIcons', {})
    const settingsNetworks = this.#settings.networks

    const promises = tokens.map(async (token) => {
      const icon = await getIcon(
        settingsNetworks.find((net) => net.id === token.networkId)!,
        token.address,
        storage
      )
      if (!icon) return null
      return { [getIconId(token.networkId, token.address)]: icon }
    })

    const result = await Promise.all(promises)
    result
      .filter((icon) => icon) // remove nulls
      .forEach((icon: any) => {
        this.tokenIcons[Object.keys(icon)[0] as string] = Object.values(icon)[0] as string
      })

    await this.#storage.set('tokenIcons', this.tokenIcons)
    this.emitUpdate()
  }

  get networksWithAssets() {
    return [...new Set(Object.values(this.#networksWithAssetsByAccounts).flat())]
  }

  get banners() {
    const networks = this.#settings.networks
    const providers = this.#settings.providers

    const networksWithFailedRPCBanners = getNetworksWithFailedRPCBanners({
      providers,
      networks,
      networksWithAssets: this.networksWithAssets
    })
    const networksWithPortfolioErrorBanners = getNetworksWithPortfolioErrorBanners({
      networks,
      portfolioLatest: this.latest
    })

    return [...networksWithFailedRPCBanners, ...networksWithPortfolioErrorBanners]
  }

  toJSON() {
    return {
      ...this,
      ...super.toJSON(),
      networksWithAssets: this.networksWithAssets,
      banners: this.banners
    }
  }
}<|MERGE_RESOLUTION|>--- conflicted
+++ resolved
@@ -1,12 +1,7 @@
-<<<<<<< HEAD
 /* eslint-disable import/no-extraneous-dependencies */
 /* eslint-disable @typescript-eslint/no-use-before-define */
 /* eslint-disable @typescript-eslint/no-shadow */
 import { CustomToken } from 'libs/portfolio/customToken'
-=======
->>>>>>> 589e0038
-/* eslint-disable no-param-reassign */
-/* eslint-disable import/no-extraneous-dependencies */
 import fetch from 'node-fetch'
 
 import { PINNED_TOKENS } from '../../consts/pinnedTokens'
@@ -22,13 +17,10 @@
   getNetworksWithPortfolioErrorBanners
 } from '../../libs/banners/banners'
 import getAccountNetworksWithAssets from '../../libs/portfolio/getNetworksWithAssets'
-<<<<<<< HEAD
 import { getFlags, validateERC20Token } from '../../libs/portfolio/helpers'
-=======
-import { getFlags } from '../../libs/portfolio/helpers'
+/* eslint-disable no-param-reassign */
+/* eslint-disable import/no-extraneous-dependencies */
 import { getIcon, getIconId } from '../../libs/portfolio/icons'
-/* eslint-disable @typescript-eslint/no-use-before-define */
->>>>>>> 589e0038
 import {
   AccountState,
   AdditionalAccountState,
@@ -45,6 +37,7 @@
 /* eslint-disable @typescript-eslint/no-shadow */
 import { SettingsController } from '../settings/settings'
 
+/* eslint-disable @typescript-eslint/no-use-before-define */
 // We already know that `results.tokens` and `result.collections` tokens have a balance (this is handled by the portfolio lib).
 // Based on that, we can easily find out which hint tokens also have a balance.
 function getHintsWithBalance(
@@ -106,30 +99,22 @@
 
   #additionalHints: GetOptions['additionalHints'] = []
 
-<<<<<<< HEAD
+  #settings: SettingsController
+
+  tokenIcons: TokenIcon
+
   // Holds the initial load promise, so that one can wait until it completes
   #initialLoadPromise: Promise<void>
 
-  constructor(
-    storage: Storage,
-    providers: RPCProviders,
-    networks: NetworkDescriptor[],
-    relayerUrl: string
-  ) {
-=======
-  #settings: SettingsController
-
-  tokenIcons: TokenIcon
-
   constructor(storage: Storage, settings: SettingsController, relayerUrl: string) {
->>>>>>> 589e0038
     super()
     this.latest = {}
     this.pending = {}
     this.#portfolioLibs = new Map()
     this.#storage = storage
     this.#callRelayer = relayerCall.bind({ url: relayerUrl, fetch })
-<<<<<<< HEAD
+    this.#settings = settings
+    this.tokenIcons = {}
 
     this.#initialLoadPromise = this.#load()
   }
@@ -153,10 +138,6 @@
     this.tokenPreferences = tokenPreferences
     this.emitUpdate()
     await this.#storage.set('tokenPreferences', tokenPreferences)
-=======
-    this.#settings = settings
-    this.tokenIcons = {}
->>>>>>> 589e0038
   }
 
   async #updateNetworksWithAssets(
@@ -215,7 +196,7 @@
     const [isValid, standard]: [boolean, string] = (await validateERC20Token(
       token,
       accountId,
-      this.#providers[token.networkId]
+      this.#settings.providers[token.networkId]
     )) as [boolean, string]
 
     this.validTokens[standard] = {
@@ -424,12 +405,9 @@
 
       state.isLoading = true
       this.emitUpdate()
-<<<<<<< HEAD
 
       const tokenPreferences = this.tokenPreferences
 
-=======
->>>>>>> 589e0038
       try {
         const result = await portfolioLib.get(accountId, {
           priceRecency: 60000,
