import { ZeroAddress } from 'ethers'
/* eslint-disable import/no-extraneous-dependencies */
import fetch from 'node-fetch'

import { Account, AccountId } from '../../interfaces/account'
import { NetworkDescriptor, NetworkId } from '../../interfaces/networkDescriptor'
/* eslint-disable @typescript-eslint/no-shadow */
import { Storage } from '../../interfaces/storage'
import { isSmartAccount } from '../../libs/account/account'
import { AccountOp, isAccountOpsIntentEqual } from '../../libs/accountOp/accountOp'
/* eslint-disable no-restricted-syntax */
// eslint-disable-next-line import/no-cycle
import {
  getNetworksWithFailedRPCBanners,
  getNetworksWithPortfolioErrorBanners
} from '../../libs/banners/banners'
/* eslint-disable @typescript-eslint/no-use-before-define */
import { CustomToken } from '../../libs/portfolio/customToken'
import getAccountNetworksWithAssets from '../../libs/portfolio/getNetworksWithAssets'
import {
  getFlags,
<<<<<<< HEAD
  getPinnedGasTankTokens,
  getTotal,
=======
  getUpdatedHints,
>>>>>>> d1621cc3
  shouldGetAdditionalPortfolio,
  tokenFilter,
  validateERC20Token
} from '../../libs/portfolio/helpers'
/* eslint-disable no-param-reassign */
/* eslint-disable import/no-extraneous-dependencies */
import {
  AccountState,
  AdditionalAccountState,
  GetOptions,
  PortfolioControllerState,
  PortfolioGetResult,
  PreviousHintsStorage,
  TokenResult
} from '../../libs/portfolio/interfaces'
import { Portfolio } from '../../libs/portfolio/portfolio'
import { relayerCall } from '../../libs/relayerCall/relayerCall'
import EventEmitter from '../eventEmitter/eventEmitter'
/* eslint-disable @typescript-eslint/no-shadow */
import { SettingsController } from '../settings/settings'

const LEARNED_TOKENS_CLEAN_THRESHOLD = 10
const LEARNED_TOKENS_NETWORK_LIMIT = 50

export class PortfolioController extends EventEmitter {
  latest: PortfolioControllerState

  pending: PortfolioControllerState

  tokenPreferences: CustomToken[] = []

  validTokens: any = { erc20: {}, erc721: {} }

  temporaryTokens: {
    [networkId: NetworkDescriptor['id']]: {
      isLoading: boolean
      errors: { error: string; address: string }[]
      result: { tokens: PortfolioGetResult['tokens'] }
    }
  } = {}

  #portfolioLibs: Map<string, Portfolio>

  #storage: Storage

  #callRelayer: Function

  #networksWithAssetsByAccounts: {
    [accountId: string]: NetworkDescriptor['id'][]
  } = {}

  #minUpdateInterval: number = 20000 // 20 seconds

  #previousHints: PreviousHintsStorage = {
    fromExternalAPI: {},
    learnedTokens: {}
  }

  #settings: SettingsController

  // Holds the initial load promise, so that one can wait until it completes
  #initialLoadPromise: Promise<void>

  constructor(storage: Storage, settings: SettingsController, relayerUrl: string) {
    super()
    this.latest = {}
    this.pending = {}
    this.#portfolioLibs = new Map()
    this.#storage = storage
    this.#callRelayer = relayerCall.bind({ url: relayerUrl, fetch })
    this.#settings = settings
    this.temporaryTokens = {}

    this.#initialLoadPromise = this.#load()
  }

  async #load() {
    try {
      this.tokenPreferences = await this.#storage.get('tokenPreferences', [])
      this.#previousHints = await this.#storage.get('previousHints', {})
    } catch (e) {
      this.emitError({
        message:
          'Something went wrong when loading portfolio. Please try again or contact support if the problem persists.',
        level: 'major',
        error: new Error('portfolio: failed to pull keys from storage')
      })
    }

    this.emitUpdate()
  }

  async updateTokenPreferences(tokenPreferences: CustomToken[]) {
    this.tokenPreferences = tokenPreferences
    this.emitUpdate()
    await this.#storage.set('tokenPreferences', tokenPreferences)
  }

  async #updateNetworksWithAssets(
    accounts: Account[],
    accountId: AccountId,
    accountState: AccountState
  ) {
    const storageStateByAccount = await this.#storage.get('networksWithAssetsByAccount', {})

    // On the first run
    if (Object.keys(this.#networksWithAssetsByAccounts).length === 0) {
      // Remove old accounts from storage
      const storageAccounts = Object.keys(storageStateByAccount)
      const currentAccounts = accounts.map(({ addr }) => addr)
      const accountsToRemove = storageAccounts.filter((x) => !currentAccounts.includes(x))

      for (const account of accountsToRemove) {
        delete storageStateByAccount[account]
      }

      // Set the initial state
      this.#networksWithAssetsByAccounts = storageStateByAccount
    }

    this.#networksWithAssetsByAccounts[accountId] = getAccountNetworksWithAssets(
      accountId,
      accountState,
      storageStateByAccount,
      this.#settings.providers
    )

    this.emitUpdate()
    await this.#storage.set('networksWithAssetsByAccount', this.#networksWithAssetsByAccounts)
  }

  // gets additional portfolio state from the relayer that isn't retrieved from the portfolio library
  // that's usually the two additional virtual networks: getTank and rewards
  #setNetworkLoading(accountId: AccountId, network: string, isLoading: boolean, error?: any) {
    const accountState = this.latest[accountId] as AdditionalAccountState
    if (!accountState[network]) accountState[network] = { errors: [], isReady: false, isLoading }
    accountState[network]!.isLoading = isLoading
    if (!error) {
      if (!accountState[network]!.isReady) accountState[network]!.criticalError = error
      else accountState[network]!.errors.push(error)
    }
  }

  #prepareLatestState(selectedAccount: Account, networks: NetworkDescriptor[]) {
    const state = this.latest
    const accountId = selectedAccount.addr

    if (!state[accountId]) {
      state[accountId] = networks.reduce((acc: AccountState, network) => {
        acc[network.id] = { isReady: false, isLoading: false, errors: [] }

        return acc
      }, {} as AccountState)

      if (shouldGetAdditionalPortfolio(selectedAccount)) {
        state[accountId].gasTank = { isReady: false, isLoading: false, errors: [] }
        state[accountId].rewards = { isReady: false, isLoading: false, errors: [] }
      }

      this.emitUpdate()
      return
    }

    const accountState = state[accountId]
    // Remove networks that are not in the list of networks. For example:
    // If the user adds a custom network, the portfolio fetches assets for it but the user
    // removes the network, the portfolio should remove the assets for that network.
    for (const networkId of Object.keys(accountState)) {
      if (![...networks, { id: 'gasTank' }, { id: 'rewards' }].find((x) => x.id === networkId))
        delete accountState[networkId]
    }
    this.emitUpdate()
  }

  #preparePendingState(selectedAccountId: AccountId, networks: NetworkDescriptor[]) {
    if (!this.pending[selectedAccountId]) {
      this.pending[selectedAccountId] = {}
      this.emitUpdate()
      return
    }

    const accountState = this.pending[selectedAccountId]
    // Remove networks that are not in the list of networks. For example:
    // If the user adds a custom network, the portfolio fetches assets for it but the user
    // removes the network, the portfolio should remove the assets for that network.
    for (const networkId of Object.keys(accountState)) {
      if (![...networks, { id: 'gasTank' }, { id: 'rewards' }].find((x) => x.id === networkId))
        delete accountState[networkId]
    }
    this.emitUpdate()
  }

  // make the pending results the same as the latest ones
  async overridePendingResults(accountOp: AccountOp) {
    if (
      this.pending[accountOp.accountAddr] &&
      this.pending[accountOp.accountAddr][accountOp.networkId] &&
      this.latest[accountOp.accountAddr] &&
      this.latest[accountOp.accountAddr][accountOp.networkId]
    ) {
      this.pending[accountOp.accountAddr][accountOp.networkId]!.result =
        this.latest[accountOp.accountAddr][accountOp.networkId]!.result
      this.emitUpdate()
    }
  }

  async updateTokenValidationByStandard(
    token: { address: TokenResult['address']; networkId: TokenResult['networkId'] },
    accountId: AccountId
  ) {
    if (this.validTokens.erc20[`${token.address}-${token.networkId}`] === true) return

    const [isValid, standard]: [boolean, string] = (await validateERC20Token(
      token,
      accountId,
      this.#settings.providers[token.networkId]
    )) as [boolean, string]

    this.validTokens[standard] = {
      ...this.validTokens[standard],
      [`${token.address}-${token.networkId}`]: isValid
    }

    this.emitUpdate()
  }

  initializePortfolioLibIfNeeded(
    accountId: AccountId,
    networkId: NetworkId,
    network: NetworkDescriptor
  ) {
    const providers = this.#settings.providers
    const key = `${networkId}:${accountId}`
    // Initialize a new Portfolio lib if:
    // 1. It does not exist in the portfolioLibs map
    // 2. The network RPC URL has changed
    if (
      !this.#portfolioLibs.has(key) ||
      this.#portfolioLibs.get(key)?.network?.selectedRpcUrl !==
        // eslint-disable-next-line no-underscore-dangle
        providers[network.id]?._getConnection().url
    ) {
      this.#portfolioLibs.set(key, new Portfolio(fetch, providers[network.id], network))
    }
    return this.#portfolioLibs.get(key)!
  }

  async getTemporaryTokens(accountId: AccountId, networkId: NetworkId, additionalHint: string) {
    const network = this.#settings.networks.find((x) => x.id === networkId)

    if (!network) throw new Error('network not found')

    const portfolioLib = this.initializePortfolioLibIfNeeded(accountId, networkId, network)

    const temporaryTokensToFetch =
      (this.temporaryTokens[network.id] &&
        this.temporaryTokens[network.id].result?.tokens.filter(
          (x) => x.address !== additionalHint
        )) ||
      []

    this.temporaryTokens[network.id] = {
      isLoading: false,
      errors: [],
      result: this.temporaryTokens[network.id] && this.temporaryTokens[network.id].result
    }
    this.emitUpdate()

    try {
      const result = await portfolioLib.get(accountId, {
        priceRecency: 60000,
        additionalHints: [additionalHint, ...temporaryTokensToFetch.map((x) => x.address)],
        disableAutoDiscovery: true
      })
      this.temporaryTokens[network.id] = {
        isLoading: false,
        errors: [],
        result: {
          tokens: result.tokens
        }
      }
      this.emitUpdate()
      return true
    } catch (e: any) {
      this.emitError({
        level: 'silent',
        message: "Error while executing the 'get' function in the portfolio library.",
        error: e
      })
      this.temporaryTokens[network.id].isLoading = false
      this.temporaryTokens[network.id].errors.push(e)
      this.emitUpdate()
      return false
    }
  }

  async #getAdditionalPortfolio(accountId: AccountId) {
    const hasNonZeroTokens = !!this.#networksWithAssetsByAccounts?.[accountId]?.length

    const start = Date.now()
    const accountState = this.latest[accountId] as AdditionalAccountState

    this.#setNetworkLoading(accountId, 'gasTank', true)
    this.#setNetworkLoading(accountId, 'rewards', true)
    this.emitUpdate()

    let res: any
    try {
      res = await this.#callRelayer(`/v2/identity/${accountId}/portfolio-additional`)
    } catch (e: any) {
      console.error('relayer error for portfolio additional')
      this.#setNetworkLoading(accountId, 'gasTank', false, e)
      this.#setNetworkLoading(accountId, 'rewards', false, e)
      this.emitUpdate()
      return
    }

    if (!res) throw new Error('portfolio controller: no res, should never happen')

    const rewardsTokens = [
      res.data.rewards.xWalletClaimableBalance || [],
      res.data.rewards.walletClaimableBalance || []
    ]
      .flat()
      .map((t: any) => ({
        ...t,
        flags: getFlags(res.data.rewards, 'rewards', t.networkId, t.address)
      }))

    accountState.rewards = {
      isReady: true,
      isLoading: false,
      errors: [],
      result: {
        ...res.data.rewards,
        updateStarted: start,
        tokens: rewardsTokens,
        total: getTotal(rewardsTokens)
      }
    }

    const gasTankTokens = res.data.gasTank.balance.map((t: any) => ({
      ...t,
      flags: getFlags(res.data, 'gasTank', t.networkId, t.address)
    }))

    accountState.gasTank = {
      isReady: true,
      isLoading: false,
      errors: [],
      result: {
        updateStarted: start,
        tokens: [
          ...gasTankTokens,
          ...getPinnedGasTankTokens(
            res.data.gasTank.availableGasTankAssets,
            hasNonZeroTokens,
            accountId,
            gasTankTokens
          )
        ],
        total: getTotal(gasTankTokens)
      }
    }

    this.emitUpdate()
  }

  // NOTE: we always pass in all `accounts` and `networks` to ensure that the user of this
  // controller doesn't have to update this controller every time that those are updated

  // The recommended behavior of the application that this API encourages is:
  // 1) when the user selects an account, update it's portfolio on all networks (latest state only) by calling updateSelectedAccount
  // 2) every time the user has a change in their pending (to be signed or to be mined) bundle(s) on a
  // certain network, call updateSelectedAccount again with those bundles; it will update the portfolio balance
  // on each network where there are bundles, and it will update both `latest` and `pending` states on said networks
  // it will also use a high `priceRecency` to make sure we don't lose time in updating prices (since we care about running the simulations)

  // the purpose of this function is to call it when an account is selected or the queue of accountOps changes
  async updateSelectedAccount(
    accounts: Account[],
    networks: NetworkDescriptor[],
    accountId: AccountId,
    accountOps?: { [key: string]: AccountOp[] },
    opts?: {
      forceUpdate: boolean
    }
  ) {
    await this.#initialLoadPromise

    const hasNonZeroTokens = !!this.#networksWithAssetsByAccounts?.[accountId]?.length
    // Load storage cached hints
    const storagePreviousHints = this.#previousHints

    const selectedAccount = accounts.find((x) => x.addr === accountId)
    if (!selectedAccount) throw new Error('selected account does not exist')

    this.#prepareLatestState(selectedAccount, networks)
    this.#preparePendingState(selectedAccount.addr, networks)

    const accountState = this.latest[accountId]
    const pendingState = this.pending[accountId]

    if (shouldGetAdditionalPortfolio(selectedAccount)) {
      this.#getAdditionalPortfolio(accountId)
    }

    const updatePortfolioState = async (
      _accountState: AccountState,
      network: NetworkDescriptor,
      portfolioLib: Portfolio,
      portfolioProps: Partial<GetOptions>,
      forceUpdate: boolean
    ): Promise<boolean> => {
      if (!_accountState[network.id]) {
        _accountState[network.id] = { isReady: false, isLoading: false, errors: [] }
        this.emitUpdate()
      }
      const state = _accountState[network.id]!

      // When the portfolio was called lastly
      const lastUpdateStartedAt = state.result?.updateStarted
      if (
        lastUpdateStartedAt &&
        Date.now() - lastUpdateStartedAt <= this.#minUpdateInterval &&
        !forceUpdate
      )
        return false

      // Only one loading at a time, ensure there are no race conditions
      if (state.isLoading && !forceUpdate) return false

      state.isLoading = true
      this.emitUpdate()

      const tokenPreferences = this.tokenPreferences

      try {
        const result = await portfolioLib.get(accountId, {
          priceRecency: 60000,
          priceCache: state.result?.priceCache,
          fetchPinned: !hasNonZeroTokens,
          tokenPreferences,
          ...portfolioProps
        })

        const additionalHints = portfolioProps.additionalHints || []

        _accountState[network.id] = {
          isReady: true,
          isLoading: false,
          errors: result.errors,
          result: {
            ...result,
            tokens: result.tokens.filter((token) =>
              tokenFilter(token, network, hasNonZeroTokens, additionalHints, tokenPreferences)
            )
          }
        }
        this.emitUpdate()
        return true
      } catch (e: any) {
        this.emitError({
          level: 'silent',
          message: "Error while executing the 'get' function in the portfolio library.",
          error: e
        })
        state.isLoading = false
        if (!state.isReady) state.criticalError = e
        else state.errors.push(e)
        this.emitUpdate()
        return false
      }
    }

    await Promise.all(
      networks.map(async (network) => {
        const key = `${network.id}:${accountId}`

        const portfolioLib = this.initializePortfolioLibIfNeeded(accountId, network.id, network)

        const currentAccountOps = accountOps?.[network.id]
        const simulatedAccountOps = pendingState[network.id]?.accountOps

        // We are performing the following extended check because both (or one of both) variables may have an undefined value.
        // If both variables contain AccountOps, we can simply compare for changes in the AccountOps intent.
        // However, when one of the variables is not set, two cases arise:
        // 1. A change occurs if one variable is undefined and the other one holds an AccountOps object.
        // 2. No change occurs if both variables are undefined.
        const areAccountOpsChanged =
          // eslint-disable-next-line prettier/prettier
          currentAccountOps && simulatedAccountOps
            ? !isAccountOpsIntentEqual(currentAccountOps, simulatedAccountOps)
            : currentAccountOps !== simulatedAccountOps

        const forceUpdate = opts?.forceUpdate || areAccountOpsChanged

        // Pass in learnedTokens as additionalHints only on areAccountOpsChanged
        const fallbackHints = (storagePreviousHints?.fromExternalAPI &&
          storagePreviousHints?.fromExternalAPI[key]) ?? {
          erc20s: [],
          erc721s: {}
        }
        const additionalHints =
          (forceUpdate &&
            Object.keys(
              (storagePreviousHints?.learnedTokens &&
                storagePreviousHints?.learnedTokens[network.id]) ??
                {}
            )) ||
          []

        const [isSuccessfulLatestUpdate] = await Promise.all([
          // Latest state update
          updatePortfolioState(
            accountState,
            network,
            portfolioLib,
            {
              blockTag: 'latest',
              previousHints: fallbackHints,
              additionalHints
            },
            forceUpdate
          ),
          // Pending state update
          // We are updating the pending state, only if AccountOps are changed or the application logic requests a force update
          forceUpdate
            ? await updatePortfolioState(
                pendingState,
                network,
                portfolioLib,
                {
                  blockTag: 'pending',
                  previousHints: fallbackHints,
                  ...(currentAccountOps && {
                    simulation: {
                      account: selectedAccount,
                      accountOps: currentAccountOps
                    }
                  }),
                  isEOA: !isSmartAccount(selectedAccount),
                  additionalHints
                },
                forceUpdate
              )
            : Promise.resolve(false)
        ])

        // Persist latest state in previousHints in the disk storage for further requests
        if (isSuccessfulLatestUpdate && !areAccountOpsChanged) {
          const updatedStoragePreviousHints = getUpdatedHints(
            accountState[network.id]!.result!,
            network.id,
            storagePreviousHints,
            key,
            this.tokenPreferences
          )

          this.#previousHints = updatedStoragePreviousHints

          await this.#storage.set('previousHints', updatedStoragePreviousHints)
        }

        // We cache the previously simulated AccountOps
        // in order to compare them with the newly passed AccountOps before executing a new updatePortfolioState.
        // This allows us to identify any differences between the two.
        // TODO: If we enable the below line, pending states stopped working in the application (extension).
        //  In the case we run this logic under a testing environment, then it works as expected.
        //  As it is not a deal-breaker (for now), we will comment it out and will fix it later this week.
        // if (isSuccessfulPendingUpdate && currentAccountOps) {
        //   pendingState[network.id]!.accountOps = currentAccountOps
        // }
      })
    )

    await this.#updateNetworksWithAssets(accounts, accountId, accountState)

    this.emitUpdate()
  }

  // Learn new tokens from humanizer and debug_traceCall
  async learnTokens(tokenAddresses: string[] | undefined, networkId: NetworkId) {
    if (!tokenAddresses) return
    const storagePreviousHints = this.#previousHints
    storagePreviousHints.learnedTokens = {}
    const learnedTokens = storagePreviousHints.learnedTokens || {}
    let networkLearnedTokens: { [key: string]: string | null } = learnedTokens[networkId] || {}

    const tokensToLearn = tokenAddresses
      .filter((address) => address !== ZeroAddress && !(address in networkLearnedTokens))
      .reduce((acc: { [key: string]: null }, curr) => {
        acc[curr] = null
        return acc
      }, {})

    if (!Object.keys(tokensToLearn).length) return
    // Add new tokens in the beginning of the list
    networkLearnedTokens = { ...tokensToLearn, ...networkLearnedTokens }

    // Reached limit
    if (LEARNED_TOKENS_NETWORK_LIMIT - Object.keys(networkLearnedTokens).length < 0) {
      const learnedTokensArray = Object.entries(networkLearnedTokens).sort(
        (a, b) => Number(a[1]) - Number(b[1])
      )

      networkLearnedTokens = Object.fromEntries(
        learnedTokensArray.slice(0, LEARNED_TOKENS_NETWORK_LIMIT)
      )
    }

    const updatedPreviousHintsStorage = { ...storagePreviousHints }
    updatedPreviousHintsStorage.learnedTokens[networkId] = networkLearnedTokens

    this.#previousHints = updatedPreviousHintsStorage
    await this.#storage.set('previousHints', updatedPreviousHintsStorage)
  }

  get networksWithAssets() {
    return [...new Set(Object.values(this.#networksWithAssetsByAccounts).flat())]
  }

  get banners() {
    const networks = this.#settings.networks
    const providers = this.#settings.providers

    const networksWithFailedRPCBanners = getNetworksWithFailedRPCBanners({
      providers,
      networks,
      networksWithAssets: this.networksWithAssets
    })
    const networksWithPortfolioErrorBanners = getNetworksWithPortfolioErrorBanners({
      networks,
      portfolioLatest: this.latest
    })

    return [...networksWithFailedRPCBanners, ...networksWithPortfolioErrorBanners]
  }

  toJSON() {
    return {
      ...this,
      ...super.toJSON(),
      networksWithAssets: this.networksWithAssets,
      banners: this.banners
    }
  }
}<|MERGE_RESOLUTION|>--- conflicted
+++ resolved
@@ -19,12 +19,9 @@
 import getAccountNetworksWithAssets from '../../libs/portfolio/getNetworksWithAssets'
 import {
   getFlags,
-<<<<<<< HEAD
   getPinnedGasTankTokens,
   getTotal,
-=======
   getUpdatedHints,
->>>>>>> d1621cc3
   shouldGetAdditionalPortfolio,
   tokenFilter,
   validateERC20Token
