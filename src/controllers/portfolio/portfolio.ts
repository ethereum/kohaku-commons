--- conflicted
+++ resolved
@@ -517,30 +517,8 @@
     await Promise.all(
       networks.map(async (network) => {
         const key = `${network.id}:${accountId}`
-<<<<<<< HEAD
-        // Initialize a new Portfolio lib if:
-        // 1. It does not exist in the portfolioLibs map
-        // 2. The network RPC URL has changed
-        let shouldInitNewPortfolio = false
-
-        if (!this.#portfolioLibs.has(key)) {
-          shouldInitNewPortfolio = true
-        }
-
-        const provider = providers[network.id]
-
-        shouldInitNewPortfolio =
-          // eslint-disable-next-line no-underscore-dangle
-          this.#portfolioLibs.get(key)?.network?.rpcUrls[0] !== provider?._getConnection().url
-
-        if (shouldInitNewPortfolio) {
-          this.#portfolioLibs.set(key, new Portfolio(fetch, providers[network.id], network))
-        }
-        const portfolioLib = this.#portfolioLibs.get(key)!
-=======
 
         const portfolioLib = this.initializePortfolioLibIfNeeded(accountId, network.id, network)
->>>>>>> 859f7e3c
 
         const currentAccountOps = accountOps?.[network.id]
         const simulatedAccountOps = pendingState[network.id]?.accountOps
