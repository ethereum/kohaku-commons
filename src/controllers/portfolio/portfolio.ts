import { ZeroAddress } from 'ethers'
/* eslint-disable import/no-extraneous-dependencies */
import fetch from 'node-fetch'

import { Account, AccountId } from '../../interfaces/account'
import { Network, NetworkId } from '../../interfaces/network'
/* eslint-disable @typescript-eslint/no-shadow */
import { Storage } from '../../interfaces/storage'
import { isSmartAccount } from '../../libs/account/account'
import { AccountOp, isAccountOpsIntentEqual } from '../../libs/accountOp/accountOp'
/* eslint-disable no-restricted-syntax */
// eslint-disable-next-line import/no-cycle
import {
  getNetworksWithFailedRPCBanners,
  getNetworksWithPortfolioErrorBanners
} from '../../libs/banners/banners'
/* eslint-disable @typescript-eslint/no-use-before-define */
import { CustomToken } from '../../libs/portfolio/customToken'
import getAccountNetworksWithAssets from '../../libs/portfolio/getNetworksWithAssets'
import {
  getFlags,
  getPinnedGasTankTokens,
  getTotal,
  getUpdatedHints,
  shouldGetAdditionalPortfolio,
  tokenFilter,
  validateERC20Token
} from '../../libs/portfolio/helpers'
/* eslint-disable no-param-reassign */
/* eslint-disable import/no-extraneous-dependencies */
import {
  AccountState,
  ExternalHintsAPIResponse,
  GetOptions,
  PortfolioControllerState,
  PortfolioLibGetResult,
  PreviousHintsStorage,
  TokenResult
} from '../../libs/portfolio/interfaces'
import { Portfolio } from '../../libs/portfolio/portfolio'
import { relayerCall } from '../../libs/relayerCall/relayerCall'
import EventEmitter from '../eventEmitter/eventEmitter'
import { NetworksController } from '../networks/networks'
import { ProvidersController } from '../providers/providers'

/* eslint-disable @typescript-eslint/no-shadow */

const LEARNED_TOKENS_NETWORK_LIMIT = 50

export class PortfolioController extends EventEmitter {
  latest: PortfolioControllerState

  pending: PortfolioControllerState

  // A queue to prevent race conditions when calling `updateSelectedAccount`.
  // All calls are queued by network and account.
  // Each time `updateSelectedAccount` is invoked to update the latest or pending state, the call is added to the queue.
  // If a previous call is still running, the new call will be queued and executed only after the first one completes,
  // regardless of whether it succeeds or fails.
  // Before implementing this queue, multiple `updateSelectedAccount` calls made in a short period of time could cause
  // the response of the latest call to be overwritten by a slower previous call.
  queue: {
    [networkId: NetworkDescriptor['id']]: {
      [accountId: string]: Promise<void>
    }
  }

  tokenPreferences: CustomToken[] = []

  validTokens: any = { erc20: {}, erc721: {} }

  temporaryTokens: {
    [networkId: NetworkId]: {
      isLoading: boolean
      errors: { error: string; address: string }[]
      result: { tokens: PortfolioLibGetResult['tokens'] }
    }
  } = {}

  #portfolioLibs: Map<string, Portfolio>

  #storage: Storage

  #callRelayer: Function

  #networksWithAssetsByAccounts: {
    [accountId: string]: NetworkId[]
  } = {}

  #minUpdateInterval: number = 20000 // 20 seconds

  #previousHints: PreviousHintsStorage = {
    fromExternalAPI: {},
    learnedTokens: {}
  }

  #providers: ProvidersController

  #networks: NetworksController

  // Holds the initial load promise, so that one can wait until it completes
  #initialLoadPromise: Promise<void>

  constructor(
    storage: Storage,
    providers: ProvidersController,
    networks: NetworksController,
    relayerUrl: string
  ) {
    super()
    this.latest = {}
    this.pending = {}
    this.queue = {}
    this.#portfolioLibs = new Map()
    this.#storage = storage
    this.#callRelayer = relayerCall.bind({ url: relayerUrl, fetch })
    this.#providers = providers
    this.#networks = networks
    this.temporaryTokens = {}

    this.#initialLoadPromise = this.#load()
  }

  async #load() {
    try {
      await this.#networks.initialLoadPromise
      this.tokenPreferences = await this.#storage.get('tokenPreferences', [])
      this.#previousHints = await this.#storage.get('previousHints', {})
    } catch (e) {
      this.emitError({
        message:
          'Something went wrong when loading portfolio. Please try again or contact support if the problem persists.',
        level: 'major',
        error: new Error('portfolio: failed to pull keys from storage')
      })
    }

    this.emitUpdate()
  }

  async updateTokenPreferences(tokenPreferences: CustomToken[]) {
    this.tokenPreferences = tokenPreferences
    this.emitUpdate()
    await this.#storage.set('tokenPreferences', tokenPreferences)
  }

  async #updateNetworksWithAssets(
    accounts: Account[],
    accountId: AccountId,
    accountState: AccountState
  ) {
    const storageStateByAccount = await this.#storage.get('networksWithAssetsByAccount', {})

    // On the first run
    if (Object.keys(this.#networksWithAssetsByAccounts).length === 0) {
      // Remove old accounts from storage
      const storageAccounts = Object.keys(storageStateByAccount)
      const currentAccounts = accounts.map(({ addr }) => addr)
      const accountsToRemove = storageAccounts.filter((x) => !currentAccounts.includes(x))

      for (const account of accountsToRemove) {
        delete storageStateByAccount[account]
      }

      // Set the initial state
      this.#networksWithAssetsByAccounts = storageStateByAccount
    }

    this.#networksWithAssetsByAccounts[accountId] = getAccountNetworksWithAssets(
      accountId,
      accountState,
      storageStateByAccount,
      this.#providers.providers
    )

    this.emitUpdate()
    await this.#storage.set('networksWithAssetsByAccount', this.#networksWithAssetsByAccounts)
  }

  // gets additional portfolio state from the relayer that isn't retrieved from the portfolio library
  // that's usually the two additional virtual networks: getTank and rewards
  #setNetworkLoading(accountId: AccountId, network: string, isLoading: boolean, error?: any) {
    const accountState = this.latest[accountId]
    if (!accountState[network]) accountState[network] = { errors: [], isReady: false, isLoading }
    accountState[network]!.isLoading = isLoading
    if (!error) {
      if (!accountState[network]!.isReady) accountState[network]!.criticalError = error
      else accountState[network]!.errors.push(error)
    }
  }

  #prepareLatestState(selectedAccount: Account) {
    const state = this.latest
    const accountId = selectedAccount.addr

    if (!state[accountId]) {
      state[accountId] = this.#networks.networks.reduce((acc: AccountState, network) => {
        acc[network.id] = { isReady: false, isLoading: false, errors: [] }

        return acc
      }, {} as AccountState)

      if (shouldGetAdditionalPortfolio(selectedAccount)) {
        state[accountId].gasTank = { isReady: false, isLoading: false, errors: [] }
        state[accountId].rewards = { isReady: false, isLoading: false, errors: [] }
      }

      this.emitUpdate()
      return
    }

    const accountState = state[accountId]
    // Remove networks that are not in the list of networks. For example:
    // If the user adds a custom network, the portfolio fetches assets for it but the user
    // removes the network, the portfolio should remove the assets for that network.
    for (const networkId of Object.keys(accountState)) {
      if (
        ![...this.#networks.networks, { id: 'gasTank' }, { id: 'rewards' }].find(
          (x) => x.id === networkId
        )
      )
        delete accountState[networkId]
    }
    this.emitUpdate()
  }

  #preparePendingState(selectedAccountId: AccountId) {
    if (!this.pending[selectedAccountId]) {
      this.pending[selectedAccountId] = {}
      this.emitUpdate()
      return
    }

    const accountState = this.pending[selectedAccountId]
    // Remove networks that are not in the list of networks. For example:
    // If the user adds a custom network, the portfolio fetches assets for it but the user
    // removes the network, the portfolio should remove the assets for that network.
    for (const networkId of Object.keys(accountState)) {
      if (
        ![...this.#networks.networks, { id: 'gasTank' }, { id: 'rewards' }].find(
          (x) => x.id === networkId
        )
      )
        delete accountState[networkId]
    }
    this.emitUpdate()
  }

  // make the pending results the same as the latest ones
  async overridePendingResults(accountOp: AccountOp) {
    if (
      this.pending[accountOp.accountAddr] &&
      this.pending[accountOp.accountAddr][accountOp.networkId] &&
      this.latest[accountOp.accountAddr] &&
      this.latest[accountOp.accountAddr][accountOp.networkId]
    ) {
      this.pending[accountOp.accountAddr][accountOp.networkId]!.result =
        this.latest[accountOp.accountAddr][accountOp.networkId]!.result
      this.emitUpdate()
    }
  }

  async updateTokenValidationByStandard(
    token: { address: TokenResult['address']; networkId: TokenResult['networkId'] },
    accountId: AccountId
  ) {
    if (this.validTokens.erc20[`${token.address}-${token.networkId}`] === true) return

    const [isValid, standard]: [boolean, string] = (await validateERC20Token(
      token,
      accountId,
      this.#providers.providers[token.networkId]
    )) as [boolean, string]

    this.validTokens[standard] = {
      ...this.validTokens[standard],
      [`${token.address}-${token.networkId}`]: isValid
    }

    this.emitUpdate()
  }

  initializePortfolioLibIfNeeded(accountId: AccountId, networkId: NetworkId, network: Network) {
    const providers = this.#providers.providers
    const key = `${networkId}:${accountId}`
    // Initialize a new Portfolio lib if:
    // 1. It does not exist in the portfolioLibs map
    // 2. The network RPC URL has changed
    if (
      !this.#portfolioLibs.has(key) ||
      this.#portfolioLibs.get(key)?.network?.selectedRpcUrl !==
        // eslint-disable-next-line no-underscore-dangle
        providers[network.id]?._getConnection().url
    ) {
      this.#portfolioLibs.set(key, new Portfolio(fetch, providers[network.id], network))
    }
    return this.#portfolioLibs.get(key)!
  }

  async getTemporaryTokens(accountId: AccountId, networkId: NetworkId, additionalHint: string) {
    const network = this.#networks.networks.find((x) => x.id === networkId)

    if (!network) throw new Error('network not found')

    const portfolioLib = this.initializePortfolioLibIfNeeded(accountId, networkId, network)

    const temporaryTokensToFetch =
      (this.temporaryTokens[network.id] &&
        this.temporaryTokens[network.id].result?.tokens.filter(
          (x) => x.address !== additionalHint
        )) ||
      []

    this.temporaryTokens[network.id] = {
      isLoading: false,
      errors: [],
      result: this.temporaryTokens[network.id] && this.temporaryTokens[network.id].result
    }
    this.emitUpdate()

    try {
      const result = await portfolioLib.get(accountId, {
        priceRecency: 60000,
        additionalHints: [additionalHint, ...temporaryTokensToFetch.map((x) => x.address)],
        disableAutoDiscovery: true
      })
      this.temporaryTokens[network.id] = {
        isLoading: false,
        errors: [],
        result: {
          tokens: result.tokens
        }
      }
      this.emitUpdate()
      return true
    } catch (e: any) {
      this.emitError({
        level: 'silent',
        message: "Error while executing the 'get' function in the portfolio library.",
        error: e
      })
      this.temporaryTokens[network.id].isLoading = false
      this.temporaryTokens[network.id].errors.push(e)
      this.emitUpdate()
      return false
    }
  }

  async #getAdditionalPortfolio(accountId: AccountId) {
    const hasNonZeroTokens = !!this.#networksWithAssetsByAccounts?.[accountId]?.length

    const start = Date.now()
    const accountState = this.latest[accountId]

    this.#setNetworkLoading(accountId, 'gasTank', true)
    this.#setNetworkLoading(accountId, 'rewards', true)
    this.emitUpdate()

    let res: any
    try {
      res = await this.#callRelayer(`/v2/identity/${accountId}/portfolio-additional`)
    } catch (e: any) {
      console.error('relayer error for portfolio additional')
      this.#setNetworkLoading(accountId, 'gasTank', false, e)
      this.#setNetworkLoading(accountId, 'rewards', false, e)
      this.emitUpdate()
      return
    }

    if (!res) throw new Error('portfolio controller: no res, should never happen')

    const rewardsTokens = [
      res.data.rewards.xWalletClaimableBalance || [],
      res.data.rewards.walletClaimableBalance || []
    ]
      .flat()
      .map((t: any) => ({
        ...t,
        flags: getFlags(res.data.rewards, 'rewards', t.networkId, t.address)
      }))

    accountState.rewards = {
      isReady: true,
      isLoading: false,
      errors: [],
      result: {
        ...res.data.rewards,
        updateStarted: start,
        tokens: rewardsTokens,
        total: getTotal(rewardsTokens)
      }
    }

    const gasTankTokens = res.data.gasTank.balance.map((t: any) => ({
      ...t,
      flags: getFlags(res.data, 'gasTank', t.networkId, t.address)
    }))

    accountState.gasTank = {
      isReady: true,
      isLoading: false,
      errors: [],
      result: {
        updateStarted: start,
        tokens: [
          ...gasTankTokens,
          ...getPinnedGasTankTokens(
            res.data.gasTank.availableGasTankAssets,
            hasNonZeroTokens,
            accountId,
            gasTankTokens
          )
        ],
        total: getTotal(gasTankTokens)
      }
    }

    this.emitUpdate()
  }

<<<<<<< HEAD
  async #updatePortfolioState(
    accountId: string,
    _accountState: AccountState,
    network: NetworkDescriptor,
    portfolioLib: Portfolio,
    portfolioProps: Partial<GetOptions>,
    forceUpdate: boolean
  ): Promise<boolean> {
    const hasNonZeroTokens = !!this.#networksWithAssetsByAccounts?.[accountId]?.length

    if (!_accountState[network.id]) {
      _accountState[network.id] = {
        isReady: false,
        isLoading: false,
        errors: []
      }
      this.emitUpdate()
    }
    const state = _accountState[network.id]!

    // When the portfolio was called lastly
    const lastUpdateStartedAt = state.result?.updateStarted
    if (
      lastUpdateStartedAt &&
      Date.now() - lastUpdateStartedAt <= this.#minUpdateInterval &&
      !forceUpdate
    )
      return false

    state.isLoading = true
    this.emitUpdate()

    const tokenPreferences = this.tokenPreferences

    try {
      const result = await portfolioLib.get(accountId, {
        priceRecency: 60000,
        priceCache: state.result?.priceCache,
        fetchPinned: !hasNonZeroTokens,
        tokenPreferences,
        ...portfolioProps
      })

      const additionalHints = portfolioProps.additionalHints || []

      _accountState[network.id] = {
        isReady: true,
        isLoading: false,
        errors: result.errors,
        result: {
          ...result,
          tokens: result.tokens.filter((token) =>
            tokenFilter(token, network, hasNonZeroTokens, additionalHints, tokenPreferences)
          )
        }
      }
      this.emitUpdate()
      return true
    } catch (e: any) {
      this.emitError({
        level: 'silent',
        message: "Error while executing the 'get' function in the portfolio library.",
        error: e
      })
      state.isLoading = false
      if (!state.isReady) state.criticalError = e
      else state.errors.push(e)
      this.emitUpdate()
      return false
    }
  }

  // NOTE: we always pass in all `accounts` and `networks` to ensure that the user of this
=======
  // NOTE: we always pass in all `accounts` to ensure that the user of this
>>>>>>> d35e2ace
  // controller doesn't have to update this controller every time that those are updated

  // The recommended behavior of the application that this API encourages is:
  // 1) when the user selects an account, update it's portfolio on all networks (latest state only) by calling updateSelectedAccount
  // 2) every time the user has a change in their pending (to be signed or to be mined) bundle(s) on a
  // certain network, call updateSelectedAccount again with those bundles; it will update the portfolio balance
  // on each network where there are bundles, and it will update both `latest` and `pending` states on said networks
  // it will also use a high `priceRecency` to make sure we don't lose time in updating prices (since we care about running the simulations)

  // the purpose of this function is to call it when an account is selected or the queue of accountOps changes
  async updateSelectedAccount(
    accounts: Account[],
    accountId: AccountId,
    network?: Network,
    accountOps?: { [key: string]: AccountOp[] },
    opts?: {
      forceUpdate: boolean
    }
  ) {
    await this.#initialLoadPromise

<<<<<<< HEAD
    // Load storage cached hints
    const storagePreviousHints = this.#previousHints

=======
    const hasNonZeroTokens = !!this.#networksWithAssetsByAccounts?.[accountId]?.length
>>>>>>> d35e2ace
    const selectedAccount = accounts.find((x) => x.addr === accountId)
    if (!selectedAccount) throw new Error('selected account does not exist')

    this.#prepareLatestState(selectedAccount)
    this.#preparePendingState(selectedAccount.addr)

    const accountState = this.latest[accountId]
    const pendingState = this.pending[accountId]

    if (shouldGetAdditionalPortfolio(selectedAccount)) {
      this.#getAdditionalPortfolio(accountId)
    }

<<<<<<< HEAD
=======
    const updatePortfolioState = async (
      _accountState: AccountState,
      network: Network,
      portfolioLib: Portfolio,
      portfolioProps: Partial<GetOptions>,
      forceUpdate: boolean
    ): Promise<boolean> => {
      if (!_accountState[network.id]) {
        _accountState[network.id] = { isReady: false, isLoading: false, errors: [] }
        this.emitUpdate()
      }
      const state = _accountState[network.id]!

      // When the portfolio was called lastly
      const lastUpdateStartedAt = state.result?.updateStarted
      if (
        lastUpdateStartedAt &&
        Date.now() - lastUpdateStartedAt <= this.#minUpdateInterval &&
        !forceUpdate
      )
        return false

      // Only one loading at a time, ensure there are no race conditions
      if (state.isLoading && !forceUpdate) return false

      state.isLoading = true
      this.emitUpdate()

      const tokenPreferences = this.tokenPreferences

      try {
        const result = await portfolioLib.get(accountId, {
          priceRecency: 60000,
          priceCache: state.result?.priceCache,
          fetchPinned: !hasNonZeroTokens,
          tokenPreferences,
          ...portfolioProps
        })

        const additionalHints = portfolioProps.additionalHints || []

        _accountState[network.id] = {
          isReady: true,
          isLoading: false,
          errors: result.errors,
          result: {
            ...result,
            tokens: result.tokens.filter((token) =>
              tokenFilter(token, network, hasNonZeroTokens, additionalHints, tokenPreferences)
            ),
            total: getTotal(result.tokens)
          }
        }
        this.emitUpdate()
        return true
      } catch (e: any) {
        this.emitError({
          level: 'silent',
          message: "Error while executing the 'get' function in the portfolio library.",
          error: e
        })
        state.isLoading = false
        if (!state.isReady) state.criticalError = e
        else state.errors.push(e)
        this.emitUpdate()
        return false
      }
    }

    const networks = network ? [network] : this.#networks.networks
>>>>>>> d35e2ace
    await Promise.all(
      networks.map(async (network) => {
        const key = `${network.id}:${accountId}`

        const portfolioLib = this.initializePortfolioLibIfNeeded(accountId, network.id, network)

        const currentAccountOps = accountOps?.[network.id].filter(
          (op) => op.accountAddr === accountId
        )
        const simulatedAccountOps = pendingState[network.id]?.accountOps

<<<<<<< HEAD
        if (!this.queue?.[network.id]?.[accountId])
          this.queue[network.id] = {
            ...this.queue[network.id],
            [accountId]: Promise.resolve()
          }

        const updatePromise = async (): Promise<void> => {
          // We are performing the following extended check because both (or one of both) variables may have an undefined value.
          // If both variables contain AccountOps, we can simply compare for changes in the AccountOps intent.
          // However, when one of the variables is not set, two cases arise:
          // 1. A change occurs if one variable is undefined and the other one holds an AccountOps object.
          // 2. No change occurs if both variables are undefined.
          const areAccountOpsChanged =
            currentAccountOps && simulatedAccountOps
              ? !isAccountOpsIntentEqual(currentAccountOps, simulatedAccountOps)
              : currentAccountOps !== simulatedAccountOps

          const forceUpdate = opts?.forceUpdate || areAccountOpsChanged

          // Pass in learnedTokens as additionalHints only on areAccountOpsChanged
          const fallbackHints = (storagePreviousHints?.fromExternalAPI &&
            storagePreviousHints?.fromExternalAPI[key]) ?? {
            erc20s: [],
            erc721s: {}
          }
          const additionalHints =
            (forceUpdate &&
              Object.keys(
                (storagePreviousHints?.learnedTokens &&
                  storagePreviousHints?.learnedTokens[network.id]) ??
                  {}
              )) ||
            []

          const [isSuccessfulLatestUpdate] = await Promise.all([
            // Latest state update
            this.#updatePortfolioState(
              accountId,
              accountState,
              network,
              portfolioLib,
              {
                blockTag: 'latest',
                previousHints: fallbackHints,
                additionalHints
              },
              forceUpdate
            ),
            // Pending state update
            // We are updating the pending state, only if AccountOps are changed or the application logic requests a force update
            forceUpdate
              ? this.#updatePortfolioState(
                  accountId,
                  pendingState,
                  network,
                  portfolioLib,
                  {
                    blockTag: 'pending',
                    previousHints: fallbackHints,
                    ...(currentAccountOps && {
                      simulation: {
                        account: selectedAccount,
                        accountOps: currentAccountOps
                      }
                    }),
                    isEOA: !isSmartAccount(selectedAccount),
                    additionalHints
                  },
                  forceUpdate
                )
              : Promise.resolve(false)
          ])

          // Persist latest state in previousHints in the disk storage for further requests
          if (
            isSuccessfulLatestUpdate &&
            !areAccountOpsChanged &&
            accountState[network.id]?.result?.hintsFromExternalAPI
          ) {
            const updatedStoragePreviousHints = getUpdatedHints(
              accountState[network.id]!.result!.hintsFromExternalAPI as ExternalHintsAPIResponse,
              accountState[network.id]!.result!.tokens,
              network.id,
              storagePreviousHints,
              key,
              this.tokenPreferences
            )

            this.#previousHints = updatedStoragePreviousHints

            await this.#storage.set('previousHints', updatedStoragePreviousHints)
          }

          // We cache the previously simulated AccountOps
          // in order to compare them with the newly passed AccountOps before executing a new updatePortfolioState.
          // This allows us to identify any differences between the two.
          if (currentAccountOps) {
            pendingState[network.id]!.accountOps = currentAccountOps
          }
=======
        // We are performing the following extended check because both (or one of both) variables may have an undefined value.
        // If both variables contain AccountOps, we can simply compare for changes in the AccountOps intent.
        // However, when one of the variables is not set, two cases arise:
        // 1. A change occurs if one variable is undefined and the other one holds an AccountOps object.
        // 2. No change occurs if both variables are undefined.
        const areAccountOpsChanged =
          // eslint-disable-next-line prettier/prettier
          currentAccountOps && simulatedAccountOps
            ? !isAccountOpsIntentEqual(currentAccountOps, simulatedAccountOps)
            : currentAccountOps !== simulatedAccountOps

        const forceUpdate = opts?.forceUpdate || areAccountOpsChanged

        // Pass in learnedTokens as additionalHints only on areAccountOpsChanged
        const fallbackHints = (this.#previousHints?.fromExternalAPI &&
          this.#previousHints?.fromExternalAPI[key]) ?? {
          erc20s: [],
          erc721s: {}
        }
        const additionalHints =
          (forceUpdate &&
            Object.keys(
              (this.#previousHints?.learnedTokens &&
                this.#previousHints?.learnedTokens[network.id]) ??
                {}
            )) ||
          []

        const [isSuccessfulLatestUpdate] = await Promise.all([
          // Latest state update
          updatePortfolioState(
            accountState,
            network,
            portfolioLib,
            {
              blockTag: 'latest',
              previousHints: fallbackHints,
              additionalHints
            },
            forceUpdate
          ),
          // Pending state update
          // We are updating the pending state, only if AccountOps are changed or the application logic requests a force update
          forceUpdate
            ? await updatePortfolioState(
                pendingState,
                network,
                portfolioLib,
                {
                  blockTag: 'pending',
                  previousHints: fallbackHints,
                  ...(currentAccountOps && {
                    simulation: {
                      account: selectedAccount,
                      accountOps: currentAccountOps
                    }
                  }),
                  isEOA: !isSmartAccount(selectedAccount),
                  additionalHints
                },
                forceUpdate
              )
            : Promise.resolve(false)
        ])

        // Persist latest state in previousHints in the disk storage for further requests
        if (
          isSuccessfulLatestUpdate &&
          !areAccountOpsChanged &&
          accountState[network.id]?.result?.hintsFromExternalAPI
        ) {
          const updatedStoragePreviousHints = getUpdatedHints(
            accountState[network.id]!.result!.hintsFromExternalAPI as ExternalHintsAPIResponse,
            accountState[network.id]!.result!.tokens,
            network.id,
            this.#previousHints,
            key,
            this.tokenPreferences
          )

          this.#previousHints = updatedStoragePreviousHints
          await this.#storage.set('previousHints', updatedStoragePreviousHints)
>>>>>>> d35e2ace
        }

        // Chain the new updatePromise to the current queue
        this.queue[network.id][accountId] = this.queue[network.id][accountId]
          .then(updatePromise)
          .catch(() => updatePromise())

        // Ensure the method waits for the entire queue to resolve
        await this.queue[network.id][accountId]
      })
    )

    await this.#updateNetworksWithAssets(accounts, accountId, accountState)
    this.emitUpdate()
  }

  // Learn new tokens from humanizer and debug_traceCall
  async learnTokens(tokenAddresses: string[] | undefined, networkId: NetworkId) {
    if (!tokenAddresses) return

    if (!this.#previousHints.learnedTokens) this.#previousHints.learnedTokens = {}

    let networkLearnedTokens: PreviousHintsStorage['learnedTokens'][''] =
      this.#previousHints.learnedTokens[networkId] || {}

    const tokensToLearn = tokenAddresses.reduce((acc: { [key: string]: null }, address) => {
      if (address === ZeroAddress) return acc

      acc[address] = acc[address] || null // Keep the timestamp of all learned tokens
      return acc
    }, {})

    if (!Object.keys(tokensToLearn).length) return
    // Add new tokens in the beginning of the list
    networkLearnedTokens = { ...tokensToLearn, ...networkLearnedTokens }

    // Reached limit
    if (LEARNED_TOKENS_NETWORK_LIMIT - Object.keys(networkLearnedTokens).length < 0) {
      const learnedTokensArray = Object.entries(networkLearnedTokens).sort(
        (a, b) => Number(a[1]) - Number(b[1])
      )

      networkLearnedTokens = Object.fromEntries(
        learnedTokensArray.slice(0, LEARNED_TOKENS_NETWORK_LIMIT)
      )
    }

    this.#previousHints.learnedTokens[networkId] = networkLearnedTokens
    await this.#storage.set('previousHints', this.#previousHints)
  }

  get networksWithAssets() {
    return [...new Set(Object.values(this.#networksWithAssetsByAccounts).flat())]
  }

  get banners() {
    if (!this.#networks.isInitialized || !this.#providers.isInitialized) return []

    const networksWithFailedRPCBanners = getNetworksWithFailedRPCBanners({
      providers: this.#providers.providers,
      networks: this.#networks.networks,
      networksWithAssets: this.networksWithAssets
    })
    const networksWithPortfolioErrorBanners = getNetworksWithPortfolioErrorBanners({
      networks: this.#networks.networks,
      portfolioLatest: this.latest
    })

    return [...networksWithFailedRPCBanners, ...networksWithPortfolioErrorBanners]
  }

  toJSON() {
    return {
      ...this,
      ...super.toJSON(),
      networksWithAssets: this.networksWithAssets,
      banners: this.banners
    }
  }
}<|MERGE_RESOLUTION|>--- conflicted
+++ resolved
@@ -418,11 +418,10 @@
     this.emitUpdate()
   }
 
-<<<<<<< HEAD
   async #updatePortfolioState(
     accountId: string,
     _accountState: AccountState,
-    network: NetworkDescriptor,
+    network: Network,
     portfolioLib: Portfolio,
     portfolioProps: Partial<GetOptions>,
     forceUpdate: boolean
@@ -472,7 +471,8 @@
           ...result,
           tokens: result.tokens.filter((token) =>
             tokenFilter(token, network, hasNonZeroTokens, additionalHints, tokenPreferences)
-          )
+          ),
+          total: getTotal(result.tokens)
         }
       }
       this.emitUpdate()
@@ -492,9 +492,6 @@
   }
 
   // NOTE: we always pass in all `accounts` and `networks` to ensure that the user of this
-=======
-  // NOTE: we always pass in all `accounts` to ensure that the user of this
->>>>>>> d35e2ace
   // controller doesn't have to update this controller every time that those are updated
 
   // The recommended behavior of the application that this API encourages is:
@@ -516,13 +513,6 @@
   ) {
     await this.#initialLoadPromise
 
-<<<<<<< HEAD
-    // Load storage cached hints
-    const storagePreviousHints = this.#previousHints
-
-=======
-    const hasNonZeroTokens = !!this.#networksWithAssetsByAccounts?.[accountId]?.length
->>>>>>> d35e2ace
     const selectedAccount = accounts.find((x) => x.addr === accountId)
     if (!selectedAccount) throw new Error('selected account does not exist')
 
@@ -536,79 +526,7 @@
       this.#getAdditionalPortfolio(accountId)
     }
 
-<<<<<<< HEAD
-=======
-    const updatePortfolioState = async (
-      _accountState: AccountState,
-      network: Network,
-      portfolioLib: Portfolio,
-      portfolioProps: Partial<GetOptions>,
-      forceUpdate: boolean
-    ): Promise<boolean> => {
-      if (!_accountState[network.id]) {
-        _accountState[network.id] = { isReady: false, isLoading: false, errors: [] }
-        this.emitUpdate()
-      }
-      const state = _accountState[network.id]!
-
-      // When the portfolio was called lastly
-      const lastUpdateStartedAt = state.result?.updateStarted
-      if (
-        lastUpdateStartedAt &&
-        Date.now() - lastUpdateStartedAt <= this.#minUpdateInterval &&
-        !forceUpdate
-      )
-        return false
-
-      // Only one loading at a time, ensure there are no race conditions
-      if (state.isLoading && !forceUpdate) return false
-
-      state.isLoading = true
-      this.emitUpdate()
-
-      const tokenPreferences = this.tokenPreferences
-
-      try {
-        const result = await portfolioLib.get(accountId, {
-          priceRecency: 60000,
-          priceCache: state.result?.priceCache,
-          fetchPinned: !hasNonZeroTokens,
-          tokenPreferences,
-          ...portfolioProps
-        })
-
-        const additionalHints = portfolioProps.additionalHints || []
-
-        _accountState[network.id] = {
-          isReady: true,
-          isLoading: false,
-          errors: result.errors,
-          result: {
-            ...result,
-            tokens: result.tokens.filter((token) =>
-              tokenFilter(token, network, hasNonZeroTokens, additionalHints, tokenPreferences)
-            ),
-            total: getTotal(result.tokens)
-          }
-        }
-        this.emitUpdate()
-        return true
-      } catch (e: any) {
-        this.emitError({
-          level: 'silent',
-          message: "Error while executing the 'get' function in the portfolio library.",
-          error: e
-        })
-        state.isLoading = false
-        if (!state.isReady) state.criticalError = e
-        else state.errors.push(e)
-        this.emitUpdate()
-        return false
-      }
-    }
-
     const networks = network ? [network] : this.#networks.networks
->>>>>>> d35e2ace
     await Promise.all(
       networks.map(async (network) => {
         const key = `${network.id}:${accountId}`
@@ -620,7 +538,6 @@
         )
         const simulatedAccountOps = pendingState[network.id]?.accountOps
 
-<<<<<<< HEAD
         if (!this.queue?.[network.id]?.[accountId])
           this.queue[network.id] = {
             ...this.queue[network.id],
@@ -641,16 +558,16 @@
           const forceUpdate = opts?.forceUpdate || areAccountOpsChanged
 
           // Pass in learnedTokens as additionalHints only on areAccountOpsChanged
-          const fallbackHints = (storagePreviousHints?.fromExternalAPI &&
-            storagePreviousHints?.fromExternalAPI[key]) ?? {
+          const fallbackHints = (this.#previousHints?.fromExternalAPI &&
+            this.#previousHints?.fromExternalAPI[key]) ?? {
             erc20s: [],
             erc721s: {}
           }
           const additionalHints =
             (forceUpdate &&
               Object.keys(
-                (storagePreviousHints?.learnedTokens &&
-                  storagePreviousHints?.learnedTokens[network.id]) ??
+                (this.#previousHints?.learnedTokens &&
+                  this.#previousHints?.learnedTokens[network.id]) ??
                   {}
               )) ||
             []
@@ -704,13 +621,12 @@
               accountState[network.id]!.result!.hintsFromExternalAPI as ExternalHintsAPIResponse,
               accountState[network.id]!.result!.tokens,
               network.id,
-              storagePreviousHints,
+              this.#previousHints,
               key,
               this.tokenPreferences
             )
 
             this.#previousHints = updatedStoragePreviousHints
-
             await this.#storage.set('previousHints', updatedStoragePreviousHints)
           }
 
@@ -720,90 +636,6 @@
           if (currentAccountOps) {
             pendingState[network.id]!.accountOps = currentAccountOps
           }
-=======
-        // We are performing the following extended check because both (or one of both) variables may have an undefined value.
-        // If both variables contain AccountOps, we can simply compare for changes in the AccountOps intent.
-        // However, when one of the variables is not set, two cases arise:
-        // 1. A change occurs if one variable is undefined and the other one holds an AccountOps object.
-        // 2. No change occurs if both variables are undefined.
-        const areAccountOpsChanged =
-          // eslint-disable-next-line prettier/prettier
-          currentAccountOps && simulatedAccountOps
-            ? !isAccountOpsIntentEqual(currentAccountOps, simulatedAccountOps)
-            : currentAccountOps !== simulatedAccountOps
-
-        const forceUpdate = opts?.forceUpdate || areAccountOpsChanged
-
-        // Pass in learnedTokens as additionalHints only on areAccountOpsChanged
-        const fallbackHints = (this.#previousHints?.fromExternalAPI &&
-          this.#previousHints?.fromExternalAPI[key]) ?? {
-          erc20s: [],
-          erc721s: {}
-        }
-        const additionalHints =
-          (forceUpdate &&
-            Object.keys(
-              (this.#previousHints?.learnedTokens &&
-                this.#previousHints?.learnedTokens[network.id]) ??
-                {}
-            )) ||
-          []
-
-        const [isSuccessfulLatestUpdate] = await Promise.all([
-          // Latest state update
-          updatePortfolioState(
-            accountState,
-            network,
-            portfolioLib,
-            {
-              blockTag: 'latest',
-              previousHints: fallbackHints,
-              additionalHints
-            },
-            forceUpdate
-          ),
-          // Pending state update
-          // We are updating the pending state, only if AccountOps are changed or the application logic requests a force update
-          forceUpdate
-            ? await updatePortfolioState(
-                pendingState,
-                network,
-                portfolioLib,
-                {
-                  blockTag: 'pending',
-                  previousHints: fallbackHints,
-                  ...(currentAccountOps && {
-                    simulation: {
-                      account: selectedAccount,
-                      accountOps: currentAccountOps
-                    }
-                  }),
-                  isEOA: !isSmartAccount(selectedAccount),
-                  additionalHints
-                },
-                forceUpdate
-              )
-            : Promise.resolve(false)
-        ])
-
-        // Persist latest state in previousHints in the disk storage for further requests
-        if (
-          isSuccessfulLatestUpdate &&
-          !areAccountOpsChanged &&
-          accountState[network.id]?.result?.hintsFromExternalAPI
-        ) {
-          const updatedStoragePreviousHints = getUpdatedHints(
-            accountState[network.id]!.result!.hintsFromExternalAPI as ExternalHintsAPIResponse,
-            accountState[network.id]!.result!.tokens,
-            network.id,
-            this.#previousHints,
-            key,
-            this.tokenPreferences
-          )
-
-          this.#previousHints = updatedStoragePreviousHints
-          await this.#storage.set('previousHints', updatedStoragePreviousHints)
->>>>>>> d35e2ace
         }
 
         // Chain the new updatePromise to the current queue
