import { getAddress, ZeroAddress } from 'ethers'

import { Account, AccountId, AccountOnchainState } from '../../interfaces/account'
import { Fetch } from '../../interfaces/fetch'
import { Network } from '../../interfaces/network'
/* eslint-disable @typescript-eslint/no-shadow */
import { AccountOp, isAccountOpsIntentEqual } from '../../libs/accountOp/accountOp'
import { AccountOpStatus } from '../../libs/accountOp/types'
import { Portfolio } from '../../libs/portfolio'
import batcher from '../../libs/portfolio/batcher'
/* eslint-disable @typescript-eslint/no-use-before-define */
import { CustomToken, TokenPreference } from '../../libs/portfolio/customToken'
import getAccountNetworksWithAssets from '../../libs/portfolio/getNetworksWithAssets'
import {
  getFlags,
  getTokensReadyToLearn,
  getTotal,
  getUpdatedHints,
  processTokens,
  shouldGetAdditionalPortfolio,
  validateERC20Token
} from '../../libs/portfolio/helpers'
/* eslint-disable no-restricted-syntax */
// eslint-disable-next-line import/no-cycle
import {
  AccountAssetsState,
  AccountState,
  GasTankTokenResult,
  GetOptions,
  NetworkState,
  PortfolioControllerState,
  PreviousHintsStorage,
  TemporaryTokens,
  TokenResult
} from '../../libs/portfolio/interfaces'
import { relayerCall } from '../../libs/relayerCall/relayerCall'
import { AccountsController } from '../accounts/accounts'
import EventEmitter from '../eventEmitter/eventEmitter'
import { NetworksController } from '../networks/networks'
import { ProvidersController } from '../providers/providers'
import { StorageController } from '../storage/storage'

/* eslint-disable @typescript-eslint/no-shadow */

const LEARNED_TOKENS_NETWORK_LIMIT = 50

export class PortfolioController extends EventEmitter {
  #latest: PortfolioControllerState

  #pending: PortfolioControllerState

  // A queue to prevent race conditions when calling `updateSelectedAccount`.
  // All calls are queued by network and account.
  // Each time `updateSelectedAccount` is invoked to update the latest or pending state, the call is added to the queue.
  // If a previous call is still running, the new call will be queued and executed only after the first one completes,
  // regardless of whether it succeeds or fails.
  // Before implementing this queue, multiple `updateSelectedAccount` calls made in a short period of time could cause
  // the response of the latest call to be overwritten by a slower previous call.
  #queue: { [accountId: string]: { [chainId: string]: Promise<void> } }

  #toBeLearnedTokens: { [chainId: string]: string[] }

  customTokens: CustomToken[] = []

  tokenPreferences: TokenPreference[] = []

  validTokens: any = { erc20: {}, erc721: {} }

  temporaryTokens: TemporaryTokens = {}

  #portfolioLibs: Map<string, Portfolio>

  #storage: StorageController

  #fetch: Fetch

  #callRelayer: Function

  #velcroUrl: string

  #batchedVelcroDiscovery: Function

  #networksWithAssetsByAccounts: {
    [accountId: string]: AccountAssetsState
  } = {}

  #minUpdateInterval: number = 20000 // 20 seconds

  /**
   * Hints stored in storage, divided into three categories:
   * - fromExternalAPI: Hints fetched from an external API, used when the external API response fails.
   * - learnedTokens: Hints of learned tokens, each with a timestamp indicating the last time the token was seen with a balance and not included in fromExternalAPI hints. This helps prioritize tokens not yet found by Velcro during cleansing.
   * - learnedNfts: Hints of learned NFTs.
   */
  #previousHints: PreviousHintsStorage = {
    fromExternalAPI: {},
    learnedTokens: {},
    learnedNfts: {}
  }

  #providers: ProvidersController

  #networks: NetworksController

  #accounts: AccountsController

  // Holds the initial load promise, so that one can wait until it completes
  #initialLoadPromise: Promise<void>

  constructor(
    storage: StorageController,
    fetch: Fetch,
    providers: ProvidersController,
    networks: NetworksController,
    accounts: AccountsController,
    relayerUrl: string,
    velcroUrl: string
  ) {
    super()
    this.#latest = {}
    this.#pending = {}
    this.#queue = {}
    this.#portfolioLibs = new Map()
    this.#storage = storage
    this.#fetch = fetch
    this.#callRelayer = relayerCall.bind({ url: relayerUrl, fetch })
    this.#velcroUrl = velcroUrl
    this.#providers = providers
    this.#networks = networks
    this.#accounts = accounts
    this.temporaryTokens = {}
    this.#toBeLearnedTokens = {}
    this.#batchedVelcroDiscovery = batcher(
      fetch,
      (queue) => {
        const baseCurrencies = [...new Set(queue.map((x) => x.data.baseCurrency))]
        return baseCurrencies.map((baseCurrency) => {
          const queueSegment = queue.filter((x) => x.data.baseCurrency === baseCurrency)

          const url = `${velcroUrl}/multi-hints?networks=${queueSegment
            .map((x) => x.data.networkId)
            .join(',')}&accounts=${queueSegment
            .map((x) => x.data.accountAddr)
            .join(',')}&baseCurrency=${baseCurrency}`

          return { url, queueSegment }
        })
      },
      {
        timeoutSettings: {
          timeoutAfter: 3000,
          timeoutErrorMessage: 'Velcro discovery timed out'
        },
        dedupeByKeys: ['networkId', 'accountAddr']
      }
    )

    this.#initialLoadPromise = this.#load()
  }

  async #load() {
    try {
      await this.#networks.initialLoadPromise
      await this.#accounts.initialLoadPromise

      this.tokenPreferences = await this.#storage.get('tokenPreferences', [])
      this.customTokens = await this.#storage.get('customTokens', [])

      this.#previousHints = await this.#storage.get('previousHints', {})
      const networksWithAssets = await this.#storage.get('networksWithAssetsByAccount', {})
      const isOldStructure = Object.keys(networksWithAssets).every(
        (key) =>
          Array.isArray(networksWithAssets[key]) &&
          (networksWithAssets[key] as any).every((item: any) => typeof item === 'string')
      )
      if (!isOldStructure) {
        this.#networksWithAssetsByAccounts = networksWithAssets
      }
    } catch (e) {
      this.emitError({
        message:
          'Something went wrong when loading portfolio. Please try again or contact support if the problem persists.',
        level: 'major',
        error: new Error('portfolio: failed to pull keys from storage')
      })
    }

    this.emitUpdate()
  }

  async #updatePortfolioOnTokenChange(chainId: bigint, selectedAccountAddr?: string) {
    // As this function currently only updates the portfolio we can skip it altogether
    // if skipPortfolioUpdate is set to true
    if (!selectedAccountAddr) return

    const networkData = this.#networks.networks.find((n) => n.chainId === chainId)
    await this.updateSelectedAccount(selectedAccountAddr, networkData, undefined, {
      forceUpdate: true
    })
  }

  async addCustomToken(
    customToken: CustomToken,
    selectedAccountAddr?: string,
    shouldUpdatePortfolio?: boolean
  ) {
    await this.#initialLoadPromise
    const isTokenAlreadyAdded = this.customTokens.some(
      ({ address, chainId }) =>
        address.toLowerCase() === customToken.address.toLowerCase() &&
        chainId === customToken.chainId
    )

    if (isTokenAlreadyAdded) return

    this.customTokens.push(customToken)

    if (shouldUpdatePortfolio) {
      await this.#updatePortfolioOnTokenChange(customToken.chainId, selectedAccountAddr)
    }

    await this.#storage.set('customTokens', this.customTokens)
  }

  async removeCustomToken(
    customToken: Omit<CustomToken, 'standard'>,
    selectedAccountAddr?: string,
    shouldUpdatePortfolio?: boolean
  ) {
    await this.#initialLoadPromise
    this.customTokens = this.customTokens.filter(
      (token) =>
        !(
          token.address.toLowerCase() === customToken.address.toLowerCase() &&
          token.chainId === customToken.chainId
        )
    )
    const existingPreference = this.tokenPreferences.some(
      (pref) => pref.address === customToken.address && pref.chainId === customToken.chainId
    )

    // Delete custom token preference if it exists
    if (existingPreference) {
      await this.toggleHideToken(customToken, selectedAccountAddr, shouldUpdatePortfolio)
      await this.#storage.set('customTokens', this.customTokens)
    } else {
      this.emitUpdate()
      if (shouldUpdatePortfolio) {
        await this.#updatePortfolioOnTokenChange(customToken.chainId, selectedAccountAddr)
      }
      await this.#storage.set('customTokens', this.customTokens)
    }
  }

  async toggleHideToken(
    tokenPreference: TokenPreference,
    selectedAccountAddr?: string,
    shouldUpdatePortfolio?: boolean
  ) {
    await this.#initialLoadPromise

    const existingPreference = this.tokenPreferences.find(
      ({ address, chainId }) =>
        address.toLowerCase() === tokenPreference.address.toLowerCase() &&
        chainId === tokenPreference.chainId
    )

    // Push the token as hidden
    if (!existingPreference) {
      this.tokenPreferences.push({ ...tokenPreference, isHidden: true })
      // Remove the token preference if the user decides to show it again
    } else if (existingPreference.isHidden) {
      this.tokenPreferences = this.tokenPreferences.filter(
        ({ address, chainId }) =>
          !(address === tokenPreference.address && chainId === tokenPreference.chainId)
      )
    } else {
      // Should happen only after migration
      existingPreference.isHidden = !existingPreference.isHidden
    }

    this.emitUpdate()
    if (shouldUpdatePortfolio) {
      await this.#updatePortfolioOnTokenChange(tokenPreference.chainId, selectedAccountAddr)
    }
    await this.#storage.set('tokenPreferences', this.tokenPreferences)
  }

  async #updateNetworksWithAssets(accountId: AccountId, accountState: AccountState) {
    const storageStateByAccount = this.#networksWithAssetsByAccounts

    this.#networksWithAssetsByAccounts[accountId] = getAccountNetworksWithAssets(
      accountId,
      accountState,
      storageStateByAccount,
      this.#providers.providers
    )

    this.emitUpdate()
    await this.#storage.set('networksWithAssetsByAccount', this.#networksWithAssetsByAccounts)
  }

  #setNetworkLoading(
    accountId: AccountId,
    stateKey: 'latest' | 'pending',
    network: string,
    isLoading: boolean,
    error?: any
  ) {
    const states = {
      latest: this.#latest,
      pending: this.#pending
    }
    const accountState = states[stateKey][accountId]
    if (!accountState[network]) accountState[network] = { errors: [], isReady: false, isLoading }
    accountState[network]!.isLoading = isLoading
    if (error) accountState[network]!.criticalError = error
  }

  removeNetworkData(chainId: bigint) {
    for (const accountState of [this.#latest, this.#pending]) {
      for (const accountId of Object.keys(accountState)) {
        delete accountState[accountId][chainId.toString()]
      }
    }
    this.emitUpdate()
  }

  // make the pending results the same as the latest ones
  overridePendingResults(accountOp: AccountOp) {
    if (
      this.#pending[accountOp.accountAddr] &&
      this.#pending[accountOp.accountAddr][accountOp.chainId.toString()] &&
      this.#latest[accountOp.accountAddr] &&
      this.#latest[accountOp.accountAddr][accountOp.chainId.toString()]
    ) {
      this.#pending[accountOp.accountAddr][accountOp.chainId.toString()]!.result =
        this.#latest[accountOp.accountAddr][accountOp.chainId.toString()]!.result
      this.emitUpdate()
    }
  }

  async updateTokenValidationByStandard(
    token: { address: TokenResult['address']; chainId: TokenResult['chainId'] },
    accountId: AccountId
  ) {
    await this.#initialLoadPromise
    if (this.validTokens.erc20[`${token.address}-${token.chainId}`] === true) return

    const [isValid, standard]: [boolean, string] = (await validateERC20Token(
      token,
      accountId,
      this.#providers.providers[token.chainId.toString()]
    )) as [boolean, string]

    this.validTokens[standard] = {
      ...this.validTokens[standard],
      [`${token.address}-${token.chainId}`]: isValid
    }

    this.emitUpdate()
  }

  initializePortfolioLibIfNeeded(accountId: AccountId, chainId: bigint, network: Network) {
    const providers = this.#providers.providers
    const key = `${chainId}:${accountId}`
    // Initialize a new Portfolio lib if:
    // 1. It does not exist in the portfolioLibs map
    // 2. The network RPC URL has changed
    if (
      !this.#portfolioLibs.has(key) ||
      this.#portfolioLibs.get(key)?.network?.selectedRpcUrl !==
        // eslint-disable-next-line no-underscore-dangle
        providers[network.chainId.toString()]?._getConnection().url
    ) {
      this.#portfolioLibs.set(
        key,
<<<<<<< HEAD
        new Portfolio(this.#fetch, providers[network.chainId.toString()], network, this.#velcroUrl)
=======
        new Portfolio(
          this.#fetch,
          providers[network.id],
          network,
          this.#velcroUrl,
          this.#batchedVelcroDiscovery
        )
>>>>>>> 48995843
      )
    }
    return this.#portfolioLibs.get(key)!
  }

  async getTemporaryTokens(accountId: AccountId, chainId: bigint, additionalHint: string) {
    const network = this.#networks.networks.find((x) => x.chainId === chainId)

    if (!network) throw new Error('network not found')

    const portfolioLib = this.initializePortfolioLibIfNeeded(accountId, chainId, network)

    const temporaryTokensToFetch =
      (this.temporaryTokens[network.chainId.toString()] &&
        this.temporaryTokens[network.chainId.toString()].result?.tokens.filter(
          (x) => x.address !== additionalHint
        )) ||
      []

    this.temporaryTokens[network.chainId.toString()] = {
      isLoading: false,
      errors: [],
      result:
        this.temporaryTokens[network.chainId.toString()] &&
        this.temporaryTokens[network.chainId.toString()].result
    }
    this.emitUpdate()

    try {
      const result = await portfolioLib.get(accountId, {
        priceRecency: 60000,
        additionalErc20Hints: [additionalHint, ...temporaryTokensToFetch.map((x) => x.address)],
        disableAutoDiscovery: true
      })
      this.temporaryTokens[network.chainId.toString()] = {
        isLoading: false,
        errors: [],
        result: {
          tokens: result.tokens
        }
      }
      this.emitUpdate()
      return true
    } catch (e: any) {
      this.emitError({
        level: 'silent',
        message: "Error while executing the 'get' function in the portfolio library.",
        error: e
      })
      this.temporaryTokens[network.chainId.toString()].isLoading = false
      this.temporaryTokens[network.chainId.toString()].errors.push(e)
      this.emitUpdate()
      return false
    }
  }

  async #getAdditionalPortfolio(accountId: AccountId, forceUpdate?: boolean) {
    const rewardsOrGasTankState =
      this.#latest[accountId]?.rewards || this.#latest[accountId]?.gasTank
    const canSkipUpdate = rewardsOrGasTankState
      ? this.#getCanSkipUpdate(rewardsOrGasTankState, forceUpdate)
      : false

    if (canSkipUpdate) return

    const start = Date.now()
    const accountState = this.#latest[accountId]

    this.#setNetworkLoading(accountId, 'latest', 'gasTank', true)
    this.#setNetworkLoading(accountId, 'latest', 'rewards', true)
    this.emitUpdate()

    let res: any
    try {
      res = await this.#callRelayer(`/v2/identity/${accountId}/portfolio-additional`)
    } catch (e: any) {
      console.error('relayer error for portfolio additional')
      this.#setNetworkLoading(accountId, 'latest', 'gasTank', false, e)
      this.#setNetworkLoading(accountId, 'latest', 'rewards', false, e)
      this.emitUpdate()
      return
    }

    if (!res) throw new Error('portfolio controller: no res, should never happen')

    const rewardsTokens = [
      res.data.rewards.xWalletClaimableBalance || [],
      res.data.rewards.walletClaimableBalance || []
    ]
      .flat()
      .map((t: any) => ({
        ...t,
        chainId: BigInt(t.chainId || 1),
        symbol: t.address === '0x47Cd7E91C3CBaAF266369fe8518345fc4FC12935' ? 'xWALLET' : t.symbol,
        flags: getFlags(res.data.rewards, 'rewards', t.chainId, t.address)
      }))

    accountState.rewards = {
      isReady: true,
      isLoading: false,
      errors: [],
      result: {
        ...res.data.rewards,
        lastSuccessfulUpdate: Date.now(),
        updateStarted: start,
        tokens: rewardsTokens,
        total: getTotal(rewardsTokens)
      }
    }

    const gasTankTokens: GasTankTokenResult[] = res.data.gasTank.balance.map((t: any) => ({
      ...t,
      amount: BigInt(t.amount || 0),
      chainId: BigInt(t.chainId || 1),
      availableAmount: BigInt(t.availableAmount || 0),
      cashback: BigInt(t.cashback || 0),
      saved: BigInt(t.saved || 0),
      flags: getFlags(res.data, 'gasTank', t.chainId, t.address)
    }))

    accountState.gasTank = {
      isReady: true,
      isLoading: false,
      errors: [],
      result: {
        updateStarted: start,
        lastSuccessfulUpdate: Date.now(),
        tokens: [],
        gasTankTokens,
        total: getTotal(gasTankTokens)
      }
    }

    this.emitUpdate()
  }

  #getCanSkipUpdate(
    networkState?: NetworkState,
    forceUpdate?: boolean,
    maxDataAgeMs: number = this.#minUpdateInterval
  ) {
    const hasImportantErrors = networkState?.errors.some((e) => e.level === 'critical')

    if (forceUpdate || !networkState || networkState.criticalError || hasImportantErrors)
      return false
    const updateStarted = networkState.result?.updateStarted || 0
    const isWithinMinUpdateInterval = !!updateStarted && Date.now() - updateStarted < maxDataAgeMs

    return isWithinMinUpdateInterval || networkState.isLoading
  }

  // By our convention, we always stick with private (#) instead of protected methods.
  // However, we made a compromise here to allow Jest tests to mock updatePortfolioState.
  protected async updatePortfolioState(
    accountId: string,
    network: Network,
    portfolioLib: Portfolio,
    portfolioProps: Partial<GetOptions> & { blockTag: 'latest' | 'pending' },
    forceUpdate: boolean,
    maxDataAgeMs?: number
  ): Promise<boolean> {
    const blockTag = portfolioProps.blockTag
    const stateKeys = {
      latest: this.#latest,
      pending: this.#pending
    }
    const accountState = stateKeys[blockTag][accountId]
    if (!accountState[network.chainId.toString()]) {
      // isLoading must be false here, otherwise canSkipUpdate will return true
      // and portfolio will not be updated
      accountState[network.chainId.toString()] = { isLoading: false, isReady: false, errors: [] }
    }
    const canSkipUpdate = this.#getCanSkipUpdate(
      accountState[network.chainId.toString()],
      forceUpdate,
      maxDataAgeMs
    )

    if (canSkipUpdate) return false

    this.#setNetworkLoading(accountId, blockTag, network.chainId.toString(), true)
    this.emitUpdate()

    const state = accountState[network.chainId.toString()]!
    const hasNonZeroTokens = !!Object.values(
      this.#networksWithAssetsByAccounts?.[accountId] || {}
    ).some(Boolean)

    try {
      const result = await portfolioLib.get(accountId, {
        priceRecency: 60000,
        priceCache: state.result?.priceCache,
        fetchPinned: !hasNonZeroTokens,
        ...portfolioProps
      })

      const hasError = result.errors.some((e) => e.level !== 'silent')
      const additionalHintsErc20Hints = portfolioProps.additionalErc20Hints || []
      let lastSuccessfulUpdate =
        accountState[network.chainId.toString()]?.result?.lastSuccessfulUpdate || 0

      // Reset lastSuccessfulUpdate on forceUpdate in case of critical errors as the user
      // is likely expecting a change in the portfolio.
      if (forceUpdate && hasError) {
        lastSuccessfulUpdate = 0
      } else if (!hasError) {
        // Update the last successful update only if there are no critical errors.
        lastSuccessfulUpdate = Date.now()
      }

      const processedTokens = processTokens(
        result.tokens,
        network,
        hasNonZeroTokens,
        additionalHintsErc20Hints,
        this.tokenPreferences,
        this.customTokens
      )

<<<<<<< HEAD
      accountState[network.chainId.toString()] = {
=======
      accountState[network.id] = {
        // We cache the previously simulated AccountOps
        // in order to compare them with the newly passed AccountOps before executing a new updatePortfolioState.
        // This allows us to identify any differences between the two.
        accountOps: portfolioProps?.simulation?.accountOps,
>>>>>>> 48995843
        isReady: true,
        isLoading: false,
        errors: result.errors,
        result: {
          ...result,
          lastSuccessfulUpdate,
          tokens: processedTokens,
          total: getTotal(processedTokens)
        }
      }

      this.emitUpdate()
      return true
    } catch (e: any) {
      this.emitError({
        level: 'silent',
        message: "Error while executing the 'get' function in the portfolio library.",
        error: e
      })
      state.isLoading = false
      state.criticalError = e
      if (forceUpdate && state.result) {
        // Reset lastSuccessfulUpdate on forceUpdate in case of a critical error as the user
        // is likely expecting a change in the portfolio.
        state.result.lastSuccessfulUpdate = 0
      }
      this.emitUpdate()

      return false
    }
  }

  // NOTE: we always pass in all `accounts` and `networks` to ensure that the user of this
  // controller doesn't have to update this controller every time that those are updated

  // The recommended behavior of the application that this API encourages is:
  // 1) when the user selects an account, update it's portfolio on all networks (latest state only) by calling updateSelectedAccount
  // 2) every time the user has a change in their pending (to be signed or to be mined) bundle(s) on a
  // certain network, call updateSelectedAccount again with those bundles; it will update the portfolio balance
  // on each network where there are bundles, and it will update both `latest` and `pending` states on said networks
  // it will also use a high `priceRecency` to make sure we don't lose time in updating prices (since we care about running the simulations)

  // the purpose of this function is to call it when an account is selected or the queue of accountOps changes
  async updateSelectedAccount(
    accountId: AccountId,
    network?: Network,
    simulation?: {
      accountOps: { [key: string]: AccountOp[] }
      states: { [chainId: string]: AccountOnchainState }
    },
    opts?: { forceUpdate?: boolean; maxDataAgeMs?: number }
  ) {
    await this.#initialLoadPromise
    const selectedAccount = this.#accounts.accounts.find((x) => x.addr === accountId)
    if (!selectedAccount) throw new Error('selected account does not exist')
    if (!this.#latest[accountId]) this.#latest[accountId] = {}
    if (!this.#pending[accountId]) this.#pending[accountId] = {}

    const accountState = this.#latest[accountId]
    const pendingState = this.#pending[accountId]

    const updateAdditionalPortfolioIfNeeded = shouldGetAdditionalPortfolio(selectedAccount)
      ? this.#getAdditionalPortfolio(accountId, opts?.forceUpdate)
      : Promise.resolve()

    const networks = network ? [network] : this.#networks.networks
    await Promise.all([
      updateAdditionalPortfolioIfNeeded,
      ...networks.map(async (network) => {
        const key = `${network.chainId}:${accountId}`

        const portfolioLib = this.initializePortfolioLibIfNeeded(
          accountId,
          network.chainId,
          network
        )

        const currentAccountOps = simulation?.accountOps[network.chainId.toString()]?.filter(
          (op) => op.accountAddr === accountId
        )
        const state = simulation?.states?.[network.chainId.toString()]
        const simulatedAccountOps = pendingState[network.chainId.toString()]?.accountOps

        if (!this.#queue?.[accountId]?.[network.chainId.toString()])
          this.#queue[accountId] = {
            ...this.#queue[accountId],
            [network.chainId.toString()]: Promise.resolve()
          }

        const updatePromise = async (): Promise<void> => {
          // We are performing the following extended check because both (or one of both) variables may have an undefined value.
          // If both variables contain AccountOps, we can simply compare for changes in the AccountOps intent.
          // However, when one of the variables is not set, two cases arise:
          // 1. A change occurs if one variable is undefined and the other one holds an AccountOps object.
          // 2. No change occurs if both variables are undefined.
          const areAccountOpsChanged =
            currentAccountOps && simulatedAccountOps
              ? !isAccountOpsIntentEqual(currentAccountOps, simulatedAccountOps)
              : currentAccountOps !== simulatedAccountOps
          const forceUpdate = opts?.forceUpdate || areAccountOpsChanged

          const previousHintsFromExternalAPI = this.#previousHints?.fromExternalAPI?.[key]

          const additionalErc20Hints = [
            ...Object.keys(
              (this.#previousHints?.learnedTokens &&
                this.#previousHints?.learnedTokens[network.chainId.toString()]) ??
                {}
            ),
            ...((this.#toBeLearnedTokens && this.#toBeLearnedTokens[network.chainId.toString()]) ??
              []),
            ...this.customTokens
              .filter(
                ({ chainId, standard }) => chainId === network.chainId && standard === 'ERC20'
              )
              .map(({ address }) => address),
            // We have to add the token preferences to ensure that the user can always see all hidden tokens
            // in settings, regardless of the selected account
            ...this.tokenPreferences
              .filter(({ chainId }) => chainId === network.chainId)
              .map(({ address }) => address)
          ]
          // TODO: Add custom ERC721 tokens to the hints
          const additionalErc721Hints = Object.fromEntries(
            Object.entries(
              this.#previousHints?.learnedNfts?.[network.chainId.toString()] || {}
            ).map(([k, v]) => [
              getAddress(k),
              { isKnown: false, tokens: v.map((i) => i.toString()) }
            ])
          )
          const allHints = {
            previousHintsFromExternalAPI,
            additionalErc20Hints,
            additionalErc721Hints
          }

          const [isSuccessfulLatestUpdate] = await Promise.all([
            // Latest state update
            this.updatePortfolioState(
              accountId,
              network,
              portfolioLib,
              {
                blockTag: 'latest',
                ...allHints
              },
              forceUpdate,
              opts?.maxDataAgeMs
            ),
            this.updatePortfolioState(
              accountId,
              network,
              portfolioLib,
              {
                blockTag: 'pending',
                ...(currentAccountOps &&
                  state && {
                    simulation: {
                      account: selectedAccount,
                      accountOps: currentAccountOps,
                      state
                    }
                  }),
                ...allHints
              },
              forceUpdate,
              opts?.maxDataAgeMs
            )
          ])

          // Persist latest state in previousHints in the disk storage for further requests
          if (
            isSuccessfulLatestUpdate &&
            !areAccountOpsChanged &&
            accountState[network.chainId.toString()]?.result
          ) {
            const networkResult = accountState[network.chainId.toString()]!.result
            const readyToLearnTokens = getTokensReadyToLearn(
              this.#toBeLearnedTokens[network.chainId.toString()],
              networkResult!.tokens
            )

            if (readyToLearnTokens.length) {
              await this.learnTokens(readyToLearnTokens, network.chainId)
            }

            // Either a valid response or there is no external API to fetch hints from
            const isExternalHintsApiResponseValid =
              !!networkResult?.hintsFromExternalAPI || !network.hasRelayer

            if (isExternalHintsApiResponseValid) {
              const updatedStoragePreviousHints = getUpdatedHints(
                networkResult!.hintsFromExternalAPI || null,
                networkResult!.tokens,
                networkResult!.tokenErrors,
                network.chainId,
                this.#previousHints,
                key,
                this.customTokens,
                this.tokenPreferences
              )

              // Updating hints is only needed when the external API response is valid.
              // learnTokens and learnNfts update storage separately, so we don't need to update them here
              // if the external API response is invalid.
              this.#previousHints = updatedStoragePreviousHints
              await this.#storage.set('previousHints', updatedStoragePreviousHints)
            }
          }
<<<<<<< HEAD

          // We cache the previously simulated AccountOps
          // in order to compare them with the newly passed AccountOps before executing a new updatePortfolioState.
          // This allows us to identify any differences between the two.
          if (currentAccountOps) {
            pendingState[network.chainId.toString()]!.accountOps = currentAccountOps
          }
=======
>>>>>>> 48995843
        }

        // Chain the new updatePromise to the current queue
        this.#queue[accountId][network.chainId.toString()] = this.#queue[accountId][
          network.chainId.toString()
        ]
          .then(updatePromise)
          .catch(() => updatePromise())

        // Ensure the method waits for the entire queue to resolve
        await this.#queue[accountId][network.chainId.toString()]
      })
    ])

    await this.#updateNetworksWithAssets(accountId, accountState)
    this.emitUpdate()
  }

  markSimulationAsBroadcasted(accountId: string, chainId: bigint) {
    const simulation = this.#pending[accountId][chainId.toString()]?.accountOps?.[0]

    if (!simulation) return

    simulation.status = AccountOpStatus.BroadcastedButNotConfirmed

    this.emitUpdate()
  }

  addTokensToBeLearned(tokenAddresses: string[], chainId: bigint) {
    if (!tokenAddresses.length) return false
    if (!this.#toBeLearnedTokens[chainId.toString()])
      this.#toBeLearnedTokens[chainId.toString()] = []

    let networkToBeLearnedTokens = this.#toBeLearnedTokens[chainId.toString()]

    const alreadyLearned = networkToBeLearnedTokens.map((addr) => getAddress(addr))

    const tokensToLearn = tokenAddresses.filter((address) => {
      let normalizedAddress
      try {
        normalizedAddress = getAddress(address)
      } catch (e) {
        console.error('Error while normalizing token address', e)
      }

      return normalizedAddress && !alreadyLearned.includes(normalizedAddress)
    })

    if (!tokensToLearn.length) return false

    networkToBeLearnedTokens = [...tokensToLearn, ...networkToBeLearnedTokens]

    this.#toBeLearnedTokens[chainId.toString()] = networkToBeLearnedTokens
    return true
  }

  // Learn new tokens from humanizer and debug_traceCall
  // return: whether new tokens have been learned
  async learnTokens(tokenAddresses: string[] | undefined, chainId: bigint): Promise<boolean> {
    if (!tokenAddresses) return false

    if (!this.#previousHints.learnedTokens) this.#previousHints.learnedTokens = {}

    let networkLearnedTokens: PreviousHintsStorage['learnedTokens'][''] =
      this.#previousHints.learnedTokens[chainId.toString()] || {}

    const alreadyLearned = Object.keys(networkLearnedTokens).map((addr) => getAddress(addr))

    const tokensToLearn = tokenAddresses.reduce((acc: { [key: string]: null }, address) => {
      if (address === ZeroAddress) return acc
      if (alreadyLearned.includes(getAddress(address))) return acc

      acc[address] = acc[address] || null // Keep the timestamp of all learned tokens
      return acc
    }, {})

    if (!Object.keys(tokensToLearn).length) return false
    // Add new tokens in the beginning of the list
    networkLearnedTokens = { ...tokensToLearn, ...networkLearnedTokens }

    // Reached limit
    if (LEARNED_TOKENS_NETWORK_LIMIT - Object.keys(networkLearnedTokens).length < 0) {
      // Convert learned tokens into an array of [address, timestamp] pairs and sort by timestamp in descending order.
      // This ensures that tokens with the most recent timestamps are prioritized for retention,
      // and tokens with the oldest timestamps are deleted last when the limit is exceeded.
      const learnedTokensArray = Object.entries(networkLearnedTokens).sort(
        (a, b) => Number(b[1]) - Number(a[1])
      )

      networkLearnedTokens = Object.fromEntries(
        learnedTokensArray.slice(0, LEARNED_TOKENS_NETWORK_LIMIT)
      )
    }

    this.#previousHints.learnedTokens[chainId.toString()] = networkLearnedTokens
    await this.#storage.set('previousHints', this.#previousHints)
    return true
  }

  async learnNfts(nftsData: [string, bigint[]][] | undefined, chainId: bigint): Promise<boolean> {
    if (!nftsData?.length) return false
    if (!this.#previousHints.learnedNfts) this.#previousHints.learnedNfts = {}
    const networkLearnedNfts: PreviousHintsStorage['learnedNfts'][''] =
      this.#previousHints.learnedNfts[chainId.toString()] || {}

    const newAddrToId = nftsData.map(([addr, ids]) => ids.map((id) => `${addr}:${id}`)).flat()
    const alreadyLearnedAddrToId = Object.entries(networkLearnedNfts)
      .map(([addr, ids]) => ids.map((id) => `${addr}:${id}`))
      .flat()
    if (newAddrToId.every((i) => alreadyLearnedAddrToId.includes(i))) return false
    nftsData.forEach(([addr, ids]) => {
      if (addr === ZeroAddress) return
      if (!networkLearnedNfts[addr]) networkLearnedNfts[addr] = ids
      else networkLearnedNfts[addr] = Array.from(new Set([...ids, ...networkLearnedNfts[addr]]))
    })

    this.#previousHints.learnedNfts[chainId.toString()] = networkLearnedNfts
    await this.#storage.set('previousHints', this.#previousHints)
    return true
  }

  removeAccountData(address: Account['addr']) {
    delete this.#latest[address]
    delete this.#pending[address]
    delete this.#networksWithAssetsByAccounts[address]

    this.#networks.networks.forEach((network) => {
      const key = `${network.chainId}:${address}`

      if (key in this.#previousHints.fromExternalAPI) {
        delete this.#previousHints.fromExternalAPI[key]
      }
      if (key in this.#portfolioLibs) {
        this.#portfolioLibs.delete(key)
      }
    })
    this.#storage.set('previousHints', this.#previousHints)
    this.#storage.set('networksWithAssetsByAccount', this.#networksWithAssetsByAccounts)

    this.emitUpdate()
  }

  getLatestPortfolioState(accountAddr: string) {
    return this.#latest[accountAddr] || {}
  }

  getPendingPortfolioState(accountAddr: string) {
    return this.#pending[accountAddr] || {}
  }

  getNetworksWithAssets(accountAddr: string) {
    return this.#networksWithAssetsByAccounts[accountAddr] || []
  }

  toJSON() {
    return {
      ...this,
      ...super.toJSON()
    }
  }
}<|MERGE_RESOLUTION|>--- conflicted
+++ resolved
@@ -375,17 +375,13 @@
     ) {
       this.#portfolioLibs.set(
         key,
-<<<<<<< HEAD
-        new Portfolio(this.#fetch, providers[network.chainId.toString()], network, this.#velcroUrl)
-=======
         new Portfolio(
           this.#fetch,
-          providers[network.id],
+          providers[network.chainId.toString()],
           network,
           this.#velcroUrl,
           this.#batchedVelcroDiscovery
         )
->>>>>>> 48995843
       )
     }
     return this.#portfolioLibs.get(key)!
@@ -605,15 +601,11 @@
         this.customTokens
       )
 
-<<<<<<< HEAD
       accountState[network.chainId.toString()] = {
-=======
-      accountState[network.id] = {
         // We cache the previously simulated AccountOps
         // in order to compare them with the newly passed AccountOps before executing a new updatePortfolioState.
         // This allows us to identify any differences between the two.
         accountOps: portfolioProps?.simulation?.accountOps,
->>>>>>> 48995843
         isReady: true,
         isLoading: false,
         errors: result.errors,
@@ -824,16 +816,6 @@
               await this.#storage.set('previousHints', updatedStoragePreviousHints)
             }
           }
-<<<<<<< HEAD
-
-          // We cache the previously simulated AccountOps
-          // in order to compare them with the newly passed AccountOps before executing a new updatePortfolioState.
-          // This allows us to identify any differences between the two.
-          if (currentAccountOps) {
-            pendingState[network.chainId.toString()]!.accountOps = currentAccountOps
-          }
-=======
->>>>>>> 48995843
         }
 
         // Chain the new updatePromise to the current queue
