--- conflicted
+++ resolved
@@ -68,17 +68,7 @@
   async #load() {
     await this.#networks.initialLoadPromise
     await this.#providers.initialLoadPromise
-<<<<<<< HEAD
-    const [accounts, storageSignedMessages] = await Promise.all([
-      this.#storage.get('accounts', []),
-      this.#storage.get('signedMessages', {})
-=======
-    const [accounts, accountPreferences] = await Promise.all([
-      this.#storage.get('accounts', []),
-      this.#storage.get('accountPreferences', undefined)
->>>>>>> af0bad96
-    ])
-
+    const accounts = await this.#storage.get('accounts', [])
     this.accounts = getUniqueAccountsArray(accounts)
 
     // Emit an update before updating account states as the first state update may take some time
