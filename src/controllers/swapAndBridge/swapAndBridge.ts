import { formatUnits, isAddress, parseUnits } from 'ethers'

import EmittableError from '../../classes/EmittableError'
import SwapAndBridgeError from '../../classes/SwapAndBridgeError'
import { ExternalSignerControllers } from '../../interfaces/keystore'
import { Network } from '../../interfaces/network'
/* eslint-disable no-await-in-loop */
import { SignAccountOpError } from '../../interfaces/signAccountOp'
import {
  CachedSupportedChains,
  CachedTokenListKey,
  CachedToTokenLists,
  FromToken,
  SocketApiBridgeStep,
  SocketAPIBridgeUserTx,
  SwapAndBridgeActiveRoute,
  SwapAndBridgeQuote,
  SwapAndBridgeRoute,
  SwapAndBridgeRouteStatus,
  SwapAndBridgeSendTxRequest,
  SwapAndBridgeToToken,
  SwapAndBridgeUserTx
} from '../../interfaces/swapAndBridge'
import { UserRequest } from '../../interfaces/userRequest'
import { isBasicAccount } from '../../libs/account/account'
import { getBaseAccount } from '../../libs/account/getBaseAccount'
import { SubmittedAccountOp } from '../../libs/accountOp/submittedAccountOp'
import { AccountOpStatus, Call } from '../../libs/accountOp/types'
import { getBridgeBanners } from '../../libs/banners/banners'
import { getAmbirePaymasterService } from '../../libs/erc7677/erc7677'
import { randomId } from '../../libs/humanizer/utils'
import { batchCallsFromUserRequests } from '../../libs/main/main'
import { TokenResult } from '../../libs/portfolio'
import { getTokenAmount } from '../../libs/portfolio/helpers'
import {
  addCustomTokensIfNeeded,
  convertPortfolioTokenToSwapAndBridgeToToken,
  getActiveRoutesForAccount,
  getIsBridgeTxn,
  getIsTokenEligibleForSwapAndBridge,
  getSwapAndBridgeCalls,
  lifiTokenListFilter,
  mapNativeToAddr,
  sortPortfolioTokenList,
  sortTokenListResponse
} from '../../libs/swapAndBridge/swapAndBridge'
import { getHumanReadableSwapAndBridgeError } from '../../libs/swapAndBridge/swapAndBridgeErrorHumanizer'
import { getSanitizedAmount } from '../../libs/transfer/amount'
import { LiFiAPI } from '../../services/lifi/api'
import { normalizeIncomingSocketToken, SocketAPI } from '../../services/socket/api'
import { ZERO_ADDRESS } from '../../services/socket/constants'
import { validateSendTransferAmount } from '../../services/validations/validate'
import formatDecimals from '../../utils/formatDecimals/formatDecimals'
import { convertTokenPriceToBigInt } from '../../utils/numbers/formatters'
import { generateUuid } from '../../utils/uuid'
import wait from '../../utils/wait'
import { AccountsController } from '../accounts/accounts'
import { AccountOpAction, ActionsController } from '../actions/actions'
import { ActivityController } from '../activity/activity'
import { EstimationStatus } from '../estimation/types'
import EventEmitter, { Statuses } from '../eventEmitter/eventEmitter'
import { InviteController } from '../invite/invite'
import { KeystoreController } from '../keystore/keystore'
import { NetworksController } from '../networks/networks'
import { PortfolioController } from '../portfolio/portfolio'
import { ProvidersController } from '../providers/providers'
import { SelectedAccountController } from '../selectedAccount/selectedAccount'
import { SignAccountOpController } from '../signAccountOp/signAccountOp'
import { StorageController } from '../storage/storage'

type SwapAndBridgeErrorType = {
  id: 'to-token-list-fetch-failed' | 'no-routes'
  title: string
  text?: string
  level: 'error' | 'warning'
}

const HARD_CODED_CURRENCY = 'usd'

const CONVERSION_PRECISION = 16
const CONVERSION_PRECISION_POW = BigInt(10 ** CONVERSION_PRECISION)

const NETWORK_MISMATCH_MESSAGE =
  'Swap & Bridge network configuration mismatch. Please try again or contact Ambire support.'

// For performance reasons, limit the max number of tokens in the to token list
const TO_TOKEN_LIST_LIMIT = 100

export enum SwapAndBridgeFormStatus {
  Empty = 'empty',
  Invalid = 'invalid',
  FetchingRoutes = 'fetching-routes',
  NoRoutesFound = 'no-routes-found',
  InvalidRouteSelected = 'invalid-route-selected',
  ReadyToEstimate = 'ready-to-estimate',
  ReadyToSubmit = 'ready-to-submit',
  Proceeded = 'proceeded'
}

const STATUS_WRAPPED_METHODS = {
  addToTokenByAddress: 'INITIAL'
} as const

const SUPPORTED_CHAINS_CACHE_THRESHOLD = 1000 * 60 * 60 * 24 // 1 day
const TO_TOKEN_LIST_CACHE_THRESHOLD = 1000 * 60 * 60 * 4 // 4 hours

const PROTOCOLS_WITH_CONTRACT_FEE_IN_NATIVE = [
  'stargate',
  'stargate-v2',
  'arbitrum-bridge',
  'zksync-native'
]

/**
 * The Swap and Bridge controller is responsible for managing the state and
 * logic related to swapping and bridging tokens across different networks.
 * Key responsibilities:
 *  - Initially setting up the swap and bridge form with the necessary data.
 *  - Managing form state for token swap and bridge operations (including user preferences).
 *  - Fetching and updating token lists (from and to).
 *  - Fetching and updating quotes for token swaps and bridges.
 *  - Manages token active routes
 */
export class SwapAndBridgeController extends EventEmitter {
  #selectedAccount: SelectedAccountController

  #networks: NetworksController

  #actions: ActionsController

  #activity: ActivityController

  #invite: InviteController

  #storage: StorageController

  #serviceProviderAPI: SocketAPI | LiFiAPI

  #activeRoutes: SwapAndBridgeActiveRoute[] = []

  statuses: Statuses<keyof typeof STATUS_WRAPPED_METHODS> = STATUS_WRAPPED_METHODS

  updateQuoteStatus: 'INITIAL' | 'LOADING' = 'INITIAL'

  #updateToTokenListThrottle: {
    time: number
    throttled: boolean
    shouldReset: boolean
    addressToSelect?: string
  } = {
    time: 0,
    shouldReset: true,
    throttled: false
  }

  #updateQuoteId?: string

  updateToTokenListStatus: 'INITIAL' | 'LOADING' = 'INITIAL'

  switchTokensStatus: 'INITIAL' | 'LOADING' = 'INITIAL'

  sessionIds: string[] = []

  fromChainId: number | null = 1

  fromSelectedToken: FromToken | null = null

  fromAmount: string = ''

  fromAmountInFiat: string = ''

  /**
   * A counter used to trigger UI updates when the amount is changed programmatically
   * by the controller.
   */
  fromAmountUpdateCounter: number = 0

  fromAmountFieldMode: 'fiat' | 'token' = 'token'

  toChainId: number | null = 1

  toSelectedToken: SwapAndBridgeToToken | null = null

  toTokenSearchTerm: string = ''

  toTokenSearchResults: SwapAndBridgeToToken[] = []

  quote: SwapAndBridgeQuote | null = null

  quoteRoutesStatuses: { [key: string]: { status: string } } = {}

  portfolioTokenList: FromToken[] = []

  isTokenListLoading: boolean = false

  errors: SwapAndBridgeErrorType[] = []

  /**
   * Needed to efficiently manage and cache token lists for different chain
   * combinations (fromChainId and toChainId) without having to fetch them
   * repeatedly from the API. Moreover, this way tokens added to a list by
   * address are also cached for sometime.
   */
  #cachedToTokenLists: CachedToTokenLists = {}

  #toTokenList: SwapAndBridgeToToken[] = []

  /**
   * Similar to the `#cachedToTokenLists`, this helps in avoiding repeated API
   * calls to fetch the supported chains from our service provider.
   */
  #cachedSupportedChains: CachedSupportedChains = { lastFetched: 0, data: [] }

  routePriority: 'output' | 'time' = 'output'

  // Holds the initial load promise, so that one can wait until it completes
  #initialLoadPromise: Promise<void>

  #shouldDebounceFlags: { [key: string]: boolean } = {}

  #accounts: AccountsController

  #keystore: KeystoreController

  #portfolio: PortfolioController

  #externalSignerControllers: ExternalSignerControllers

  #providers: ProvidersController

  /**
   * A possibly outdated instance of the SignAccountOpController. Please always
   * read the public getter `signAccountOpController` to get the up-to-date
   * instance. If updating a route consists of:
   * QUOTE FETCH -> ROUTE START -> ROUTE ESTIMATION
   *
   * This instance may be outdated during QUOTE FETCH -> ROUTE START
   * The reason is that the controller is not immediately destroyed after the
   * form changes, but instead is being updated after the route is started.
   */
  #signAccountOpController: SignAccountOpController | null = null

  #portfolioUpdate: Function

  #isMainSignAccountOpThrowingAnEstimationError: Function | undefined

  hasProceeded: boolean = false

  /**
   * Describes whether quote refetch should happen at a given interval.
   * We forbid it:
   * - when the user has chosen a custom route by himself
   */
  isAutoSelectRouteDisabled: boolean = false

  #isReestimating: boolean = false

  #userRequests: UserRequest[]

  #relayerUrl: string

  constructor({
    accounts,
    keystore,
    portfolio,
    externalSignerControllers,
    providers,
    selectedAccount,
    networks,
    activity,
    serviceProviderAPI,
    storage,
    actions,
    invite,
    portfolioUpdate,
    userRequests = [],
    relayerUrl,
    isMainSignAccountOpThrowingAnEstimationError
  }: {
    accounts: AccountsController
    keystore: KeystoreController
    portfolio: PortfolioController
    externalSignerControllers: ExternalSignerControllers
    providers: ProvidersController
    selectedAccount: SelectedAccountController
    networks: NetworksController
    activity: ActivityController
    serviceProviderAPI: SocketAPI | LiFiAPI
    storage: StorageController
    actions: ActionsController
    invite: InviteController
    userRequests: UserRequest[]
    relayerUrl: string
    portfolioUpdate?: Function
    isMainSignAccountOpThrowingAnEstimationError?: Function
  }) {
    super()
    this.#accounts = accounts
    this.#keystore = keystore
    this.#portfolio = portfolio
    this.#externalSignerControllers = externalSignerControllers
    this.#providers = providers
    this.#portfolioUpdate = portfolioUpdate || (() => {})
    this.#isMainSignAccountOpThrowingAnEstimationError =
      isMainSignAccountOpThrowingAnEstimationError
    this.#selectedAccount = selectedAccount
    this.#networks = networks
    this.#activity = activity
    this.#serviceProviderAPI = serviceProviderAPI
    this.#storage = storage
    this.#actions = actions
    this.#invite = invite
    this.#userRequests = userRequests
    this.#relayerUrl = relayerUrl

    // eslint-disable-next-line @typescript-eslint/no-floating-promises
    this.#initialLoadPromise = this.#load()
  }

  #emitUpdateIfNeeded(forceUpdate: boolean = false) {
    const shouldSkipUpdate =
      // No need to emit emit updates if there are no active sessions
      !this.sessionIds.length &&
      // but ALSO there are no active routes (otherwise, banners need the updates)
      !this.activeRoutes.length &&
      // Force update is needed when the form is reset
      // as the sessions are cleared
      !forceUpdate

    if (shouldSkipUpdate) return

    super.emitUpdate()
  }

  #setFromAmountAndNotifyUI(amount: string) {
    this.fromAmount = amount
    this.fromAmountUpdateCounter += 1
  }

  #setFromAmountInFiatAndNotifyUI(amountInFiat: string) {
    this.fromAmountInFiat = amountInFiat
    this.fromAmountUpdateCounter += 1
  }

  #setFromAmountAmount(fromAmount: string, isProgrammaticUpdate = false) {
    const fromAmountFormatted = fromAmount.indexOf('.') === 0 ? `0${fromAmount}` : fromAmount
    this.fromAmount = fromAmount

    if (isProgrammaticUpdate) {
      // There is no problem in updating this first as there are no
      // emit updates in this method
      this.fromAmountUpdateCounter += 1
    }

    if (fromAmount === '') {
      this.fromAmountInFiat = ''
      return
    }
    const tokenPrice = this.fromSelectedToken?.priceIn.find(
      (p) => p.baseCurrency === HARD_CODED_CURRENCY
    )?.price

    if (!tokenPrice) {
      this.fromAmountInFiat = ''
      return
    }

    if (
      this.fromAmountFieldMode === 'fiat' &&
      typeof this.fromSelectedToken?.decimals === 'number'
    ) {
      this.fromAmountInFiat = fromAmount

      // Get the number of decimals
      const amountInFiatDecimals = 10
      const { tokenPriceBigInt, tokenPriceDecimals } = convertTokenPriceToBigInt(tokenPrice)

      // Convert the numbers to big int
      const amountInFiatBigInt = parseUnits(
        getSanitizedAmount(fromAmountFormatted, amountInFiatDecimals),
        amountInFiatDecimals
      )

      this.fromAmount = formatUnits(
        (amountInFiatBigInt * CONVERSION_PRECISION_POW) / tokenPriceBigInt,
        // Shift the decimal point by the number of decimals in the token price
        amountInFiatDecimals + CONVERSION_PRECISION - tokenPriceDecimals
      )

      return
    }
    if (this.fromAmountFieldMode === 'token') {
      this.fromAmount = fromAmount

      if (!this.fromSelectedToken) return

      const sanitizedFieldValue = getSanitizedAmount(
        fromAmountFormatted,
        this.fromSelectedToken.decimals
      )
      // Convert the field value to big int
      const formattedAmount = parseUnits(sanitizedFieldValue, this.fromSelectedToken.decimals)

      if (!formattedAmount) return

      const { tokenPriceBigInt, tokenPriceDecimals } = convertTokenPriceToBigInt(tokenPrice)

      this.fromAmountInFiat = formatUnits(
        formattedAmount * tokenPriceBigInt,
        // Shift the decimal point by the number of decimals in the token price
        this.fromSelectedToken.decimals + tokenPriceDecimals
      )
    }
  }

  async #load() {
    await this.#networks.initialLoadPromise
    await this.#selectedAccount.initialLoadPromise

    this.activeRoutes = await this.#storage.get('swapAndBridgeActiveRoutes', [])
    // Service provider may have changed since the last time the user interacted
    // with the Swap & Bridge. So strip out cached active routes that were NOT
    // made by the current service provider, because they are NOT compatible.
    //
    // also, just in case protection: filter out ready routes as we don't have
    // retry mechanism or follow up transaction handling anymore. Which means
    // ready routes in the storage are just leftover routes
    this.activeRoutes = this.activeRoutes.filter(
      (r) => r.serviceProviderId === this.#serviceProviderAPI.id && r.routeStatus !== 'ready'
    )

    this.#selectedAccount.onUpdate(() => {
      this.#debounceFunctionCallsOnSameTick('updateFormOnSelectedAccountUpdate', async () => {
        if (this.#selectedAccount.portfolio.isReadyToVisualize) {
          this.isTokenListLoading = false
          await this.updatePortfolioTokenList(this.#selectedAccount.portfolio.tokens)
          // To token list includes selected account portfolio tokens, it should get an update too
          await this.updateToTokenList(false)
        }
      })
    })
    this.#emitUpdateIfNeeded()
  }

  // The token in portfolio is the source of truth for the amount, it updates
  // on every balance (pending or anything) change.
  #getFromSelectedTokenInPortfolio = () =>
    this.portfolioTokenList.find(
      (t) =>
        t.address === this.fromSelectedToken?.address &&
        t.chainId === this.fromSelectedToken?.chainId &&
        getIsTokenEligibleForSwapAndBridge(t)
    )

  get maxFromAmount(): string {
    const tokenRef = this.#getFromSelectedTokenInPortfolio() || this.fromSelectedToken
    if (!tokenRef || getTokenAmount(tokenRef) === 0n || typeof tokenRef.decimals !== 'number')
      return '0'

    return formatUnits(getTokenAmount(tokenRef), tokenRef.decimals)
  }

  get maxFromAmountInFiat(): string {
    const tokenRef = this.#getFromSelectedTokenInPortfolio() || this.fromSelectedToken
    if (!tokenRef || getTokenAmount(tokenRef) === 0n) return '0'

    const tokenPrice = tokenRef?.priceIn.find((p) => p.baseCurrency === HARD_CODED_CURRENCY)?.price
    if (!tokenPrice || !Number(this.maxFromAmount)) return '0'

    const maxAmount = getTokenAmount(tokenRef)
    const { tokenPriceBigInt, tokenPriceDecimals } = convertTokenPriceToBigInt(tokenPrice)

    // Multiply the max amount by the token price. The calculation is done in big int to avoid precision loss
    return formatUnits(
      BigInt(maxAmount) * tokenPriceBigInt,
      // Shift the decimal point by the number of decimals in the token price
      tokenRef.decimals + tokenPriceDecimals
    )
  }

  get isFormEmpty() {
    return (
      !this.fromChainId ||
      !this.toChainId ||
      !this.fromAmount ||
      !this.fromSelectedToken ||
      !this.toSelectedToken
    )
  }

  /**
   * Returns an instance of the SignAccountOpController that is ALWAYS up-to-date with the current
   * quote and the current form state.
   */
  get signAccountOpController() {
    const controllerFromQuoteId = this.#signAccountOpController?.accountOp.meta?.fromQuoteId

    const isSignAccountOpCtrlStale =
      controllerFromQuoteId && controllerFromQuoteId !== this.#updateQuoteId

    if (isSignAccountOpCtrlStale) return null

    return this.#signAccountOpController
  }

  get formStatus() {
    if (this.hasProceeded) return SwapAndBridgeFormStatus.Proceeded

    if (this.isFormEmpty) return SwapAndBridgeFormStatus.Empty
    if (this.validateFromAmount.message || this.swapSignErrors.length)
      return SwapAndBridgeFormStatus.Invalid
    if (this.updateQuoteStatus === 'LOADING') return SwapAndBridgeFormStatus.FetchingRoutes
    if (!this.quote?.routes.filter((route) => !route.hasFailed).length)
      return SwapAndBridgeFormStatus.NoRoutesFound

    if (this.quote?.selectedRoute?.errorMessage) return SwapAndBridgeFormStatus.InvalidRouteSelected

    if (
      !this.signAccountOpController ||
      this.signAccountOpController.estimation.status !== EstimationStatus.Success
    )
      return SwapAndBridgeFormStatus.ReadyToEstimate

    return SwapAndBridgeFormStatus.ReadyToSubmit
  }

  get validateFromAmount() {
    const fromSelectedTokenWithUpToDateAmount = this.#getFromSelectedTokenInPortfolio()

    if (!fromSelectedTokenWithUpToDateAmount) return { success: false, message: '' }

    if (
      !this.isFormEmpty &&
      !this.quote &&
      Object.values(this.quoteRoutesStatuses).some((val) => val.status === 'MIN_AMOUNT_NOT_MET')
    ) {
      return {
        success: true,
        message: '🔔 A route was found for this pair but the minimum token amount was not met.'
      }
    }

    return validateSendTransferAmount(this.fromAmount, fromSelectedTokenWithUpToDateAmount)
  }

  get activeRoutesInProgress() {
    return this.activeRoutes.filter((r) => r.routeStatus === 'in-progress' && r.userTxHash)
  }

  get activeRoutes() {
    return this.#activeRoutes
  }

  set activeRoutes(value: SwapAndBridgeActiveRoute[]) {
    this.#activeRoutes = value
    // eslint-disable-next-line @typescript-eslint/no-floating-promises
    this.#storage.set('swapAndBridgeActiveRoutes', value)
  }

  get shouldEnableRoutesSelection() {
    return (
      !!this.quote &&
      !!this.quote.routes &&
      this.quote.routes.length > 0 &&
      this.updateQuoteStatus !== 'LOADING'
    )
  }

  async initForm(
    sessionId: string,
    params?: {
      preselectedFromToken?: Pick<TokenResult, 'address' | 'chainId'>
      preselectedToToken?: Pick<TokenResult, 'address' | 'chainId'>
      fromAmount?: string
    }
  ) {
    const { preselectedFromToken, preselectedToToken, fromAmount } = params || {}
    await this.#initialLoadPromise

    if (this.sessionIds.includes(sessionId)) return

    // reset only if there are no other instances opened/active
    if (!this.sessionIds.length) {
      this.reset() // clear prev session form state
      // for each new session remove the completed activeRoutes from the previous session
      this.activeRoutes = this.activeRoutes.filter((r) => r.routeStatus !== 'completed')
      // remove activeRoutes errors from the previous session
      this.activeRoutes.forEach((r) => {
        if (r.routeStatus !== 'failed') {
          // eslint-disable-next-line no-param-reassign
          delete r.error
        }
      })
      if (this.activeRoutes.length) {
        // Otherwise there may be an emitUpdate with [] tokens
        this.isTokenListLoading = true

        // update the activeRoute.route prop for the new session
        this.activeRoutes.forEach((r) => {
          // eslint-disable-next-line @typescript-eslint/no-floating-promises
          this.updateActiveRoute(r.activeRouteId, undefined, true)
        })
      }
    }

    this.sessionIds.push(sessionId)
    // do not await the health status check to prevent UI freeze while fetching
    // eslint-disable-next-line @typescript-eslint/no-floating-promises
    this.#serviceProviderAPI.updateHealth()
    await this.updatePortfolioTokenList(this.#selectedAccount.portfolio.tokens, {
      preselectedToken: preselectedFromToken,
      preselectedToToken,
      fromAmount
    })
    this.isTokenListLoading = false
    // Do not await on purpose as it's not critical for the controller state to be ready
    // eslint-disable-next-line @typescript-eslint/no-floating-promises
    this.#fetchSupportedChainsIfNeeded()
    this.#emitUpdateIfNeeded()
  }

  get isHealthy() {
    return this.#serviceProviderAPI.isHealthy
  }

  #fetchSupportedChainsIfNeeded = async () => {
    const shouldNotReFetchSupportedChains =
      this.#cachedSupportedChains.data.length &&
      Date.now() - this.#cachedSupportedChains.lastFetched < SUPPORTED_CHAINS_CACHE_THRESHOLD
    if (shouldNotReFetchSupportedChains) return

    try {
      const supportedChains = await this.#serviceProviderAPI.getSupportedChains()

      this.#cachedSupportedChains = { lastFetched: Date.now(), data: supportedChains }
      this.#emitUpdateIfNeeded()
    } catch (error: any) {
      // Fail silently, as this is not a critical feature, Swap & Bridge is still usable
      this.emitError({ error, level: 'silent', message: error?.message })
    }
  }

  get supportedChainIds(): Network['chainId'][] {
    return this.#cachedSupportedChains.data.map((c) => BigInt(c.chainId))
  }

  get #toTokenListKey(): CachedTokenListKey | null {
    if (this.fromChainId === null || this.toChainId === null) return null

    return `from-${this.fromChainId}-to-${this.toChainId}`
  }

  unloadScreen(sessionId: string, forceUnload?: boolean) {
    const isFormDirty = !!this.fromAmount || !!this.toSelectedToken
    const shouldPersistState = isFormDirty && sessionId === 'popup' && !forceUnload

    if (shouldPersistState) return

    this.sessionIds = this.sessionIds.filter((id) => id !== sessionId)
    if (!this.sessionIds.length) {
      this.reset(true)
      // Reset health to prevent the error state from briefly flashing
      // before the next health check resolves when the Swap & Bridge
      // screen is opened after a some time
      this.#serviceProviderAPI.resetHealth()
    }
    this.hasProceeded = false
  }

  addOrUpdateError(error: SwapAndBridgeErrorType) {
    const errorIndex = this.errors.findIndex((e) => e.id === error.id)
    if (errorIndex === -1) {
      this.errors.push(error)
    } else {
      this.errors[errorIndex] = error
    }
    this.#emitUpdateIfNeeded()
  }

  removeError(id: SwapAndBridgeErrorType['id'], shouldEmit?: boolean) {
    this.errors = this.errors.filter((e) => e.id !== id)
    if (shouldEmit) this.#emitUpdateIfNeeded()
  }

  async updateForm(
    props: {
      fromAmount?: string
      fromAmountInFiat?: string
      shouldSetMaxAmount?: boolean
      fromAmountFieldMode?: 'fiat' | 'token'
      fromSelectedToken?: TokenResult | null
      toChainId?: bigint | number
      toSelectedTokenAddr?: SwapAndBridgeToToken['address'] | null
      routePriority?: 'output' | 'time'
    },
    updateProps?: {
      emitUpdate?: boolean
      updateQuote?: boolean
      shouldIncrementFromAmountUpdateCounter?: boolean
    }
  ) {
    const {
      fromAmount,
      fromAmountInFiat,
      fromAmountFieldMode,
      fromSelectedToken,
      toChainId,
<<<<<<< HEAD
      toSelectedTokenAddr,
      shouldSetMaxAmount,
      routePriority
    } = props
    const {
      emitUpdate = true,
      updateQuote = true,
      shouldIncrementFromAmountUpdateCounter = false
    } = updateProps || {}
=======
      routePriority
    } = props

    // map the token back
    const chainId = toChainId ?? this.toChainId
    const toSelectedTokenAddr =
      chainId && props.toSelectedTokenAddr
        ? mapNativeToAddr(this.#serviceProviderAPI.id, Number(chainId), props.toSelectedTokenAddr)
        : undefined
    // when we init the form by using the retry button
    const shouldNotResetFromAmount =
      fromAmount && props.toSelectedTokenAddr && fromSelectedToken && toChainId

    const { emitUpdate = true, updateQuote = true } = updateProps || {}
>>>>>>> 4c62f39c
    let shouldUpdateToTokenList = false

    // fromAmountFieldMode must be set before fromAmount so it
    // works correctly when both are set at the same time
    if (fromAmountFieldMode) {
      this.fromAmountFieldMode = fromAmountFieldMode
    }

    if (fromAmountFieldMode) {
      this.fromAmountFieldMode = fromAmountFieldMode
    }

    if (shouldSetMaxAmount) {
      this.fromAmountFieldMode = 'token'
      this.#setFromAmountAmount(this.maxFromAmount, true)
    }

    if (fromAmount !== undefined) {
      this.#setFromAmountAmount(fromAmount)
    }

    if (fromAmountInFiat !== undefined) {
      this.fromAmountInFiat = fromAmountInFiat
    }

    if (shouldIncrementFromAmountUpdateCounter) {
      this.fromAmountUpdateCounter += 1
    }

    if (fromSelectedToken) {
      const isFromNetworkChanged = this.fromSelectedToken?.chainId !== fromSelectedToken?.chainId
      if (isFromNetworkChanged) {
        const network = this.#networks.networks.find((n) => n.chainId === fromSelectedToken.chainId)
        if (network) {
          this.fromChainId = Number(network.chainId)
          // Don't update the selected token programmatically if the user
          // has selected it manually
          if (!this.toSelectedToken) {
            // defaults to swap after network change (should keep fromChainId and toChainId in sync after fromChainId update)
            this.toChainId = Number(network.chainId)
            shouldUpdateToTokenList = true
          }
        }
      }

      const shouldResetFromTokenAmount =
        !shouldNotResetFromAmount &&
        (isFromNetworkChanged || this.fromSelectedToken?.address !== fromSelectedToken.address)
      if (shouldResetFromTokenAmount) {
        this.#setFromAmountAndNotifyUI('')
        this.#setFromAmountInFiatAndNotifyUI('')
        this.fromAmountFieldMode = 'token'
      }

      // Always update to reflect portfolio amount (or other props) changes
      this.fromSelectedToken = fromSelectedToken
    }

    if (toChainId) {
      if (this.toChainId !== Number(toChainId)) {
        this.toChainId = Number(toChainId)
        shouldUpdateToTokenList = true
      }
    }

    const nextToToken = toSelectedTokenAddr
      ? this.#toTokenList.find((t) => t.address === toSelectedTokenAddr)
      : null

    if (nextToToken) this.toSelectedToken = { ...nextToToken }

    if (routePriority) {
      this.routePriority = routePriority
      if (this.quote) {
        this.quote = null
        this.quoteRoutesStatuses = {}
      }
    }

    if (emitUpdate) this.#emitUpdateIfNeeded()

    await Promise.all([
      shouldUpdateToTokenList
        ? // we put toSelectedTokenAddr so that "retry" btn functionality works
          this.updateToTokenList(true, nextToToken?.address || toSelectedTokenAddr)
        : undefined,
      updateQuote ? this.updateQuote({ debounce: true }) : undefined
    ])
  }

  resetForm(shouldEmit?: boolean) {
    // Preserve key form states instead of resetting the whole form to enhance UX and reduce confusion.
    // After form submission, maintain the state for fromSelectedToken, fromChainId, and toChainId,
    // while resetting all other state related to the form.
    this.#setFromAmountAndNotifyUI('')
    this.#setFromAmountInFiatAndNotifyUI('')
    this.fromAmountFieldMode = 'token'
    this.toSelectedToken = null
    this.quote = null
    this.updateQuoteStatus = 'INITIAL'
    this.quoteRoutesStatuses = {}
    this.destroySignAccountOp()
    this.hasProceeded = false
    this.isAutoSelectRouteDisabled = false
    this.#updateQuoteId = undefined
    this.fromAmountUpdateCounter = 0

    if (shouldEmit) this.#emitUpdateIfNeeded(true)
  }

  reset(shouldEmit?: boolean) {
    this.resetForm()
    this.fromChainId = 1
    this.fromSelectedToken = null
    this.toChainId = 1
    this.portfolioTokenList = []
    this.#toTokenList = []
    this.errors = []

    if (shouldEmit) this.#emitUpdateIfNeeded(true)
  }

  async updatePortfolioTokenList(
    nextPortfolioTokenList: TokenResult[],
    params?: {
      preselectedToken?: Pick<TokenResult, 'address' | 'chainId'>
      preselectedToToken?: Pick<TokenResult, 'address' | 'chainId'>
      fromAmount?: string
    }
  ) {
    const { preselectedToken, preselectedToToken, fromAmount } = params || {}
    const tokens = nextPortfolioTokenList.filter(getIsTokenEligibleForSwapAndBridge)
    this.portfolioTokenList = sortPortfolioTokenList(
      // Filtering out hidden tokens here means: 1) They won't be displayed in
      // the "From" token list (`this.portfolioTokenList`) and 2) They won't be
      // added to the "Receive" token list as additional tokens from portfolio,
      // BUT 3) They will appear in the "Receive" if they are present in service
      // provider's to token list. This is the desired behavior.
      tokens.filter((t) => !t.flags.isHidden)
    )

    const fromSelectedTokenInNextPortfolio = this.portfolioTokenList.find((t) => {
      if (preselectedToken) {
        return t.address === preselectedToken.address && t.chainId === preselectedToken.chainId
      }

      return (
        t.address === this.fromSelectedToken?.address &&
        t.chainId === this.fromSelectedToken?.chainId
      )
    })

    const shouldUpdateFromSelectedToken =
      !this.fromSelectedToken || // initial (default) state
      // May happen if selected account gets changed or the token gets send away in the meantime
      !fromSelectedTokenInNextPortfolio ||
      // May happen if user receives or sends the token in the meantime
      fromSelectedTokenInNextPortfolio.amount !== this.fromSelectedToken?.amount ||
      preselectedToken

    // If the token is not in the portfolio because it was a "to" token
    // and the user has switched the "from" and "to" tokens we should not
    // update the selected token
    if (!this.fromSelectedToken?.isSwitchedToToken && shouldUpdateFromSelectedToken) {
      await this.updateForm(
        {
          fromSelectedToken: fromSelectedTokenInNextPortfolio || this.portfolioTokenList[0] || null,
          toSelectedTokenAddr: preselectedToToken?.address,
          toChainId: preselectedToToken?.chainId,
          fromAmount
        },
        {
          emitUpdate: false
        }
      )
      return
    }
    this.#addFromTokenToPortfolioListIfNeeded()

    this.#emitUpdateIfNeeded()
  }

  async updateToTokenList(shouldReset: boolean, addressToSelect?: string) {
    const now = Date.now()
    const timeSinceLastCall = now - this.#updateToTokenListThrottle.time
    if (timeSinceLastCall <= 500) {
      this.#updateToTokenListThrottle.shouldReset = shouldReset
      this.#updateToTokenListThrottle.addressToSelect = addressToSelect

      if (!this.#updateToTokenListThrottle.throttled) {
        this.#updateToTokenListThrottle.throttled = true
        await wait(500 - timeSinceLastCall)
        this.#updateToTokenListThrottle.throttled = false
        await this.updateToTokenList(
          this.#updateToTokenListThrottle.shouldReset,
          this.#updateToTokenListThrottle.addressToSelect
        )
      }
      return
    }
    this.updateToTokenListStatus = 'LOADING'
    this.#updateToTokenListThrottle.time = now
    this.removeError('to-token-list-fetch-failed', false)
    if (!this.fromChainId || !this.toChainId) {
      this.updateToTokenListStatus = 'INITIAL'
      return
    }

    // Emit an update to set the loading state in the UI
    this.#emitUpdateIfNeeded()

    if (shouldReset) {
      this.#toTokenList = []
      this.toSelectedToken = null
    }

    const toTokenListInCache =
      this.#toTokenListKey && this.#cachedToTokenLists[this.#toTokenListKey]
    let toTokenList: SwapAndBridgeToToken[] = toTokenListInCache?.data || []
    const shouldFetchTokenList =
      !toTokenList.length ||
      now - (toTokenListInCache?.lastFetched || 0) >= TO_TOKEN_LIST_CACHE_THRESHOLD
    if (shouldFetchTokenList) {
      try {
        toTokenList = await this.#serviceProviderAPI.getToTokenList({
          fromChainId: this.fromChainId,
          toChainId: this.toChainId
        })
        // Cache the latest token list
        if (this.#toTokenListKey) {
          this.#cachedToTokenLists[this.#toTokenListKey] = {
            lastFetched: now,
            data: toTokenList
          }
        }
      } catch (error: any) {
        // Display an error only if there is no cached data
        if (!toTokenList.length) {
          toTokenList = addCustomTokensIfNeeded({ chainId: this.toChainId, tokens: toTokenList })
          const { message } = getHumanReadableSwapAndBridgeError(error)

          this.addOrUpdateError({
            id: 'to-token-list-fetch-failed',
            title: 'Token list on the receiving network is temporarily unavailable.',
            text: message,
            level: 'error'
          })
        }
      }
    }

    const toTokenNetwork = this.#networks.networks.find((n) => Number(n.chainId) === this.toChainId)
    // should never happen
    if (!toTokenNetwork) {
      this.updateToTokenListStatus = 'INITIAL'
      this.#emitUpdateIfNeeded()
      throw new SwapAndBridgeError(NETWORK_MISMATCH_MESSAGE)
    }

    const additionalTokensFromPortfolio = this.portfolioTokenList
      .filter((t) => t.chainId === toTokenNetwork.chainId)
      .filter((token) => !toTokenList.some((t) => t.address === token.address))
      .map((t) => convertPortfolioTokenToSwapAndBridgeToToken(t, Number(toTokenNetwork.chainId)))

    this.#toTokenList = sortTokenListResponse(
      [...toTokenList, ...additionalTokensFromPortfolio],
      this.portfolioTokenList.filter((t) => t.chainId === toTokenNetwork.chainId)
    )

    // if the provider is lifi, filter out tokens that are not supported by it
    if (this.#serviceProviderAPI.id === 'lifi') {
      this.#toTokenList = this.#toTokenList.filter(lifiTokenListFilter)
    }

    if (!this.toSelectedToken) {
      if (addressToSelect) {
        const token = this.#toTokenList.find((t) => t.address === addressToSelect)
        if (token) {
          await this.updateForm({ toSelectedTokenAddr: token.address }, { emitUpdate: false })
          this.updateToTokenListStatus = 'INITIAL'
          this.#emitUpdateIfNeeded()
          return
        }
      }
    }

    this.updateToTokenListStatus = 'INITIAL'
    this.#emitUpdateIfNeeded()
  }

  /**
   * Returns the short list of tokens for the "to" token list, because the full
   * list (stored in #toTokenList) could be HUGE, causing the controller to be
   * HUGE as well, that leads to performance problems.
   */
  get toTokenShortList(): SwapAndBridgeToToken[] {
    const isSwapping = this.fromChainId === this.toChainId
    if (isSwapping) {
      return (
        this.#toTokenList
          // Swaps between same "from" and "to" tokens are not feasible, filter them out
          .filter((t) => t.address !== this.fromSelectedToken?.address)
          .slice(0, TO_TOKEN_LIST_LIMIT)
      )
    }

    return this.#toTokenList.slice(0, TO_TOKEN_LIST_LIMIT)
  }

  async #addToTokenByAddress(address: string) {
    if (!this.toChainId) return // should never happen
    if (!isAddress(address)) return // no need to attempt with invalid addresses

    const isAlreadyInTheList = this.#toTokenList.some((t) => t.address === address)
    if (isAlreadyInTheList) return

    let token: SwapAndBridgeToToken | null
    try {
      token = await this.#serviceProviderAPI.getToken({ address, chainId: this.toChainId })

      if (!token)
        throw new SwapAndBridgeError(
          'Token with this address is not supported by our service provider.'
        )
    } catch (error: any) {
      const { message } = getHumanReadableSwapAndBridgeError(error)
      throw new EmittableError({ error, level: 'minor', message })
    }

    if (this.#toTokenListKey)
      // Cache for sometime the tokens added by address
      this.#cachedToTokenLists[this.#toTokenListKey]?.data.push(token)

    const toTokenNetwork = this.#networks.networks.find((n) => Number(n.chainId) === this.toChainId)
    // should never happen
    if (!toTokenNetwork) {
      const error = new SwapAndBridgeError(NETWORK_MISMATCH_MESSAGE)
      throw new EmittableError({ error, level: 'minor', message: error?.message })
    }

    const nextTokenList: SwapAndBridgeToToken[] = [...this.#toTokenList, token]

    this.#toTokenList = sortTokenListResponse(
      nextTokenList,
      this.portfolioTokenList.filter((t) => t.chainId === toTokenNetwork.chainId)
    )

    // Re-trigger search, because of the updated #toTokenList
    await this.searchToToken(token.address)

    this.#emitUpdateIfNeeded()
    return token
  }

  /**
   * Add the selected token to the portfolio token list if needed. This is
   * necessary because the user may switch the "from" and "to" tokens, and the
   * to token may be a token that is not in the portfolio token list.
   */
  #addFromTokenToPortfolioListIfNeeded() {
    if (!this.fromSelectedToken) return

    const isAlreadyInTheList = this.portfolioTokenList.some(
      (t) =>
        t.address === this.fromSelectedToken!.address &&
        t.chainId === this.fromSelectedToken!.chainId
    )

    if (isAlreadyInTheList || !this.fromSelectedToken.isSwitchedToToken) return

    this.portfolioTokenList = [...this.portfolioTokenList, this.fromSelectedToken]
  }

  addToTokenByAddress = async (address: string) =>
    this.withStatus('addToTokenByAddress', () => this.#addToTokenByAddress(address), true)

  async searchToToken(searchTerm: string) {
    // Reset the search results
    this.toTokenSearchTerm = ''
    this.toTokenSearchResults = []
    this.#emitUpdateIfNeeded()

    if (!searchTerm) return // should never happen

    const normalizedSearchTerm = searchTerm.trim().toLowerCase()
    this.toTokenSearchTerm = normalizedSearchTerm

    const { exactMatches, partialMatches } = this.#toTokenList.reduce(
      (result, token) => {
        const fieldsToSearch = [
          token.address.toLowerCase(),
          token.symbol.toLowerCase(),
          token.name.toLowerCase()
        ]

        // Prioritize exact matches, partial matches come after
        const isExactMatch = fieldsToSearch.some((field) => field === normalizedSearchTerm)
        const isPartialMatch = fieldsToSearch.some((field) => field.includes(normalizedSearchTerm))

        if (isExactMatch) {
          result.exactMatches.push(token)
        } else if (isPartialMatch) {
          result.partialMatches.push(token)
        }

        return result
      },
      { exactMatches: [] as SwapAndBridgeToToken[], partialMatches: [] as SwapAndBridgeToToken[] }
    )

    this.toTokenSearchResults = [...exactMatches, ...partialMatches].slice(0, TO_TOKEN_LIST_LIMIT)
    this.#emitUpdateIfNeeded()
  }

  async switchFromAndToTokens() {
    this.switchTokensStatus = 'LOADING'
    this.#emitUpdateIfNeeded()

    const prevFromSelectedToken = this.fromSelectedToken ? { ...this.fromSelectedToken } : null
    // Update the from token
    if (!this.toSelectedToken) {
      await this.updateForm(
        {
          fromAmount: '',
          fromAmountFieldMode: 'token',
          toSelectedTokenAddr: this.fromSelectedToken?.address || null
        },
        {
          emitUpdate: false,
          updateQuote: false,
          shouldIncrementFromAmountUpdateCounter: true
        }
      )
      this.fromSelectedToken = null
    } else if (this.toChainId) {
      const toSelectedTokenNetwork = this.#networks.networks.find(
        (n) => Number(n.chainId) === this.toChainId
      )!
      const tokenInPortfolio = this.portfolioTokenList.find(
        (token: TokenResult) =>
          token.address === this.toSelectedToken?.address &&
          token.chainId === toSelectedTokenNetwork.chainId
      )

      const price = Number(this.quote?.selectedRoute?.toToken?.priceUSD || 0)

      this.fromSelectedToken = tokenInPortfolio || {
        ...this.toSelectedToken,
        chainId: BigInt(this.toChainId),
        amount: 0n,
        flags: {
          onGasTank: false,
          isFeeToken: false,
          canTopUpGasTank: false,
          rewardsType: null
        },
        priceIn: price ? [{ baseCurrency: 'usd', price }] : []
      }

      this.fromSelectedToken.isSwitchedToToken = true
      this.#addFromTokenToPortfolioListIfNeeded()

      // Update the amount to the one from the quote
      let fromAmount = ''
      // Try catch just in case because of formatUnits
      try {
        if (this.quote && this.quote.selectedRoute?.fromAmount) {
          fromAmount = formatUnits(
            this.quote.selectedRoute.toAmount,
            this.quote.selectedRoute.toToken.decimals
          )
        }
      } catch (error) {
        console.error('Error formatting fromAmount', error)
      }
      await this.updateForm(
        {
          fromAmount,
          fromAmountFieldMode: 'token'
        },
        {
          emitUpdate: false,
          updateQuote: false,
          shouldIncrementFromAmountUpdateCounter: true
        }
      )
    }

    // Update the chain ids
    ;[this.fromChainId, this.toChainId] = [this.toChainId, this.fromChainId]

    // Update the to token list
    await this.updateToTokenList(true, prevFromSelectedToken?.address)

    this.switchTokensStatus = 'INITIAL'
    this.#emitUpdateIfNeeded()
  }

  async updateQuote(options?: {
    skipQuoteUpdateOnSameValues?: boolean
    skipPreviousQuoteRemoval?: boolean
    skipStatusUpdate?: boolean
    debounce?: boolean
  }) {
    const {
      skipQuoteUpdateOnSameValues = true,
      skipPreviousQuoteRemoval = false,
      skipStatusUpdate = false,
      debounce = false
    } = options || {}
    // no updates if the user has commited
    if (this.formStatus === SwapAndBridgeFormStatus.Proceeded || this.isAutoSelectRouteDisabled)
      return

    // no quote fetch if there are errors
    if (this.swapSignErrors.length) return

    const quoteId = generateUuid()
    this.#updateQuoteId = quoteId

    const updateQuoteFunction = async (): Promise<boolean | undefined> => {
      if (!this.#selectedAccount.account) return
      if (!this.#getIsFormValidToFetchQuote()) return
      if (!this.fromAmount || !this.fromSelectedToken || !this.toSelectedToken) return

      const sanitizedFromAmount = getSanitizedAmount(
        this.fromAmount,
        this.fromSelectedToken.decimals
      )

      const bigintFromAmount = parseUnits(sanitizedFromAmount, this.fromSelectedToken.decimals)

      if (this.quote) {
        const isFromAmountSame =
          this.quote.selectedRoute?.fromAmount === bigintFromAmount.toString()
        const isFromNetworkSame = this.quote.fromChainId === this.fromChainId
        const isFromAddressSame = this.quote.fromAsset.address === this.fromSelectedToken.address
        const isToNetworkSame = this.quote.toChainId === this.toChainId
        const isToAddressSame = this.quote.toAsset.address === this.toSelectedToken.address

        if (
          skipQuoteUpdateOnSameValues &&
          isFromAmountSame &&
          isFromNetworkSame &&
          isFromAddressSame &&
          isToNetworkSame &&
          isToAddressSame
        ) {
          return
        }
      }
      if (!skipPreviousQuoteRemoval) {
        if (this.quote) {
          this.quote = null
          this.updateQuoteStatus = 'LOADING'
        }
        this.quoteRoutesStatuses = {}
        this.#emitUpdateIfNeeded()
      }

      try {
        const quoteResult = await this.#serviceProviderAPI.quote({
          fromAsset: this.fromSelectedToken,
          fromChainId: this.fromChainId!,
          fromTokenAddress: this.fromSelectedToken.address,
          toAsset: this.toSelectedToken,
          toChainId: this.toChainId!,
          toTokenAddress: this.toSelectedToken.address,
          fromAmount: bigintFromAmount,
          userAddress: this.#selectedAccount.account.addr,
          isSmartAccount: !isBasicAccount(
            this.#selectedAccount.account,
            await this.#accounts.getOrFetchAccountOnChainState(
              this.#selectedAccount.account.addr,
              BigInt(this.toChainId!)
            )
          ),
          sort: this.routePriority,
          isOG: this.#invite.isOG
        })

        if (quoteId !== this.#updateQuoteId) return
        // no updates if the user has commited
        if (this.formStatus === SwapAndBridgeFormStatus.Proceeded || this.isAutoSelectRouteDisabled)
          return

        if (
          this.#getIsFormValidToFetchQuote() &&
          quoteResult &&
          quoteResult?.routes?.[0] &&
          quoteResult.fromChainId === this.fromChainId &&
          quoteResult.toChainId === this.toChainId &&
          quoteResult.toAsset.address === this.toSelectedToken?.address
        ) {
          let routeToSelect
          let routeToSelectSteps
          let routes = quoteResult.routes || []

          try {
            if (this.#serviceProviderAPI.id === 'socket') {
              routes = routes.map((route) => {
                if (!route.userTxs) return route

                const bridgeTx = route.userTxs.find((tx) => getIsBridgeTxn(tx.userTxType)) as
                  | SwapAndBridgeUserTx
                  | undefined

                if (!bridgeTx) return route

                const bridgeStep = (bridgeTx as unknown as SocketAPIBridgeUserTx).steps.find(
                  (s) => s.type === 'bridge'
                ) as SocketApiBridgeStep | undefined

                if (!bridgeStep) return route
                if (bridgeStep.protocolFees.amount === '0') return route

                const normalizedProtocolFeeToken = normalizeIncomingSocketToken(
                  bridgeStep.protocolFees.asset
                )

                const doesProtocolRequireExtraContractFeeInNative =
                  PROTOCOLS_WITH_CONTRACT_FEE_IN_NATIVE.includes(bridgeStep.protocol.name) &&
                  // When other tokens than the native ones are being bridged,
                  // Socket API takes the fee directly from the "From" amount.
                  normalizedProtocolFeeToken.address === ZERO_ADDRESS

                if (!doesProtocolRequireExtraContractFeeInNative) return route

                const protocolFeeTokenNetwork = this.#networks.networks.find(
                  (n) => Number(n.chainId) === normalizedProtocolFeeToken.chainId
                )!

                const isTokenToPayFeeWithTheSameAsFromToken =
                  this.fromSelectedToken?.address === normalizedProtocolFeeToken.address &&
                  this.fromChainId === normalizedProtocolFeeToken.chainId

                const tokenToPayFeeWith = this.portfolioTokenList.find((t) => {
                  return (
                    t.address === normalizedProtocolFeeToken.address &&
                    t.chainId === protocolFeeTokenNetwork.chainId
                  )
                })

                const protocolFeeTokenDecimals = bridgeStep.protocolFees.asset.decimals
                const portfolioTokenToPayFeeWithDecimals = tokenToPayFeeWith
                  ? tokenToPayFeeWith.decimals
                  : protocolFeeTokenDecimals
                const fromAmountNumber = Number(this.fromAmount)
                const fromAmountScaledToTokenToPayFeeWithDecimals = BigInt(
                  Math.round(fromAmountNumber * 10 ** portfolioTokenToPayFeeWithDecimals)
                )

                const tokenToPayFeeWithScaledToPortfolioTokenToPayFeeWithDecimals =
                  tokenToPayFeeWith
                    ? // Scale tokenToPayFeeWith to the same decimals as portfolioTokenToPayFeeWithDecimals
                      tokenToPayFeeWith.amount *
                      BigInt(10 ** (protocolFeeTokenDecimals - portfolioTokenToPayFeeWithDecimals))
                    : BigInt(0)

                const availableAfterSubtractionScaledToPortfolioTokenToPayFeeWithDecimals =
                  isTokenToPayFeeWithTheSameAsFromToken
                    ? tokenToPayFeeWithScaledToPortfolioTokenToPayFeeWithDecimals -
                      fromAmountScaledToTokenToPayFeeWithDecimals
                    : tokenToPayFeeWithScaledToPortfolioTokenToPayFeeWithDecimals

                const protocolFeesAmountScaledToPortfolioTokenToPayFeeWithDecimals = BigInt(
                  Math.round(
                    Number(bridgeStep.protocolFees.amount) *
                      10 ** (portfolioTokenToPayFeeWithDecimals - protocolFeeTokenDecimals)
                  )
                )
                const hasEnoughAmountToPayFee =
                  availableAfterSubtractionScaledToPortfolioTokenToPayFeeWithDecimals >=
                  protocolFeesAmountScaledToPortfolioTokenToPayFeeWithDecimals

                if (!hasEnoughAmountToPayFee) {
                  const protocolName = bridgeStep.protocol.displayName
                  const insufficientTokenSymbol = bridgeStep.protocolFees.asset.symbol
                  const insufficientTokenNetwork = protocolFeeTokenNetwork.name
                  const insufficientAssetAmount = formatUnits(
                    bridgeStep.protocolFees.amount,
                    bridgeStep.protocolFees.asset.decimals
                  )
                  const insufficientAssetAmountInUsd = formatDecimals(
                    bridgeStep.protocolFees.feesInUsd,
                    'value'
                  )

                  // Trick to show the error message on the UI, as the API doesn't handle this
                  // eslint-disable-next-line no-param-reassign
                  route.errorMessage = `Insufficient ${insufficientTokenSymbol} on ${insufficientTokenNetwork}. You need ${insufficientAssetAmount} ${insufficientTokenSymbol} (${insufficientAssetAmountInUsd}) on ${insufficientTokenNetwork} to cover the ${protocolName} protocol fee for this route.`
                }

                return route
              })
            }

            routes = routes.sort((a, b) => Number(!!a.errorMessage) - Number(!!b.errorMessage))
          } catch (error) {
            // if the filtration fails for some reason continue with the original routes
            // array without interrupting the rest of the logic
            // eslint-disable-next-line no-console
            console.error(error)
          }

          if (!routes.length) {
            this.quote = null
            return
          }

          const alreadySelectedRoute = routes.find((nextRoute) => {
            if (!this.quote) return false

            // Because we only have routes with unique bridges (bridging case)
            const selectedRouteUsedBridge = this.quote.selectedRoute?.usedBridgeNames?.[0]
            if (selectedRouteUsedBridge)
              return nextRoute.usedBridgeNames?.[0] === selectedRouteUsedBridge

            // Assuming to only have routes with unique DEXes (swapping case)
            const selectedRouteUsedDex = this.quote.selectedRoute?.usedDexName
            if (selectedRouteUsedDex) return nextRoute.usedDexName === selectedRouteUsedDex

            return false // should never happen, but just in case of bad data
          })

          if (alreadySelectedRoute) {
            routeToSelect = alreadySelectedRoute
            routeToSelectSteps = alreadySelectedRoute.steps
          } else {
            let bestRoute = routes[0]
            if (this.#serviceProviderAPI.id === 'socket') {
              bestRoute =
                this.routePriority === 'output'
                  ? routes[0] // API returns highest output first
                  : routes[routes.length - 1] // API returns fastest... last
            }
            routeToSelect = bestRoute
            routeToSelectSteps = bestRoute.steps
          }

          this.quote = {
            fromAsset: quoteResult.fromAsset,
            fromChainId: quoteResult.fromChainId,
            toAsset: quoteResult.toAsset,
            toChainId: quoteResult.toChainId,
            selectedRoute: routeToSelect,
            selectedRouteSteps: routeToSelectSteps,
            routes
          }
        }
        this.quoteRoutesStatuses = (quoteResult as any).bridgeRouteErrors || {}

        return true
      } catch (error: any) {
        const { message } = getHumanReadableSwapAndBridgeError(error)
        this.emitError({ error, level: 'major', message })

        return false
      }
    }

    if (!this.#getIsFormValidToFetchQuote()) {
      if (this.quote || this.quoteRoutesStatuses) {
        this.quote = null
        this.quoteRoutesStatuses = {}
        this.updateQuoteStatus = 'INITIAL'
        this.removeError('no-routes')
        this.#emitUpdateIfNeeded()
      }
      return
    }

    if (!skipStatusUpdate) {
      this.updateQuoteStatus = 'LOADING'
      this.removeError('no-routes')
      this.#emitUpdateIfNeeded()
    }

    // Debounce the updateQuote function to avoid multiple calls
    if (debounce) await wait(500)
    if (this.#updateQuoteId !== quoteId) return

    const isSuccessful = await updateQuoteFunction()

    if (this.#updateQuoteId !== quoteId) return

    this.updateQuoteStatus = 'INITIAL'
    this.#emitUpdateIfNeeded()

    if (isSuccessful) {
      await this.initSignAccountOpIfNeeded(quoteId)
    } else {
      // @TODO: This is correct, right?
      this.destroySignAccountOp()
      this.emitUpdate()
    }
  }

  async getRouteStartUserTx(): Promise<
    | (
        | (SwapAndBridgeSendTxRequest & { success: true })
        | (SwapAndBridgeErrorType & { success: false })
      )
    | null
  > {
    if (
      this.formStatus !== SwapAndBridgeFormStatus.ReadyToEstimate &&
      this.formStatus !== SwapAndBridgeFormStatus.ReadyToSubmit
    )
      return null

    try {
      const routeResult = await this.#serviceProviderAPI.startRoute({
        fromChainId: this.quote!.fromChainId,
        fromAssetAddress: this.quote!.fromAsset.address,
        toChainId: this.quote!.toChainId,
        toAssetAddress: this.quote!.toAsset.address,
        route: this.quote!.selectedRoute
      })

      return {
        ...routeResult,
        success: true
      }
    } catch (error: any) {
      const humanizedError = getHumanReadableSwapAndBridgeError(error)

      // Display the error in the UI only if it has a shortMessage
      // as we don't have much space and there is a default error message
      if (
        'shortMessage' in humanizedError &&
        humanizedError.shortMessage &&
        typeof humanizedError.shortMessage === 'string'
      ) {
        return {
          success: false,
          id: 'no-routes',
          title: humanizedError.shortMessage,
          level: 'error'
        }
      }

      return null
    }
  }

  async getNextRouteUserTx({
    activeRouteId,
    activeRoute: { route }
  }: {
    activeRouteId: SwapAndBridgeActiveRoute['activeRouteId']
    activeRoute: SwapAndBridgeActiveRoute
  }) {
    try {
      const response = await this.#serviceProviderAPI.getNextRouteUserTx({
        activeRouteId,
        route: route as SwapAndBridgeRoute // TODO: type cast might not be needed?
      })
      return response
    } catch (error: any) {
      const { message } = getHumanReadableSwapAndBridgeError(error)
      throw new EmittableError({ error, level: 'minor', message })
    }
  }

  async checkForNextUserTxForActiveRoutes() {
    await this.#initialLoadPromise
    const fetchAndUpdateRoute = async (activeRoute: SwapAndBridgeActiveRoute) => {
      let status: SwapAndBridgeRouteStatus = null
      const broadcastedButNotConfirmed = this.#activity.broadcastedButNotConfirmed.find((op) =>
        op.calls.some((c) => c.fromUserRequestId === activeRoute.activeRouteId)
      )

      // call getRouteStatus only after the transaction has processed
      if (broadcastedButNotConfirmed) return
      if (activeRoute.routeStatus === 'completed') return

      try {
        // should never happen
        if (!activeRoute.route) throw new Error('Route data is missing.')

        status = await this.#serviceProviderAPI.getRouteStatus({
          fromChainId: activeRoute.route.fromChainId,
          toChainId: activeRoute.route.toChainId,
          bridge: activeRoute.route.usedBridgeNames?.[0],
          activeRouteId: activeRoute.activeRouteId,
          userTxIndex: activeRoute.userTxIndex,
          txHash: activeRoute.userTxHash!
        })
      } catch (e: any) {
        const { message } = getHumanReadableSwapAndBridgeError(e)
        this.updateActiveRoute(activeRoute.activeRouteId, { error: message })
        return
      }

      const route = this.activeRoutes.find((r) => r.activeRouteId === activeRoute.activeRouteId)
      if (route?.error) {
        this.updateActiveRoute(activeRoute.activeRouteId, {
          error: undefined
        })
      }

      if (status === 'completed') {
        this.updateActiveRoute(
          activeRoute.activeRouteId,
          {
            routeStatus: 'completed',
            error: undefined
          },
          true
        )
        this.#portfolioUpdate()
      } else if (status === 'ready') {
        this.updateActiveRoute(
          activeRoute.activeRouteId,
          {
            routeStatus: 'ready',
            error: undefined
          },
          true
        )
      } else if (status === 'refunded') {
        this.updateActiveRoute(
          activeRoute.activeRouteId,
          {
            routeStatus: 'refunded',
            error: undefined
          },
          true
        )
      }
    }

    await Promise.all(
      this.activeRoutesInProgress.map(async (route) => {
        await fetchAndUpdateRoute(route)
      })
    )
  }

  async selectRoute(route: SwapAndBridgeRoute, isAutoSelectDisabled?: boolean) {
    if (!this.quote || !this.quote.routes.length) return
    if (
      ![
        SwapAndBridgeFormStatus.ReadyToSubmit,
        SwapAndBridgeFormStatus.ReadyToEstimate,
        SwapAndBridgeFormStatus.InvalidRouteSelected
      ].includes(this.formStatus)
    )
      return

    this.quote.selectedRoute = route
    this.quote.selectedRouteSteps = route.steps
    if (isAutoSelectDisabled !== undefined) {
      this.isAutoSelectRouteDisabled = isAutoSelectDisabled
    }

    await this.initSignAccountOpIfNeeded()
    this.emitUpdate()
  }

  async addActiveRoute({
    activeRouteId,
    userTxIndex
  }: {
    activeRouteId: SwapAndBridgeActiveRoute['activeRouteId']
    userTxIndex: SwapAndBridgeSendTxRequest['userTxIndex']
  }) {
    await this.#initialLoadPromise

    try {
      let route = this.quote?.routes.find((r) => r.routeId === activeRouteId.toString())
      if (this.#serviceProviderAPI.id === 'socket') {
        route = await this.#serviceProviderAPI.getActiveRoute(activeRouteId.toString())
      }

      if (route) {
        this.activeRoutes.push({
          serviceProviderId: this.#serviceProviderAPI.id,
          activeRouteId: activeRouteId.toString(),
          userTxIndex,
          routeStatus: 'ready',
          userTxHash: null,
          // @ts-ignore TODO: types mismatch by a bit, align types better
          route
        })
      }
      this.emitUpdate()
    } catch (error: any) {
      const { message } = getHumanReadableSwapAndBridgeError(error)
      throw new EmittableError({ error, level: 'major', message })
    }
  }

  updateActiveRoute(
    activeRouteId: SwapAndBridgeActiveRoute['activeRouteId'],
    activeRoute?: Partial<SwapAndBridgeActiveRoute>,
    forceUpdateRoute?: boolean
  ) {
    const currentActiveRoutes = [...this.activeRoutes]
    const activeRouteIndex = currentActiveRoutes.findIndex((r) => r.activeRouteId === activeRouteId)

    if (activeRouteIndex !== -1) {
      if (forceUpdateRoute) {
        // eslint-disable-next-line @typescript-eslint/no-floating-promises
        ;(async () => {
          let route = currentActiveRoutes[activeRouteIndex].route
          if (this.#serviceProviderAPI.id === 'socket') {
            // @ts-ignore TODO: types mismatch by a bit, align types better
            route = await this.#serviceProviderAPI.getActiveRoute(activeRouteId)
          }
          this.updateActiveRoute(activeRouteId, { route })
        })()
      }

      if (activeRoute) {
        currentActiveRoutes[activeRouteIndex] = {
          ...currentActiveRoutes[activeRouteIndex],
          ...activeRoute
        }
      } else {
        currentActiveRoutes[activeRouteIndex] = { ...currentActiveRoutes[activeRouteIndex] }
      }

      if (activeRoute?.routeStatus === 'completed' || activeRoute?.routeStatus === 'refunded') {
        // Change the currentUserTxIndex to the length of the userTxs array
        // a.k.a. all transactions are completed
        const activeRouteRoute = currentActiveRoutes[activeRouteIndex].route

        if (activeRouteRoute) {
          activeRouteRoute.currentUserTxIndex = activeRouteRoute.userTxs.length
        }
      } else if (activeRoute?.userTxHash) {
        // Mark all source destination actions as completed
        // when the transaction is mined
        const activeRouteRoute = currentActiveRoutes[activeRouteIndex].route

        if (activeRouteRoute) {
          activeRouteRoute.currentUserTxIndex = activeRouteRoute.userTxs.filter(
            (tx) => tx.userTxType === 'dex-swap'
          ).length
        }
      }

      this.activeRoutes = currentActiveRoutes

      this.#emitUpdateIfNeeded()
    }
  }

  removeActiveRoute(activeRouteId: SwapAndBridgeSendTxRequest['activeRouteId']) {
    this.activeRoutes = this.activeRoutes.filter((r) => r.activeRouteId !== activeRouteId)

    // Purposely not using `this.#emitUpdateIfNeeded()` here, as this should always emit to update banners
    this.emitUpdate()
  }

  /**
   * Find the next route in line and try to re-estimate with it
   */
  async onEstimationFailure(
    activeRouteId?: SwapAndBridgeSendTxRequest['activeRouteId'],
    error?: SwapAndBridgeErrorType | null
  ) {
    if (!this.quote || !this.quote.selectedRoute || this.isAutoSelectRouteDisabled) return

    const routeId = activeRouteId ?? this.quote.selectedRoute.routeId
    let routeIndex = null
    this.quote.routes.forEach((route, i) => {
      if (route.routeId === routeId) {
        this.quote!.routes.splice(i, 1)
        routeIndex = i
      }
    })

    // no routes available
    if (routeIndex === null || !this.quote.routes[routeIndex]) {
      this.quote.selectedRoute = undefined
      this.quote.routes = []
      this.updateQuoteStatus = 'INITIAL'
      this.emitUpdate()

      // Emit an error only if there are no routes left
      // and one is provided
      if (error) {
        this.addOrUpdateError(error)
      }

      return
    }

    await this.selectRoute(this.quote.routes[routeIndex])
  }

  async markSelectedRouteAsFailed() {
    if (!this.quote || !this.quote.selectedRoute) return

    const routeId = this.quote.selectedRoute.routeId
    this.quote.routes.forEach((route, i) => {
      if (route.routeId === routeId) {
        this.quote!.routes[i].hasFailed = true
      }
    })

    this.emitUpdate()
  }

  // update active route if needed on SubmittedAccountOp update
  handleUpdateActiveRouteOnSubmittedAccountOpStatusUpdate(op: SubmittedAccountOp) {
    op.calls.forEach((call) => {
      this.#handleActiveRouteBroadcastedTransaction(call.fromUserRequestId, op.status)
      this.#handleActiveRouteBroadcastedApproval(call.fromUserRequestId, op.status)
      this.#handleActiveRoutesWithReadyApproval(call.fromUserRequestId, op.status)
      this.#handleUpdateActiveRoutesUserTxData(call.fromUserRequestId, op)
      this.#handleActiveRoutesCompleted(call.fromUserRequestId, op.status)
    })
  }

  #handleActiveRouteBroadcastedTransaction(
    fromUserRequestId: Call['fromUserRequestId'],
    opStatus: SubmittedAccountOp['status']
  ) {
    if (opStatus !== AccountOpStatus.BroadcastedButNotConfirmed) return

    const activeRoute = this.activeRoutes.find((r) => r.activeRouteId === fromUserRequestId)
    if (!activeRoute) return

    // learn the additional step tokens so if the route fails alongs the way,
    // the user has the token learnt in his portfolio
    activeRoute.route?.steps.forEach((step) => {
      this.#portfolio.addTokensToBeLearned([step.toAsset.address], BigInt(step.chainId))
    })

    this.updateActiveRoute(activeRoute.activeRouteId, { routeStatus: 'in-progress' })
  }

  #handleActiveRouteBroadcastedApproval(
    fromUserRequestId: Call['fromUserRequestId'],
    opStatus: SubmittedAccountOp['status']
  ) {
    if (opStatus !== AccountOpStatus.BroadcastedButNotConfirmed) return

    const activeRoute = this.activeRoutes.find(
      (r) => `${r.activeRouteId}-approval` === fromUserRequestId
    )
    if (!activeRoute) return

    this.updateActiveRoute(activeRoute.activeRouteId, {
      routeStatus: 'waiting-approval-to-resolve'
    })
  }

  #handleActiveRoutesWithReadyApproval(
    fromUserRequestId: Call['fromUserRequestId'],
    opStatus: SubmittedAccountOp['status']
  ) {
    const activeRouteWaitingApproval = this.activeRoutes.find(
      (r) =>
        r.routeStatus === 'waiting-approval-to-resolve' &&
        `${r.activeRouteId}-approval` === fromUserRequestId
    )

    if (!activeRouteWaitingApproval) return

    if (opStatus === AccountOpStatus.Success) {
      this.updateActiveRoute(activeRouteWaitingApproval.activeRouteId, {
        routeStatus: 'ready'
      })
    }

    if (opStatus === AccountOpStatus.Failure || opStatus === AccountOpStatus.Rejected) {
      const errorMessage =
        opStatus === AccountOpStatus.Rejected
          ? 'The approval was rejected but you can try to sign it again'
          : 'The approval failed but you can try to sign it again'
      this.updateActiveRoute(activeRouteWaitingApproval.activeRouteId, {
        routeStatus: 'ready',
        error: errorMessage
      })
    }
  }

  #handleUpdateActiveRoutesUserTxData(
    fromUserRequestId: Call['fromUserRequestId'],
    submittedAccountOp: SubmittedAccountOp
  ) {
    const activeRoute = this.activeRoutes.find((r) => r.activeRouteId === fromUserRequestId)
    if (!activeRoute) return

    if (submittedAccountOp && !activeRoute.userTxHash) {
      this.updateActiveRoute(activeRoute.activeRouteId, {
        userTxHash: submittedAccountOp?.txnId,
        identifiedBy: submittedAccountOp.identifiedBy
      })
    }
  }

  #handleActiveRoutesCompleted(
    fromUserRequestId: Call['fromUserRequestId'],
    opStatus: SubmittedAccountOp['status']
  ) {
    const activeRoute = this.activeRoutes.find((r) => r.activeRouteId === fromUserRequestId)
    if (!activeRoute || !activeRoute.route) return

    let shouldUpdateActiveRouteStatus = false

    const isSwap = activeRoute.route.fromChainId === activeRoute.route.toChainId

    // force update the active route status if the route is of type 'swap'
    if (isSwap) shouldUpdateActiveRouteStatus = true

    // force update the active route with an error message if the tx fails (for both swap and bridge)
    if (opStatus === AccountOpStatus.Failure || opStatus === AccountOpStatus.Rejected)
      shouldUpdateActiveRouteStatus = true

    if (!shouldUpdateActiveRouteStatus) return

    if (opStatus === AccountOpStatus.Success) {
      this.updateActiveRoute(activeRoute.activeRouteId, { routeStatus: 'completed' })
    }

    // If the transaction fails, update the status to "ready" to allow the user to sign it again
    if (opStatus === AccountOpStatus.Failure || opStatus === AccountOpStatus.Rejected) {
      const errorMessage =
        opStatus === AccountOpStatus.Rejected
          ? 'The transaction was rejected'
          : 'The transaction failed onchain'
      this.updateActiveRoute(activeRoute.activeRouteId, {
        routeStatus: 'failed',
        error: errorMessage
      })
    }
  }

  #getIsFormValidToFetchQuote() {
    return (
      this.fromChainId &&
      this.toChainId &&
      this.fromAmount &&
      this.fromSelectedToken &&
      this.toSelectedToken &&
      (this.validateFromAmount.success || this.fromSelectedToken?.isSwitchedToToken)
    )
  }

  get banners() {
    if (!this.#selectedAccount.account) return []

    const activeRoutesForSelectedAccount = getActiveRoutesForAccount(
      this.#selectedAccount.account.addr,
      this.activeRoutes
    )
    const accountOpActions = this.#actions.visibleActionsQueue.filter(
      ({ type }) => type === 'accountOp'
    ) as AccountOpAction[]

    // Swap banners aren't generated because swaps are completed instantly,
    // thus the activity banner on broadcast is sufficient
    return getBridgeBanners(activeRoutesForSelectedAccount, accountOpActions)
  }

  #debounceFunctionCallsOnSameTick(funcName: string, func: Function) {
    if (this.#shouldDebounceFlags[funcName]) return
    this.#shouldDebounceFlags[funcName] = true

    // Debounce multiple calls in the same tick and only execute one of them
    setTimeout(() => {
      this.#shouldDebounceFlags[funcName] = false
      func()
    }, 0)
  }

  destroySignAccountOp() {
    if (!this.signAccountOpController) return
    this.signAccountOpController.reset()
    this.#signAccountOpController = null
    this.hasProceeded = false
  }

  async initSignAccountOpIfNeeded(updateQuoteId?: string) {
    // no updates if the user has commited
    if (this.formStatus === SwapAndBridgeFormStatus.Proceeded) return

    // shouldn't happen ever
    if (!this.#selectedAccount.account) return

    // again it shouldn't happen but there might be a case where the from token
    // disappears because of a strange update event. It's fine to just not
    // continue from the point forward
    if (!this.fromSelectedToken || !this.toSelectedToken || !this.toChainId) return

    if (
      this.formStatus !== SwapAndBridgeFormStatus.ReadyToEstimate &&
      this.formStatus !== SwapAndBridgeFormStatus.ReadyToSubmit
    )
      return

    const fromToken = this.fromSelectedToken as TokenResult
    const network = this.#networks.networks.find((net) => net.chainId === fromToken.chainId)

    // shouldn't happen ever
    if (!network) return

    const provider = this.#providers.providers[network.chainId.toString()]
    const accountState = await this.#accounts.getOrFetchAccountOnChainState(
      this.#selectedAccount.account.addr,
      network.chainId
    )

    if (updateQuoteId && updateQuoteId !== this.#updateQuoteId) return

    const userTxn = await this.getRouteStartUserTx()

    if (updateQuoteId && updateQuoteId !== this.#updateQuoteId) return

    // if no txn is provided because of a route failure (large slippage),
    // auto select the next route and continue on
    if (!userTxn || !userTxn.success) {
      // eslint-disable-next-line @typescript-eslint/no-floating-promises
      this.onEstimationFailure(undefined, userTxn)
      return
    }

    // learn the token in the portfolio
    this.#portfolio.addTokensToBeLearned([this.toSelectedToken.address], BigInt(this.toChainId))

    // check if we have an accountOp in main
    const userRequestCalls = batchCallsFromUserRequests({
      accountAddr: this.#selectedAccount.account.addr,
      chainId: network.chainId,
      userRequests: this.#userRequests
    })
    const swapOrBridgeCalls = await getSwapAndBridgeCalls(
      userTxn,
      this.#selectedAccount.account,
      provider,
      accountState
    )

    if (updateQuoteId && updateQuoteId !== this.#updateQuoteId) return

    const isBridge = this.fromChainId && this.toChainId && this.fromChainId !== this.toChainId
    const calls = !isBridge ? [...userRequestCalls, ...swapOrBridgeCalls] : [...swapOrBridgeCalls]

    if (this.signAccountOpController) {
      // if the chain id has changed, we need to destroy the sign account op
      if (
        this.signAccountOpController.accountOp.meta &&
        this.signAccountOpController.accountOp.meta.swapTxn &&
        this.signAccountOpController.accountOp.meta.swapTxn.chainId !== userTxn.chainId
      ) {
        this.destroySignAccountOp()
      } else {
        this.signAccountOpController.update({ calls })

        // add the real swapTxn
        if (!this.signAccountOpController.accountOp.meta)
          this.signAccountOpController.accountOp.meta = {}
        this.signAccountOpController.accountOp.meta.swapTxn = userTxn
        this.signAccountOpController.accountOp.meta.fromQuoteId = updateQuoteId
        return
      }
    }

    const baseAcc = getBaseAccount(
      this.#selectedAccount.account,
      accountState,
      this.#keystore.getAccountKeys(this.#selectedAccount.account),
      network
    )
    const accountOp = {
      accountAddr: this.#selectedAccount.account.addr,
      chainId: network.chainId,
      signingKeyAddr: null,
      signingKeyType: null,
      gasLimit: null,
      gasFeePayment: null,
      nonce: accountState.nonce,
      signature: null,
      accountOpToExecuteBefore: null,
      calls,
      flags: {
        hideActivityBanner: this.fromSelectedToken.chainId !== BigInt(this.toSelectedToken.chainId)
      },
      meta: {
        swapTxn: userTxn,
        paymasterService: getAmbirePaymasterService(baseAcc, this.#relayerUrl),
        fromQuoteId: updateQuoteId
      }
    }

    this.#signAccountOpController = new SignAccountOpController(
      this.#accounts,
      this.#networks,
      this.#keystore,
      this.#portfolio,
      this.#externalSignerControllers,
      this.#selectedAccount.account,
      network,
      provider,
      randomId(), // the account op and the action are fabricated
      accountOp,
      () => {
        return true
      },
      false,
      undefined
    )

    this.emitUpdate()

    // propagate updates from signAccountOp here
    this.#signAccountOpController.onUpdate(() => {
      this.emitUpdate()
    })
    this.#signAccountOpController.onError((error) => {
      this.#portfolio.overridePendingResults(this.signAccountOpController!.accountOp)
      this.emitError(error)
    })
    // if the estimation emits an error, handle it
    this.#signAccountOpController.estimation.onUpdate(() => {
      if (
        this.signAccountOpController?.accountOp.meta?.swapTxn?.activeRouteId &&
        this.signAccountOpController.estimation.status === EstimationStatus.Error
      ) {
        // eslint-disable-next-line @typescript-eslint/no-floating-promises
        this.onEstimationFailure(this.signAccountOpController.accountOp.meta.swapTxn.activeRouteId)
      }
    })

    // eslint-disable-next-line @typescript-eslint/no-floating-promises
    this.reestimate(userTxn)
  }

  /**
   * Reestimate the signAccountOp request periodically.
   * Encapsulate it here instead of creating an interval in the background
   * as intervals are tricky and harder to control
   */
  async reestimate(userTxn: SwapAndBridgeSendTxRequest) {
    if (this.#isReestimating) return

    this.#isReestimating = true
    await wait(30000)
    this.#isReestimating = false

    if (!this.signAccountOpController) return
    if (!this.signAccountOpController.accountOp.meta?.swapTxn) return

    const newestUserTxn = JSON.parse(
      JSON.stringify(this.signAccountOpController.accountOp.meta.swapTxn)
    )

    // if we're refetching a quote atm, we don't execute the estimation
    // a race between the old estimation with the old quote and the new
    // estimation with the new quote might happen
    //
    // also, if the tx data is different, it means the user is playing
    // with the swap, so we don't want to reestimate
    //
    // we only want a re-estimate in a stale state
    if (
      this.updateQuoteStatus === 'LOADING' ||
      userTxn.txData !== this.signAccountOpController.accountOp.meta.swapTxn.txData
    ) {
      // eslint-disable-next-line @typescript-eslint/no-floating-promises
      this.reestimate(newestUserTxn)
      return
    }

    this.signAccountOpController.estimate().catch((e) => {
      // eslint-disable-next-line no-console
      console.log('error on swap&bridge re-estimate')
      // eslint-disable-next-line no-console
      console.log(e)
    })
    // eslint-disable-next-line @typescript-eslint/no-floating-promises
    this.reestimate(newestUserTxn)
  }

  setUserProceeded(hasProceeded: boolean) {
    this.hasProceeded = hasProceeded
    this.emitUpdate()
  }

  setIsAutoSelectRouteDisabled(isDisabled: boolean) {
    this.isAutoSelectRouteDisabled = isDisabled
    this.emitUpdate()
  }

  get swapSignErrors(): SignAccountOpError[] {
    const errors: SignAccountOpError[] = []
    const isBridge = this.fromChainId && this.toChainId && this.fromChainId !== this.toChainId
    const fromSelectedTokenWithUpToDateAmount = this.#getFromSelectedTokenInPortfolio()

    if (
      isBridge &&
      fromSelectedTokenWithUpToDateAmount &&
      fromSelectedTokenWithUpToDateAmount.amountPostSimulation &&
      fromSelectedTokenWithUpToDateAmount.amount !==
        fromSelectedTokenWithUpToDateAmount.amountPostSimulation
    ) {
      errors.push({
        title: `${fromSelectedTokenWithUpToDateAmount.symbol} detected in batch. Please complete the batch before bridging`
      })
    }

    // Check if there are any errors from the main SignAccountOp controller
    // This prevents proceeding with a swap/bridge if there are estimation errors
    // in the pending batch of transactions
    if (
      this.#isMainSignAccountOpThrowingAnEstimationError &&
      this.#isMainSignAccountOpThrowingAnEstimationError(this.fromChainId, this.toChainId)
    ) {
      errors.push({
        title: 'Error detected in the pending batch. Please review it before proceeding'
      })
    }

    // if we're bridging to ethereum, make the min from amount 10 usd
    if (
      isBridge &&
      this.toChainId === 1 &&
      this.fromAmountInFiat &&
      Number(this.fromAmountInFiat) < 10
    ) {
      errors.push({
        title: 'Min amount for bridging to Ethereum is $10'
      })
    }

    return errors
  }

  toJSON() {
    return {
      ...this,
      ...super.toJSON(),
      toTokenShortList: this.toTokenShortList,
      maxFromAmount: this.maxFromAmount,
      validateFromAmount: this.validateFromAmount,
      isFormEmpty: this.isFormEmpty,
      formStatus: this.formStatus,
      activeRoutesInProgress: this.activeRoutesInProgress,
      activeRoutes: this.activeRoutes,
      banners: this.banners,
      isHealthy: this.isHealthy,
      shouldEnableRoutesSelection: this.shouldEnableRoutesSelection,
      supportedChainIds: this.supportedChainIds,
      swapSignErrors: this.swapSignErrors,
      signAccountOpController: this.signAccountOpController
    }
  }
}<|MERGE_RESOLUTION|>--- conflicted
+++ resolved
@@ -705,19 +705,15 @@
       fromAmountFieldMode,
       fromSelectedToken,
       toChainId,
-<<<<<<< HEAD
-      toSelectedTokenAddr,
       shouldSetMaxAmount,
       routePriority
     } = props
+
     const {
       emitUpdate = true,
       updateQuote = true,
       shouldIncrementFromAmountUpdateCounter = false
     } = updateProps || {}
-=======
-      routePriority
-    } = props
 
     // map the token back
     const chainId = toChainId ?? this.toChainId
@@ -729,8 +725,6 @@
     const shouldNotResetFromAmount =
       fromAmount && props.toSelectedTokenAddr && fromSelectedToken && toChainId
 
-    const { emitUpdate = true, updateQuote = true } = updateProps || {}
->>>>>>> 4c62f39c
     let shouldUpdateToTokenList = false
 
     // fromAmountFieldMode must be set before fromAmount so it
