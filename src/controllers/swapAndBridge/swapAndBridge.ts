--- conflicted
+++ resolved
@@ -527,7 +527,6 @@
     }
 
     try {
-<<<<<<< HEAD
       if (this.toTokenListKey === null) throw new Error('Invalid token list key') // should never happen
 
       const toTokenListInCache = this.#toTokenLists[this.toTokenListKey]
@@ -535,38 +534,32 @@
         !toTokenListInCache?.data ||
         now - (toTokenListInCache?.lastFetched || 0) >= TO_TOKEN_LIST_CACHE_THRESHOLD
       if (shouldFetchTokenList) {
-        const toTokenListResponse = await this.#socketAPI.getToTokenList({
+        const toTokenNetwork = this.#networks.networks.find(
+          (n) => Number(n.chainId) === this.toChainId
+        )
+        // should never happen
+        if (!toTokenNetwork)
+          throw new Error(
+            'Network configuration mismatch detected. Please try again later or contact support.'
+          )
+
+        const fetchedToTokenList = await this.#socketAPI.getToTokenList({
           fromChainId: this.fromChainId,
           toChainId: this.toChainId
         })
 
-        this.toTokenList = sortTokenListResponse(toTokenListResponse, this.portfolioTokenList)
-      }
-=======
-      const fetchedToTokenList = await this.#socketAPI.getToTokenList({
-        fromChainId: this.fromChainId,
-        toChainId: this.toChainId
-      })
-      const toTokenNetwork = this.#networks.networks.find(
-        (n) => Number(n.chainId) === this.toChainId
-      )
-
-      // should never happen
-      if (!toTokenNetwork)
-        throw new Error(
-          'Network configuration mismatch detected. Please try again later or contact support.'
+        const additionalTokensFromPortfolio = this.portfolioTokenList
+          .filter((t) => t.networkId === toTokenNetwork.id)
+          .filter((token) => !fetchedToTokenList.some((t) => t.address === token.address))
+          .map((t) => convertPortfolioTokenToSocketAPIToken(t, Number(toTokenNetwork.chainId)))
+
+        this.toTokenList = sortTokenListResponse(
+          [...fetchedToTokenList, ...additionalTokensFromPortfolio],
+          this.portfolioTokenList
         )
 
-      const additionalTokensFromPortfolio = this.portfolioTokenList
-        .filter((t) => t.networkId === toTokenNetwork.id)
-        .filter((token) => !fetchedToTokenList.some((t) => t.address === token.address))
-        .map((t) => convertPortfolioTokenToSocketAPIToken(t, Number(toTokenNetwork.chainId)))
-
-      this.toTokenList = sortTokenListResponse(
-        [...fetchedToTokenList, ...additionalTokensFromPortfolio],
-        this.portfolioTokenList
-      )
->>>>>>> 8bdc8d74
+        this.toTokenList = sortTokenListResponse(fetchedToTokenList, this.portfolioTokenList)
+      }
 
       if (!this.toSelectedToken) {
         if (addressToSelect) {
