import { AbiCoder, getBytes, keccak256 } from 'ethers'

<<<<<<< HEAD
import { AccountId } from '../../interfaces/account'
=======
import { HumanizerFragment } from '../../interfaces/humanizer'
>>>>>>> c77116f3
import { Key } from '../../interfaces/keystore'
import { NetworkId } from '../../interfaces/network'
import { stringify } from '../richJson/richJson'
import { UserOperation } from '../userOperation/types'
import { Call } from './types'

// This is an abstract representation of the gas fee payment
// 1) it cannot contain details about maxFeePerGas/baseFee because some networks might not be aware of EIP-1559; it only cares about total amount
// 2) it cannot contain info about the mechanism of payment (from EOA but on smart account, pure EOA paying it's fee directly, 4337 paymaster, 4337 direct, relayer, etc.)
// This info can be inferred when needed from the account type and whether we're running in 4337 mode or not
// 3) isGasTank and isERC4337 can both be true
// 4) whether those values are sane will be checked in an additional function (currently `canBroadcast`); for example, this function is meant to ensure that in case of an EOA, the fee is always paid in native
export interface GasFeePayment {
  isERC4337: boolean
  isGasTank: boolean
  paidBy: string
  inToken: string
  amount: bigint
  simulatedGasLimit: bigint
  gasPrice: bigint
  maxPriorityFeePerGas?: bigint
}

export enum AccountOpStatus {
  Pending = 'pending',
  BroadcastedButNotConfirmed = 'broadcasted-but-not-confirmed',
  Success = 'success',
  Failure = 'failure',
  Rejected = 'rejected',
  UnknownButPastNonce = 'unknown-but-past-nonce'
}

// Equivalent to ERC-4337 UserOp, but more universal than it since a AccountOp can be transformed to
// a UserOp, or to a direct EOA transaction, or relayed through the Ambire relayer
// it is more precisely defined than a UserOp though - UserOp just has calldata and this has individual `calls`
export interface AccountOp {
  accountAddr: string
  networkId: NetworkId
  // this may not be defined, in case the user has not picked a key yet
  signingKeyAddr: Key['addr'] | null
  signingKeyType: Key['type'] | null
  // this may not be set in case we haven't set it yet
  // this is a number and not a bigint because of ethers (it uses number for nonces)
  nonce: bigint | null
  // @TODO: nonce namespace? it is dependent on gasFeePayment
  calls: Call[]
  // the feeCall is an extra call we add manually when there's a
  // relayer/paymaster transaction so that the relayer/paymaster
  // can authorize the payment
  feeCall?: Call
  // the activator call is for cases where we want to activate the EntryPoint
  // it existed previously in the UserOperation type but now it is no longer
  // limited to it as we can broadcast none ERC-4337 txn with an activatorCall
  activatorCall?: Call
  gasLimit: number | null
  signature: string | null
  gasFeePayment: GasFeePayment | null
  // This is used when we have an account recovery to finalize before executing the AccountOp,
  // And we set this to the recovery finalization AccountOp; could be used in other scenarios too in the future,
  // for example account migration (from v1 QuickAcc to v2)
  // theoretically you can recurse these (an AccountOp set as *ToExecuteBefore can have another accountOpToExecuteBefore)
  // however, in practice we only use this for recovery atm and we never have a case with more than one
  // Supporting this can done relatively easily via executeMany() for v2 accounts, and with multiple UserOps via 4337 (again v2 accs)
  accountOpToExecuteBefore: AccountOp | null
  // this is the humanizer meta info that is supposed to be frozen in time
  // expressed as HumanizerFragments that can be integrated in the passed humanizer meta object
  humanizerMetaFragments?: HumanizerFragment[]
  txnId?: string
  status?: AccountOpStatus
  // in the case of ERC-4337, we need an UserOperation structure for the AccountOp
  asUserOperation?: UserOperation
  // all kinds of custom accountOp properties that are needed in specific cases
  meta?: {
    // pass the entry point authorization signature for the deploy 4337 txn
    entryPointAuthorization?: string
  }
}

export function callToTuple(call: Call): [string, string, string] {
  return [call.to, call.value.toString(), call.data]
}

export function canBroadcast(op: AccountOp, accountIsEOA: boolean): boolean {
  if (op.signingKeyAddr === null) throw new Error('missing signingKeyAddr')
  if (op.signature === null) throw new Error('missing signature')
  if (op.gasFeePayment === null) throw new Error('missing gasFeePayment')
  if (op.gasLimit === null) throw new Error('missing gasLimit')
  if (op.nonce === null) throw new Error('missing nonce')
  if (accountIsEOA) {
    if (op.gasFeePayment.isGasTank)
      throw new Error('gas fee payment with gas tank cannot be used with an EOA')
    if (op.gasFeePayment.inToken !== '0x0000000000000000000000000000000000000000')
      throw new Error('gas fee payment needs to be in the native asset')
    if (op.gasFeePayment.paidBy !== op.accountAddr)
      throw new Error('gas fee payment cannot be paid by anyone other than the EOA that signed it')
  }
  return true
}

/**
 * Compare two AccountOps intents.
 *
 * By 'intent,' we are referring to the sender of the transaction, the network it is sent on, and the included calls.
 *
 * Since we are comparing the intents, we exclude any other properties of the AccountOps.
 */
export function isAccountOpsIntentEqual(
  accountOps1: AccountOp[],
  accountOps2: AccountOp[]
): boolean {
  const createIntent = (accountOps: AccountOp[]) => {
    return accountOps.map(({ accountAddr, networkId, calls }) => ({
      accountAddr,
      networkId,
      calls
    }))
  }

  return stringify(createIntent(accountOps1)) === stringify(createIntent(accountOps2))
}

export function getSignableCalls(op: AccountOp): [string, string, string][] {
  const callsToSign = op.calls.map((call: Call) => callToTuple(call))
  if (op.activatorCall) callsToSign.push(callToTuple(op.activatorCall))
  if (op.feeCall) callsToSign.push(callToTuple(op.feeCall))
  return callsToSign
}

export function getSignableHash(
  addr: AccountId,
  chainId: bigint,
  nonce: bigint,
  calls: [string, string, string][]
): Uint8Array {
  const abiCoder = new AbiCoder()
  return getBytes(
    keccak256(
      abiCoder.encode(
        ['address', 'uint', 'uint', 'tuple(address, uint, bytes)[]'],
        [addr, chainId, nonce, calls]
      )
    )
  )
}

/**
 * This function returns the hash as a Uint8Array instead of string
 * and the reason for this is the implementation that follows:
 *
 * const hash = accountOpSignableHash(op); // get the hash
 * const signature = await wallet.signMessage(hash)
 *
 * The signMessage method is an ethers method. It checks whether
 * the hash is a string or not. If it's a string, it calls
 * ethers.toUtf8Bytes to it, completing ignoring that the string
 * might actually be abi-encoded (like in our case).
 *
 * Applying ethers.toUtf8Bytes to a string is only correct if the
 * string is... a utf8 string. In our case, IT IS NOT.
 * That's why we need to wrap in with ethers.getBytes to prevent
 * the sign message from breaking it.
 *
 * If despite everything you wish to return a string instead of a Uint8Array,
 * you have to wrap the hash with ethers.getBytes each time before passing it
 * to signMessage. Also, the reverse method of ethers.getBytes is ethers.hexlify
 * if you need to transform it back.
 *
 * @param op AccountOp
 * @returns Uint8Array
 */
export function accountOpSignableHash(op: AccountOp, chainId: bigint): Uint8Array {
  return getSignableHash(op.accountAddr, chainId, op.nonce ?? 0n, getSignableCalls(op))
}<|MERGE_RESOLUTION|>--- conflicted
+++ resolved
@@ -1,10 +1,7 @@
 import { AbiCoder, getBytes, keccak256 } from 'ethers'
 
-<<<<<<< HEAD
 import { AccountId } from '../../interfaces/account'
-=======
 import { HumanizerFragment } from '../../interfaces/humanizer'
->>>>>>> c77116f3
 import { Key } from '../../interfaces/keystore'
 import { NetworkId } from '../../interfaces/network'
 import { stringify } from '../richJson/richJson'
