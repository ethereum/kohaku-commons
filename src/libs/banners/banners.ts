--- conflicted
+++ resolved
@@ -313,279 +313,6 @@
     ]
   }
   return banner
-<<<<<<< HEAD
-}
-
-export const getNetworksWithFailedRPCBanners = ({
-  providers,
-  networks,
-  networksWithAssets
-}: {
-  providers: RPCProviders
-  networks: Network[]
-  networksWithAssets: NetworkId[]
-}): Banner[] => {
-  const banners: Banner[] = []
-  const networkIds = getNetworksWithFailedRPC({ providers }).filter((networkId) =>
-    networksWithAssets.includes(networkId)
-  )
-
-  const networksData = networkIds.map((id) => networks.find((n: Network) => n.id === id)!)
-
-  const allFailed = networksData.length === networks.length
-
-  const networksWithMultipleRpcUrls = allFailed
-    ? []
-    : networksData.filter((n) => n?.rpcUrls?.length > 1)
-
-  const networksToGroupInSingleBanner = allFailed
-    ? networksData
-    : networksData.filter((n) => n?.rpcUrls?.length <= 1)
-
-  if (!networksData.length) return banners
-
-  networksWithMultipleRpcUrls.forEach((n) => {
-    banners.push({
-      id: `${n.id}-custom-rpcs-down`,
-      type: 'error',
-      title: `Failed to retrieve network data for ${n.name}. You can try selecting another RPC URL`,
-      text: 'Affected features: visible assets, DeFi positions, sign message/transaction, ENS/UD domain resolving, add account.',
-      actions: [
-        {
-          label: 'Select',
-          actionName: 'select-rpc-url',
-          meta: {
-            network: n
-          }
-        }
-      ]
-    })
-  })
-
-  if (!networksToGroupInSingleBanner.length) return banners
-
-  banners.push({
-    id: 'rpcs-down',
-    type: 'error',
-    title: `Failed to retrieve network data for ${networksToGroupInSingleBanner
-      .map((n) => n.name)
-      .join(', ')} (RPC malfunction)`,
-    text: 'Affected features: visible assets, DeFi positions, sign message/transaction, ENS/UD domain resolving, add account. Please try again later or contact support.',
-    actions: []
-  })
-
-  return banners
-}
-
-export const getNetworksWithPortfolioErrorBanners = ({
-  networks,
-  selectedAccountLatest,
-  providers
-}: {
-  networks: Network[]
-  selectedAccountLatest: SelectedAccountPortfolioState
-  providers: RPCProviders
-}): Banner[] => {
-  const banners: Banner[] = []
-
-  const portfolioLoading = Object.keys(selectedAccountLatest).some((network) => {
-    const portfolioForNetwork = selectedAccountLatest[network]
-
-    return portfolioForNetwork?.isLoading
-  })
-
-  // Otherwise networks are appended to the banner one by one, which looks weird
-  if (portfolioLoading) return []
-
-  const networkNamesWithCriticalError: string[] = []
-  const networkNamesWithPriceFetchError: string[] = []
-
-  if (!Object.keys(selectedAccountLatest).length) return []
-
-  Object.keys(selectedAccountLatest).forEach((network) => {
-    const portfolioForNetwork = selectedAccountLatest[network]
-    const criticalError = portfolioForNetwork?.criticalError
-    const lastSuccessfulUpdate = portfolioForNetwork?.result?.lastSuccessfulUpdate
-
-    // Don't display an error banner if the last successful update was less than 10 minutes ago
-    if (typeof lastSuccessfulUpdate === 'number' && Date.now() - lastSuccessfulUpdate < TEN_MINUTES)
-      return
-
-    let networkName: string | null = null
-
-    if (network === 'gasTank') networkName = 'Gas Tank'
-    else if (network === 'rewards') networkName = 'Rewards'
-    else networkName = networks.find((n) => n.id === network)?.name ?? null
-
-    if (!portfolioForNetwork || !networkName || portfolioForNetwork.isLoading) return
-    // Don't display an error banner if the RPC isn't working because an RPC error banner is already displayed.
-    // In case of additional networks don't check the RPC as there isn't one
-    if (
-      criticalError &&
-      (['gasTank', 'rewards'].includes(network) || providers[network].isWorking)
-    ) {
-      networkNamesWithCriticalError.push(networkName as string)
-      // If there is a critical error, we don't need to check for price fetch error
-      return
-    }
-
-    portfolioForNetwork?.errors.forEach((err: any) => {
-      // If the error is not predefined(shouldn't happen) or it's a specific
-      // non-critical error, we shouldn't display a banner
-      if (
-        !Object.keys(PORTFOLIO_LIB_ERROR_NAMES).includes(err?.name) ||
-        err?.name === PORTFOLIO_LIB_ERROR_NAMES.NonCriticalApiHintsError
-      )
-        return
-
-      // Price errors are not critical, so we should display a warning banner
-      if (err?.name === PORTFOLIO_LIB_ERROR_NAMES.PriceFetchError) {
-        networkNamesWithPriceFetchError.push(networkName as string)
-        return
-      }
-
-      // For all other errors, we should display an error banner
-      networkNamesWithCriticalError.push(networkName as string)
-    })
-  })
-
-  if (networkNamesWithPriceFetchError.length) {
-    banners.push({
-      id: 'portfolio-prices-error',
-      type: 'warning',
-      title: `Failed to retrieve prices for ${networkNamesWithPriceFetchError.join(', ')}`,
-      text: 'Affected features: account balances, asset prices. Reload the account or try again later.',
-      actions: []
-    })
-  }
-  if (networkNamesWithCriticalError.length) {
-    banners.push({
-      id: 'portfolio-critical-error',
-      type: 'error',
-      title: `Failed to retrieve the portfolio data for ${networkNamesWithCriticalError.join(
-        ', '
-      )}`,
-      text: 'Affected features: account balances, visible assets. Reload the account or try again later.',
-      actions: []
-    })
-  }
-
-  return banners
-}
-
-export const getNetworksWithDeFiPositionsErrorBanners = ({
-  networks,
-  currentAccountState,
-  providers,
-  networksWithPositions
-}: {
-  networks: Network[]
-  currentAccountState: DefiPositionsAccountState
-  providers: RPCProviders
-  networksWithPositions: NetworksWithPositions
-}) => {
-  const isLoading = Object.keys(currentAccountState).some((networkId) => {
-    const networkState = currentAccountState[networkId]
-    return networkState.isLoading
-  })
-
-  if (isLoading) return []
-
-  const networkNamesWithUnknownCriticalError: string[] = []
-  const networkNamesWithAssetPriceCriticalError: string[] = []
-  const providersWithErrors: {
-    [providerName: string]: string[]
-  } = {}
-
-  Object.keys(currentAccountState).forEach((networkId) => {
-    const providersWithPositions = networksWithPositions[networkId]
-    // Ignore networks that don't have positions
-    // but ensure that we have a successful response stored (the network key is present)
-    if (providersWithPositions && !providersWithPositions.length) return
-
-    const networkState = currentAccountState[networkId]
-    const network = networks.find((n) => n.id === networkId)
-    const rpcProvider = providers[networkId]
-    const lastSuccessfulUpdate = networkState.updatedAt
-
-    if (
-      !network ||
-      !networkState ||
-      (typeof lastSuccessfulUpdate === 'number' &&
-        Date.now() - lastSuccessfulUpdate < TEN_MINUTES) ||
-      // Don't display an error banner if the RPC isn't working because an RPC error banner is already displayed.
-      (typeof rpcProvider.isWorking === 'boolean' && !rpcProvider.isWorking)
-    )
-      return
-
-    if (networkState.error) {
-      if (networkState.error === DeFiPositionsError.AssetPriceError) {
-        networkNamesWithAssetPriceCriticalError.push(network.name)
-      } else if (networkState.error === DeFiPositionsError.CriticalError) {
-        networkNamesWithUnknownCriticalError.push(network.name)
-      }
-    }
-
-    const providerNamesWithErrors =
-      networkState.providerErrors
-        ?.filter(({ providerName }) => {
-          // Display all errors if there hasn't been a successful update
-          // for the network.
-          if (!networksWithPositions[networkId]) return true
-          // Exclude providers without positions
-          return networksWithPositions[networkId].includes(providerName)
-        })
-        .map((e) => e.providerName) || []
-
-    if (providerNamesWithErrors.length) {
-      providerNamesWithErrors.forEach((providerName) => {
-        if (!providersWithErrors[providerName]) providersWithErrors[providerName] = []
-
-        providersWithErrors[providerName].push(network.name)
-      })
-    }
-  })
-
-  const providerErrorBanners: Banner[] = Object.entries(providersWithErrors).map(
-    ([providerName, networkNames]) => {
-      return {
-        id: `${providerName}-defi-positions-error`,
-        type: 'error',
-        title: `Failed to retrieve DeFi positions for ${providerName} on ${networkNames.join(
-          ', '
-        )}`,
-        text: 'Reload the account or try again later.',
-        actions: []
-      }
-    }
-  )
-
-  const banners = providerErrorBanners
-
-  if (networkNamesWithUnknownCriticalError.length) {
-    banners.push({
-      id: 'defi-positions-critical-error',
-      type: 'error',
-      title: `Failed to retrieve DeFi positions on ${networkNamesWithUnknownCriticalError.join(
-        ', '
-      )}`,
-      text: 'Reload the account or try again later.',
-      actions: []
-    })
-  }
-  if (networkNamesWithAssetPriceCriticalError.length) {
-    banners.push({
-      id: 'defi-positions-asset-price-error',
-      type: 'warning',
-      title: `Failed to retrieve asset prices for DeFi positions on ${networkNamesWithAssetPriceCriticalError.join(
-        ', '
-      )}`,
-      text: 'Reload the account or try again later.',
-      actions: []
-    })
-  }
-
-  return banners
 }
 
 export const getFirstCashbackBanners = ({
@@ -595,7 +322,7 @@
   selectedAccountAddr: string
   shouldShowConfetti: ShouldShowConfettiBanner
 }): Banner[] => {
-  let banners: Banner[] = []
+  const banners: Banner[] = []
 
   const shouldShowConfettiBanner = shouldShowConfetti[selectedAccountAddr]
 
@@ -615,6 +342,4 @@
   }
 
   return banners
-=======
->>>>>>> fd2385fa
 }