import erc20Abi from 'adex-protocol-eth/abi/ERC20.json'
import { Interface, parseUnits } from 'ethers'

<<<<<<< HEAD
import { TokenResult } from '../portfolio'
=======
import WALLETSupplyControllerABI from '../../../contracts/compiled/WALLETSupplyController.json'
import WETH from '../../../contracts/compiled/WETH.json'
import { FEE_COLLECTOR, SUPPLY_CONTROLLER_ADDR, WALLET_STAKING_ADDR } from '../../consts/addresses'
import { networks } from '../../consts/networks'
import { Calls, SignUserRequest } from '../../interfaces/userRequest'
import { ClaimableRewardsData, TokenResult } from '../portfolio'
import { getSanitizedAmount } from './amount'
>>>>>>> e1f3f48e

const ERC20 = new Interface(erc20Abi)
const supplyControllerInterface = new Interface(WALLETSupplyControllerABI)

interface BuildUserRequestParams {
  amount: string
  selectedToken: TokenResult
  selectedAccount: string
  recipientAddress: string
}

function buildClaimWalletRequest({
  selectedAccount,
  selectedToken,
  claimableRewardsData
}: {
  selectedAccount: string
  selectedToken: TokenResult
  claimableRewardsData: ClaimableRewardsData
}): SignUserRequest | null {
  const txn = {
    kind: 'calls' as Calls['kind'],
    calls: [
      {
        to: SUPPLY_CONTROLLER_ADDR,
        value: BigInt(0),
        data: supplyControllerInterface.encodeFunctionData('claimWithRootUpdate', [
          claimableRewardsData?.totalClaimable,
          claimableRewardsData?.proof,
          0, // penalty bps, at the moment we run with 0; it's a safety feature to hardcode it
          WALLET_STAKING_ADDR, // staking pool addr
          claimableRewardsData?.root,
          claimableRewardsData?.signedRoot
        ])
      }
    ]
  }
  return {
    id: new Date().getTime(),
    action: txn,
    meta: {
      isSignAction: true,
      networkId: selectedToken.networkId,
      accountAddr: selectedAccount
    }
  }
}

function buildTransferUserRequest({
  amount,
  selectedToken,
  selectedAccount,
  recipientAddress: _recipientAddress
}: BuildUserRequestParams): SignUserRequest | null {
  if (!selectedToken || !selectedAccount || !_recipientAddress) return null

  // if the request is a top up, the recipient is the relayer
  const recipientAddress = _recipientAddress?.toLowerCase()
  const sanitizedAmount = getSanitizedAmount(amount, selectedToken.decimals)

  const bigNumberHexAmount = `0x${parseUnits(
    sanitizedAmount,
    Number(selectedToken.decimals)
  ).toString(16)}`

  // if the top up is a native one, we should wrap the native before sending it
  // as otherwise a Transfer event is not emitted and the top up will not be
  // recorded
  const isNativeTopUp =
    Number(selectedToken.address) === 0 &&
    recipientAddress.toLowerCase() === FEE_COLLECTOR.toLowerCase()
  if (isNativeTopUp) {
    // if not predefined network, we cannot make a native top up
    const network = networks.find((net) => net.id === selectedToken.networkId)
    if (!network) return null

    // if a wrapped addr is not specified, we cannot make a native top up
    const wrappedAddr = network.wrappedAddr
    if (!wrappedAddr) return null

    const wrapped = new Interface(WETH)
    const deposit = wrapped.encodeFunctionData('deposit')
    const calls: Calls = {
      kind: 'calls' as const,
      calls: [
        {
          to: wrappedAddr,
          value: BigInt(bigNumberHexAmount),
          data: deposit
        },
        {
          to: wrappedAddr,
          value: BigInt(0),
          data: ERC20.encodeFunctionData('transfer', [recipientAddress, bigNumberHexAmount])
        }
      ]
    }
    return {
      id: new Date().getTime(),
      action: calls,
      meta: {
        isSignAction: true,
        networkId: selectedToken.networkId,
        accountAddr: selectedAccount
      }
    }
  }

  const txn = {
    kind: 'calls' as const,
    calls: [
      {
        to: selectedToken.address,
        value: BigInt(0),
        data: ERC20.encodeFunctionData('transfer', [recipientAddress, bigNumberHexAmount])
      }
    ]
  }

  if (Number(selectedToken.address) === 0) {
    txn.calls = [
      {
        to: recipientAddress,
        value: BigInt(bigNumberHexAmount),
        data: '0x'
      }
    ]
  }

  return {
    id: new Date().getTime(),
    action: { kind: 'call' as const, txns: [txn] },
    meta: {
      isSignAction: true,
      networkId: selectedToken.networkId,
      accountAddr: selectedAccount
    }
  }
}

export { buildTransferUserRequest, buildClaimWalletRequest }<|MERGE_RESOLUTION|>--- conflicted
+++ resolved
@@ -1,9 +1,6 @@
 import erc20Abi from 'adex-protocol-eth/abi/ERC20.json'
 import { Interface, parseUnits } from 'ethers'
 
-<<<<<<< HEAD
-import { TokenResult } from '../portfolio'
-=======
 import WALLETSupplyControllerABI from '../../../contracts/compiled/WALLETSupplyController.json'
 import WETH from '../../../contracts/compiled/WETH.json'
 import { FEE_COLLECTOR, SUPPLY_CONTROLLER_ADDR, WALLET_STAKING_ADDR } from '../../consts/addresses'
@@ -11,7 +8,6 @@
 import { Calls, SignUserRequest } from '../../interfaces/userRequest'
 import { ClaimableRewardsData, TokenResult } from '../portfolio'
 import { getSanitizedAmount } from './amount'
->>>>>>> e1f3f48e
 
 const ERC20 = new Interface(erc20Abi)
 const supplyControllerInterface = new Interface(WALLETSupplyControllerABI)
@@ -143,7 +139,7 @@
 
   return {
     id: new Date().getTime(),
-    action: { kind: 'call' as const, txns: [txn] },
+    action: txn,
     meta: {
       isSignAction: true,
       networkId: selectedToken.networkId,
