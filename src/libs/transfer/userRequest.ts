import { Interface, parseUnits } from 'ethers'

import { v4 as uuidv4 } from 'uuid'
import IERC20 from '../../../contracts/compiled/IERC20.json'
import WALLETSupplyControllerABI from '../../../contracts/compiled/WALLETSupplyController.json'
import WETH from '../../../contracts/compiled/WETH.json'
import { Session } from '../../classes/session'
import { FEE_COLLECTOR, STK_WALLET, SUPPLY_CONTROLLER_ADDR } from '../../consts/addresses'
import { networks } from '../../consts/networks'
import { Calls, PlainTextMessage, SignUserRequest } from '../../interfaces/userRequest'
import { PaymasterService } from '../erc7677/types'
import { AddrVestingData, ClaimableRewardsData, TokenResult } from '../portfolio'
import { getSanitizedAmount } from './amount'

const ERC20 = new Interface(IERC20.abi)
const supplyControllerInterface = new Interface(WALLETSupplyControllerABI)

interface BuildUserRequestParams {
  amount: string
  selectedToken: TokenResult
  selectedAccount: string
  recipientAddress: string
  paymasterService?: PaymasterService
  windowId?: number
}

function buildMintVestingRequest({
  selectedAccount,
  selectedToken,
  addrVestingData,
  windowId
}: {
  selectedAccount: string
  selectedToken: TokenResult
  addrVestingData: AddrVestingData
  windowId?: number
}): SignUserRequest {
  const txn = {
    kind: 'calls' as Calls['kind'],
    calls: [
      {
        to: SUPPLY_CONTROLLER_ADDR,
        value: BigInt(0),
        data: supplyControllerInterface.encodeFunctionData('mintVesting', [
          addrVestingData?.addr,
          addrVestingData?.end,
          addrVestingData?.rate
        ])
      }
    ]
  }
  return {
    id: new Date().getTime(),
    action: txn,
    session: new Session({ windowId }),
    meta: {
      isSignAction: true,
      chainId: selectedToken.chainId,
      accountAddr: selectedAccount
    }
  }
}

function buildClaimWalletRequest({
  selectedAccount,
  selectedToken,
  claimableRewardsData,
  windowId
}: {
  selectedAccount: string
  selectedToken: TokenResult
  claimableRewardsData: ClaimableRewardsData
  windowId?: number
}): SignUserRequest {
  const txn = {
    kind: 'calls' as Calls['kind'],
    calls: [
      {
        to: SUPPLY_CONTROLLER_ADDR,
        value: BigInt(0),
        data: supplyControllerInterface.encodeFunctionData('claimWithRootUpdate', [
          claimableRewardsData?.totalClaimable,
          claimableRewardsData?.proof,
          0, // penalty bps, at the moment we run with 0; it's a safety feature to hardcode it
          STK_WALLET, // staking pool addr
          claimableRewardsData?.root,
          claimableRewardsData?.signedRoot
        ])
      }
    ]
  }
  return {
    id: new Date().getTime(),
    action: txn,
    session: new Session({ windowId }),
    meta: {
      isSignAction: true,
      chainId: selectedToken.chainId,
      accountAddr: selectedAccount
    }
  }
}

function buildTransferUserRequest({
  amount,
  selectedToken,
  selectedAccount,
  recipientAddress: _recipientAddress,
  paymasterService,
  windowId
}: BuildUserRequestParams): SignUserRequest | null {
  if (!selectedToken || !selectedAccount || !_recipientAddress) return null

  // if the request is a top up, the recipient is the relayer
  const recipientAddress = _recipientAddress?.toLowerCase()
  const sanitizedAmount = getSanitizedAmount(amount, selectedToken.decimals)

  const bigNumberHexAmount = `0x${parseUnits(
    sanitizedAmount,
    Number(selectedToken.decimals)
  ).toString(16)}`

  // if the top up is a native one, we should wrap the native before sending it
  // as otherwise a Transfer event is not emitted and the top up will not be
  // recorded
  const isNativeTopUp =
    Number(selectedToken.address) === 0 &&
    recipientAddress.toLowerCase() === FEE_COLLECTOR.toLowerCase()

  if (isNativeTopUp) {
    // if not predefined network, we cannot make a native top up
    const network = networks.find((n) => n.chainId === selectedToken.chainId)
    if (!network) return null

    // if a wrapped addr is not specified, we cannot make a native top up
    const wrappedAddr = network.wrappedAddr
    if (!wrappedAddr) return null

    const wrapped = new Interface(WETH)
    const deposit = wrapped.encodeFunctionData('deposit')
    const calls: Calls = {
      kind: 'calls' as const,
      calls: [
        {
          to: wrappedAddr,
          value: BigInt(bigNumberHexAmount),
          data: deposit
        },
        {
          to: wrappedAddr,
          value: BigInt(0),
          data: ERC20.encodeFunctionData('transfer', [recipientAddress, bigNumberHexAmount])
        }
      ]
    }

    return {
      id: new Date().getTime(),
      action: calls,
      session: new Session({ windowId }),
      meta: {
        isSignAction: true,
        chainId: selectedToken.chainId,
        accountAddr: selectedAccount,
        paymasterService
      }
    }
  }

  const txn = {
    kind: 'calls' as const,
    calls: [
      {
        to: selectedToken.address,
        value: BigInt(0),
        data: ERC20.encodeFunctionData('transfer', [recipientAddress, bigNumberHexAmount])
      }
    ]
  }

  if (Number(selectedToken.address) === 0) {
    txn.calls = [
      {
        to: recipientAddress,
        value: BigInt(bigNumberHexAmount),
        data: '0x'
      }
    ]
  }

  return {
    id: new Date().getTime(),
    action: txn,
    session: new Session({ windowId }),
    meta: {
      isSignAction: true,
      chainId: selectedToken.chainId,
      accountAddr: selectedAccount,
      paymasterService
    }
  }
}

<<<<<<< HEAD
interface PrepareIntentUserRequestParams {
  selectedToken: TokenResult
  selectedAccount: string
  recipientAddress: string
  paymasterService?: PaymasterService
  transactions: {
    from: string
    to: string
    value?: string
    data: string
  }[]
}
function prepareIntentUserRequest({
  selectedToken,
  selectedAccount,
  recipientAddress,
  paymasterService,
  transactions
}: PrepareIntentUserRequestParams): SignUserRequest[] {
  if (!selectedToken || !selectedAccount || !recipientAddress) return []

  const id = uuidv4()
  // const txn = {
  //   kind: 'calls' as const,
  //   calls: [
  //     {
  //       fromUserRequestId: id,
  //       id: `${id}-0`,
  //       to: '0x1c7D4B196Cb0C7B01d743Fbc6116a902379C7238',
  //       value: BigInt(0),
  //       data: '0x095ea7b300000000000000000000000073f70aabdad84cc5d6f58c85e655eaf1edeb918400000000000000000000000000000000000000000000000000000000005b8d80'
  //     }
  //   ]
  // }
  // const id2 = uuidv4()
  // const txn2 = {
  //   kind: 'calls' as const,
  //   calls: [
  //     {
  //       fromUserRequestId: id2,
  //       id: `${id2}-0`,
  //       to: '0x73f70aABDAD84cC5d6F58c85E655EAF1eDeB9184',
  //       value: BigInt(0),
  //       data: '0xe917a962000000000000000000000000000000000000000000000000000000000000002000000000000000000000000000000000000000000000000000000000682510949df4b782e7bbc178b3b93bfe8aafb909e84e39484d7f3c59f400f1b4691f85e20000000000000000000000000000000000000000000000000000000000000060000000000000000000000000000000000000000000000000000000000000018000000000000000000000000000000000000000000000000000000000000000200000000000000000000000001c7d4b196cb0c7b01d743fbc6116a902379c723800000000000000000000000000000000000000000000000000000000000f4240000000000000000000000000036cbd53842c5426634e7929541ec2318f3dcf7e00000000000000000000000000000000000000000000000000000000000f42400000000000000000000000000000000000000000000000000000000000014a34000000000000000000000000389cf18484e8b0338e94c5c6df3dbc2e229dade800000000000000000000000000000000000000000000000000000000000000000000000000000000000000000000000000000000000000000000000000000000000000000000000000000000000000000000000000000000000000000000000000000000000000000000000000000000000000000000000000000000000001400000000000000000000000000000000000000000000000000000000000000000'
  //     }
  //   ]
  // }

  const txn = {
    kind: 'calls' as const,
    calls: transactions.map((transaction, index) => ({
      fromUserRequestId: id,
      id: `${id}-${index}`,
      to: transaction.to,
      value: BigInt(transaction.value || '0'),
      data: transaction.data
    }))
  }

  // return [
  //   {
  //     id,
  //     action: txn,
  //     meta: {
  //       isSignAction: true,
  //       chainId: selectedToken.chainId,
  //       accountAddr: selectedAccount,
  //       paymasterService,
  //       isSwapAndBridgeCall: true,
  //       activeRouteId: id
  //     }
  //   },
  //   {
  //     id: id2,
  //     action: txn2,
  //     meta: {
  //       isSignAction: true,
  //       chainId: selectedToken.chainId,
  //       accountAddr: selectedAccount,
  //       paymasterService,
  //       isSwapAndBridgeCall: true,
  //       activeRouteId: id2
  //     }
  //   }
  // ]

  return [
    {
      id,
      action: txn,
      meta: {
        isSignAction: true,
        chainId: selectedToken.chainId,
        accountAddr: selectedAccount,
        paymasterService,
        isSwapAndBridgeCall: true,
        activeRouteId: id
      }
    }
  ]
=======
const isPlainTextMessage = (
  messageContent: SignUserRequest['action']
): messageContent is PlainTextMessage => {
  return messageContent.kind === 'message'
>>>>>>> 170c6566
}

export {
  buildClaimWalletRequest,
  buildMintVestingRequest,
  buildTransferUserRequest,
<<<<<<< HEAD
  prepareIntentUserRequest
=======
  isPlainTextMessage
>>>>>>> 170c6566
}<|MERGE_RESOLUTION|>--- conflicted
+++ resolved
@@ -1,6 +1,6 @@
 import { Interface, parseUnits } from 'ethers'
-
 import { v4 as uuidv4 } from 'uuid'
+
 import IERC20 from '../../../contracts/compiled/IERC20.json'
 import WALLETSupplyControllerABI from '../../../contracts/compiled/WALLETSupplyController.json'
 import WETH from '../../../contracts/compiled/WETH.json'
@@ -201,7 +201,6 @@
   }
 }
 
-<<<<<<< HEAD
 interface PrepareIntentUserRequestParams {
   selectedToken: TokenResult
   selectedAccount: string
@@ -213,13 +212,15 @@
     value?: string
     data: string
   }[]
+  windowId?: number
 }
 function prepareIntentUserRequest({
   selectedToken,
   selectedAccount,
   recipientAddress,
   paymasterService,
-  transactions
+  transactions,
+  windowId
 }: PrepareIntentUserRequestParams): SignUserRequest[] {
   if (!selectedToken || !selectedAccount || !recipientAddress) return []
 
@@ -292,6 +293,7 @@
     {
       id,
       action: txn,
+      session: new Session({ windowId }),
       meta: {
         isSignAction: true,
         chainId: selectedToken.chainId,
@@ -302,21 +304,18 @@
       }
     }
   ]
-=======
+}
+
 const isPlainTextMessage = (
   messageContent: SignUserRequest['action']
 ): messageContent is PlainTextMessage => {
   return messageContent.kind === 'message'
->>>>>>> 170c6566
 }
 
 export {
   buildClaimWalletRequest,
   buildMintVestingRequest,
   buildTransferUserRequest,
-<<<<<<< HEAD
-  prepareIntentUserRequest
-=======
+  prepareIntentUserRequest,
   isPlainTextMessage
->>>>>>> 170c6566
 }