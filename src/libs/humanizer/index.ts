import humanizerInfo from '../../consts/humanizer/humanizerInfo.json'
import { Storage } from '../../interfaces/storage'
import { Message } from '../../interfaces/userRequest'
import { AccountOp } from '../accountOp/accountOp'
import { parse, stringify } from '../richJson/richJson'
import {
  HumanizerCallModule,
  HumanizerMeta,
  HumanizerOptions,
  IrCall,
  IrMessage
} from './interfaces'
import { erc20Module, erc721Module, permit2Module } from './messageModules'
import { entryPointModule } from './messageModules/entryPointModule'
import { legendsMessageModule } from './messageModules/legendsModule'
import OneInchModule from './modules/1Inch'
import { aaveHumanizer } from './modules/Aave'
import AcrossModule from './modules/Across'
import asciiModule from './modules/AsciiModule'
import curveModule from './modules/Curve'
import fallbackHumanizer from './modules/FallbackHumanizer'
import gasTankModule from './modules/GasTankModule'
import KyberSwap from './modules/KyberSwap'
import legendsModule from './modules/Legends'
import { postProcessing } from './modules/PostProcessing/postProcessModule'
import preProcessHumanizer from './modules/PreProcess'
import privilegeHumanizer from './modules/Privileges'
import singletonFactory from './modules/SingletonFactory'
import { SocketModule } from './modules/Socket'
import sushiSwapModule from './modules/Sushiswap'
import { genericErc20Humanizer, genericErc721Humanizer } from './modules/Tokens'
import traderJoeModule from './modules/TraderJoe'
import { uniswapHumanizer } from './modules/Uniswap'
import { WALLETModule } from './modules/WALLET'
import wrappingModule from './modules/Wrapping'

// from most generic to least generic
// the final humanization is the final triggered module
export const humanizerCallModules: HumanizerCallModule[] = [
  preProcessHumanizer,
  genericErc721Humanizer,
  genericErc20Humanizer,
  gasTankModule,
  uniswapHumanizer,
  curveModule,
  traderJoeModule,
  KyberSwap,
  SocketModule,
  AcrossModule,
  OneInchModule,
  wrappingModule,
  aaveHumanizer,
  WALLETModule,
  privilegeHumanizer,
  sushiSwapModule,
<<<<<<< HEAD
  asciiModule,
=======
  legendsModule,
  singletonFactory,
>>>>>>> a2a687bf
  fallbackHumanizer,
  postProcessing
]

// from least generic to most generic
// the final visualization and warnings are from the first triggered module
const humanizerTMModules = [
  erc20Module,
  erc721Module,
  permit2Module,
  entryPointModule,
  legendsMessageModule
]

const humanizeAccountOp = (_accountOp: AccountOp, options: HumanizerOptions): IrCall[] => {
  const accountOp = parse(stringify(_accountOp))
  const humanizerOptions: HumanizerOptions = {
    ...options,
    networkId: accountOp.networkId
  }

  let currentCalls: IrCall[] = accountOp.calls
  humanizerCallModules.forEach((hm) => {
    currentCalls = hm(accountOp, currentCalls, humanizerInfo as HumanizerMeta, humanizerOptions)
  })
  return currentCalls
}

const humanizeMessage = (_message: Message): IrMessage => {
  const message = parse(stringify(_message))

  // runs all modules and takes the first non empty array
  const { fullVisualization, warnings } =
    humanizerTMModules.map((m) => m(message)).filter((p) => p.fullVisualization?.length)[0] || {}

  return { ...message, fullVisualization, warnings }
}

// As of version v4.34.0 HumanizerMetaV2 in storage is no longer needed. It was
// used for persisting learnt data from async operations, triggered by the
// humanization process.
async function clearHumanizerMetaObjectFromStorage(storage: Storage) {
  await storage.remove('HumanizerMetaV2')
}

export { humanizeAccountOp, humanizeMessage, clearHumanizerMetaObjectFromStorage }<|MERGE_RESOLUTION|>--- conflicted
+++ resolved
@@ -53,12 +53,9 @@
   WALLETModule,
   privilegeHumanizer,
   sushiSwapModule,
-<<<<<<< HEAD
   asciiModule,
-=======
   legendsModule,
   singletonFactory,
->>>>>>> a2a687bf
   fallbackHumanizer,
   postProcessing
 ]
