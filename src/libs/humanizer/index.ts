--- conflicted
+++ resolved
@@ -57,11 +57,6 @@
 // the final visualization and warnings are from the first triggered module
 const humanizerTMModules = [erc20Module, erc721Module, permit2Module, fallbackEIP712Humanizer]
 
-<<<<<<< HEAD
-export const callsHumanizer = async (
-  accountOp: AccountOp,
-  knownAddressLabels: KnownAddressLabels,
-=======
 const handleAsyncOps = async (
   asyncOps: Promise<HumanizerFragment | null>[],
   storage: Storage,
@@ -86,7 +81,6 @@
 export const sharedHumanization = async <Data extends AccountOp | Message>(
   data: Data,
   knownAddressLabel: { [addr in string]: string },
->>>>>>> 8c00d0d8
   storage: Storage,
   fetch: Function,
   callback: ((response: IrCall[]) => void) | ((response: IrMessage) => void),
@@ -171,7 +165,7 @@
 
 export const callsHumanizer = async (
   accountOp: AccountOp,
-  knownAddressLabels: { [addr in string]: string },
+  knownAddressLabels: KnownAddressLabels,
   storage: Storage,
   fetch: Function,
   callback: (irCalls: IrCall[]) => void,
