--- conflicted
+++ resolved
@@ -2,16 +2,12 @@
 
 import { ethers } from 'ethers'
 import fetch from 'node-fetch'
-import { ErrorRef } from 'controllers/eventEmitter'
 import { AccountOp } from '../accountOp/accountOp'
 import { fallbackHumanizer } from './modules/fallBackHumanizer'
 import { uniswapHumanizer } from './modules/Uniswap'
 import { HumanizerFragment, HumanizerVisualization, IrCall } from './interfaces'
 import { genericErc20Humanizer, genericErc721Humanizer } from './modules/tokens'
-<<<<<<< HEAD
 import { ErrorRef } from '../../controllers/eventEmitter'
-=======
->>>>>>> fc993295
 import { nameParsing } from './parsers/nameParsing'
 import { parseCalls } from './parsers'
 
