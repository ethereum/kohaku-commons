import { ethers } from 'ethers'

import { ErrorRef } from '../../controllers/eventEmitter'
<<<<<<< HEAD
import { PlainTextMessage, TypedMessage } from '../../interfaces/userRequest'
=======
import { Message, PlainTextMessage, TypedMessage } from '../../interfaces/userRequest'
>>>>>>> 8c00d0d8
import { AccountOp } from '../accountOp/accountOp'
import {
  HumanizerCallModule,
  HumanizerFragment,
  HumanizerTypedMessaageModule,
  IrCall,
  IrMessage
} from './interfaces'
import { getAction, getLabel } from './utils'

export function humanizeCalls(
  _accountOp: AccountOp,
  humanizerModules: HumanizerCallModule[],
  options?: any
): [IrCall[], Array<Promise<HumanizerFragment | null>>, ErrorRef | null] {
  let error = null
  const accountOp = {
    ..._accountOp,
    calls: _accountOp.calls.map((c) => ({ ...c, to: ethers.getAddress(c.to) }))
  }
  let currentCalls: IrCall[] = accountOp.calls
  let asyncOps: Promise<HumanizerFragment | null>[] = []
  try {
    humanizerModules.forEach((hm) => {
      let newPromises = []
      ;[currentCalls, newPromises] = hm(accountOp, currentCalls, options)
      asyncOps = [...asyncOps, ...newPromises]
    })
  } catch (e: any) {
    error = {
      message: 'Humanizer: unexpected err',
      error: e as Error,
      level: 'major' as ErrorRef['level']
    }
  }
  return [currentCalls, asyncOps, error]
}

export const visualizationToText = (call: IrCall, options: any): string => {
  let text = ''
  const visualization = call?.fullVisualization
  visualization?.forEach((v: { [key: string]: any }, i: number) => {
    // if not first iteration
    if (i) text += ' '
    if (v.type === 'action' || v.type === 'label') text += `${v.content}`
    if (v.type === 'address') text += v.name ? `${v.address} (${v.name})` : v.address
    if (v.type === 'token') {
      text += `${v.readableAmount || v.amount} ${v.symbol ? v.symbol : `${v.address} token`}`
    }
  })
  if (text) {
    return text
  }
  options.emitError({
    message: 'visualizationToText: Something went wrong with humanization',
    errror: new Error(`visualizationToText couldn't convert the txn to text, ${call}`),
    level: 'silent'
  })
  return `Call to ${call.to} with ${call.value} value and ${call.data} data`
}

export const humanizeTypedMessage = (
  modules: HumanizerTypedMessaageModule[],
  tm: TypedMessage
  // only fullVisualization and warnings
): Omit<IrMessage, keyof Message> => {
  // runs all modules and takes the first non empty array
  const { fullVisualization, warnings } = modules
    .map((m) => m(tm))
    .filter((p) => p.fullVisualization?.length)[0]
  return { fullVisualization, warnings }
}

export const humanizePlainTextMessage = (
  m: PlainTextMessage
  // only full visualization and warnings
): Omit<IrMessage, keyof Message> => ({
  fullVisualization: [getAction('Sign message:'), getLabel(m.message as string)],
  warnings: []
})<|MERGE_RESOLUTION|>--- conflicted
+++ resolved
@@ -1,11 +1,7 @@
 import { ethers } from 'ethers'
 
 import { ErrorRef } from '../../controllers/eventEmitter'
-<<<<<<< HEAD
-import { PlainTextMessage, TypedMessage } from '../../interfaces/userRequest'
-=======
 import { Message, PlainTextMessage, TypedMessage } from '../../interfaces/userRequest'
->>>>>>> 8c00d0d8
 import { AccountOp } from '../accountOp/accountOp'
 import {
   HumanizerCallModule,
