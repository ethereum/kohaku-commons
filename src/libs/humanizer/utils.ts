--- conflicted
+++ resolved
@@ -2,11 +2,7 @@
 import dotenv from 'dotenv'
 import { ZeroAddress } from 'ethers'
 
-<<<<<<< HEAD
 import { geckoIdMapper } from '../../consts/coingecko'
-=======
-import { geckoIdMapper, geckoNetworkIdMapper } from '../../consts/coingecko'
->>>>>>> 618b8313
 import { networks } from '../../consts/networks'
 import { NetworkDescriptor } from '../../interfaces/networkDescriptor'
 import {
@@ -96,11 +92,7 @@
  */
 // @TODO this shouldn't be here, a more suitable place would be portfolio/gecko
 export async function getNativePrice(network: NetworkDescriptor, fetch: Function): Promise<number> {
-<<<<<<< HEAD
-  const platformId = geckoIdMapper(ethers.ZeroAddress, network)
-=======
-  const platformId = geckoIdMapper(ZeroAddress, network.id)
->>>>>>> 618b8313
+  const platformId = geckoIdMapper(ZeroAddress, network)
   if (!platformId) {
     throw new Error(`getNativePrice: ${network.name} is not supported`)
   }
