--- conflicted
+++ resolved
@@ -7,9 +7,6 @@
 // @TODO remove property humanizerMeta
 export type HumanizerVisualization = (
   | {
-<<<<<<< HEAD
-      type: 'address' | 'danger' | 'deadline' | 'chain' | 'message'
-=======
       type:
         | 'address'
         | 'label'
@@ -20,8 +17,8 @@
         | 'message'
         | 'image'
         | 'link'
+        | 'text'
       url?: string
->>>>>>> a2a687bf
       address?: string
       content?: string
       value?: bigint
@@ -35,12 +32,7 @@
       value: bigint
       chainId?: bigint
     }
-<<<<<<< HEAD
-  | {type:'text' | 'label' | 'action', content:string }
-) & { isHidden?: boolean; id: number; content?: string }
-=======
 ) & { isHidden?: boolean; id: number; content?: string; isBold?: boolean }
->>>>>>> a2a687bf
 export interface IrCall extends Call {
   fullVisualization?: HumanizerVisualization[]
   warnings?: HumanizerWarning[]
