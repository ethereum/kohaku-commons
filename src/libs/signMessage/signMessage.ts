/* eslint-disable no-param-reassign */
import {
  AbiCoder,
  concat,
  encodeRlp,
  getAddress,
  getBytes,
  hashMessage,
  hexlify,
  Interface,
  isHexString,
  JsonRpcProvider,
  keccak256,
  toBeHex,
  toUtf8Bytes,
  TypedDataDomain,
  TypedDataEncoder,
  TypedDataField
} from 'ethers'

import UniversalSigValidator from '../../../contracts/compiled/UniversalSigValidator.json'
import { PERMIT_2_ADDRESS, UNISWAP_UNIVERSAL_ROUTERS } from '../../consts/addresses'
import { Account, AccountCreation, AccountId, AccountOnchainState } from '../../interfaces/account'
import { Hex } from '../../interfaces/hex'
import { KeystoreSignerInterface } from '../../interfaces/keystore'
import { Network } from '../../interfaces/network'
import { EIP7702Signature } from '../../interfaces/signatures'
import { TypedMessage } from '../../interfaces/userRequest'
import hexStringToUint8Array from '../../utils/hexStringToUint8Array'
import isSameAddr from '../../utils/isSameAddr'
import { stripHexPrefix } from '../../utils/stripHexPrefix'
import {
  AccountOp,
  accountOpSignableHash,
  callToTuple,
  getSignableHash
} from '../accountOp/accountOp'
import { fromDescriptor } from '../deployless/deployless'
<<<<<<< HEAD
=======
import { PackedUserOperation } from '../userOperation/types'
>>>>>>> e91be402
import { getActivatorCall } from '../userOperation/userOperation'
import { get7702SigV } from './utils'

// EIP6492 signature ends in magicBytes, which ends with a 0x92,
// which makes it is impossible for it to collide with a valid ecrecover signature if packed in the r,s,v format,
// as 0x92 is not a valid value for v.
const magicBytes = '6492649264926492649264926492649264926492649264926492649264926492'

export const EIP_1271_NOT_SUPPORTED_BY = [
  'opensea.io',
  'paraswap.xyz',
  'blur.io',
  'aevo.xyz',
  'socialscan.io',
  'tally.xyz',
  'questn.com'
]

/**
 * For Unprotected signatures, we need to append 00 at the end
 * for ambire to recognize it
 */
export const wrapUnprotected = (signature: string) => {
  return `${signature}00`
}

/**
 * For EIP-712 signatures, we need to append 01 at the end
 * for ambire to recognize it.
 * For v1 contracts, we do ETH sign at the 01 slot, which we'll
 * call standard from now on
 */
export const wrapStandard = (signature: string) => {
  return `${signature}01`
}

/**
 * For v2 accounts acting as signers, we need to append the v2 wallet
 * addr that's the signer and a 02 mode at the end to indicate it's a wallet:
 * {sig+mode}{wallet_32bytes}{mode}
 */
export const wrapWallet = (signature: string, walletAddr: string) => {
  const wallet32bytes = `${stripHexPrefix(toBeHex(0, 12))}${stripHexPrefix(walletAddr)}`
  return `${signature}${wallet32bytes}02`
}

// allow v1 accounts to have v2 signers
interface AmbireReadableOperation {
  addr: Hex
  chainId: bigint
  nonce: bigint
  calls: { to: Hex; value: bigint; data: Hex }[]
}

export const getAmbireReadableTypedData = (
  chainId: bigint,
  verifyingAddr: string,
  v1Execute: AmbireReadableOperation
): TypedMessage => {
  const domain: TypedDataDomain = {
    name: 'Ambire',
    version: '1',
    chainId: chainId.toString(),
    verifyingContract: verifyingAddr,
    salt: toBeHex(0, 32)
  }
  const types = {
    EIP712Domain: [
      {
        name: 'name',
        type: 'string'
      },
      {
        name: 'version',
        type: 'string'
      },
      {
        name: 'chainId',
        type: 'uint256'
      },
      {
        name: 'verifyingContract',
        type: 'address'
      },
      {
        name: 'salt',
        type: 'bytes32'
      }
    ],
    Calls: [
      { name: 'to', type: 'address' },
      { name: 'value', type: 'uint256' },
      { name: 'data', type: 'bytes' }
    ],
    AmbireReadableOperation: [
      { name: 'account', type: 'address' },
      { name: 'chainId', type: 'uint256' },
      { name: 'nonce', type: 'uint256' },
      { name: 'calls', type: 'Calls[]' }
    ]
  }

  return {
    kind: 'typedMessage',
    domain,
    types,
    message: v1Execute,
    primaryType: 'AmbireOperation'
  }
}

/**
 * Return the typed data for EIP-712 sign
 */
export const getTypedData = (
  chainId: bigint,
  verifyingAddr: string,
  msgHash: string
): TypedMessage => {
  const domain: TypedDataDomain = {
    name: 'Ambire',
    version: '1',
    chainId: chainId.toString(),
    verifyingContract: verifyingAddr,
    salt: toBeHex(0, 32)
  }
  const types = {
    EIP712Domain: [
      {
        name: 'name',
        type: 'string'
      },
      {
        name: 'version',
        type: 'string'
      },
      {
        name: 'chainId',
        type: 'uint256'
      },
      {
        name: 'verifyingContract',
        type: 'address'
      },
      {
        name: 'salt',
        type: 'bytes32'
      }
    ],
    AmbireOperation: [
      { name: 'account', type: 'address' },
      { name: 'hash', type: 'bytes32' }
    ]
  }
  const message = {
    account: verifyingAddr,
    hash: msgHash
  }

  return {
    kind: 'typedMessage',
    domain,
    types,
    message,
    primaryType: 'AmbireOperation'
  }
}

/**
 * Return the typed data for EIP-712 sign
 */
export const get7702UserOpTypedData = (
  chainId: bigint,
  txns: [string, string, string][],
  packedUserOp: PackedUserOperation,
  userOpHash: string
): TypedMessage => {
  const calls = txns.map((txn) => ({
    to: txn[0],
    value: txn[1],
    data: txn[2]
  }))

  const domain: TypedDataDomain = {
    name: 'Ambire',
    version: '1',
    chainId,
    verifyingContract: packedUserOp.sender,
    salt: toBeHex(0, 32)
  }
  const types = {
    Transaction: [
      { name: 'to', type: 'address' },
      { name: 'value', type: 'uint256' },
      { name: 'data', type: 'bytes' }
    ],
    Ambire4337AccountOp: [
      { name: 'account', type: 'address' },
      { name: 'chainId', type: 'uint256' },
      { name: 'nonce', type: 'uint256' },
      { name: 'initCode', type: 'bytes' },
      { name: 'accountGasLimits', type: 'bytes32' },
      { name: 'preVerificationGas', type: 'uint256' },
      { name: 'gasFees', type: 'bytes32' },
      { name: 'paymasterAndData', type: 'bytes' },
      { name: 'callData', type: 'bytes' },
      { name: 'calls', type: 'Transaction[]' },
      { name: 'hash', type: 'bytes32' }
    ]
  }
  const message = {
    account: packedUserOp.sender,
    chainId,
    nonce: packedUserOp.nonce,
    initCode: packedUserOp.initCode,
    accountGasLimits: packedUserOp.accountGasLimits,
    preVerificationGas: packedUserOp.preVerificationGas,
    gasFees: packedUserOp.gasFees,
    paymasterAndData: packedUserOp.paymasterAndData,
    callData: packedUserOp.callData,
    calls,
    hash: userOpHash
  }

  return {
    kind: 'typedMessage',
    domain,
    types,
    message,
    primaryType: 'Ambire4337AccountOp'
  }
}

/**
 * Produce EIP6492 signature for Predeploy Contracts
 *
 * More info: https://eips.ethereum.org/EIPS/eip-6492
 *
 * @param {string} signature - origin ERC-1271 signature
 * @param {object} account
 * @returns {string} - EIP6492 signature
 */
export const wrapCounterfactualSign = (signature: string, creation: AccountCreation) => {
  const ABI = ['function deploy(bytes code, uint256 salt)']
  const iface = new Interface(ABI)
  const factoryCallData = iface.encodeFunctionData('deploy', [creation.bytecode, creation.salt])

  const coder = new AbiCoder()

  // EIP6492 signature
  return (
    coder.encode(
      ['address', 'bytes', 'bytes'],
      [creation.factoryAddr, factoryCallData, signature]
    ) + magicBytes
  )
}

export function mapSignatureV(sigRaw: string) {
  const sig = hexStringToUint8Array(sigRaw)
  if (sig[64] < 27) sig[64] += 27
  return hexlify(sig)
}

// Either `message` or `typedData` must be provided - never both.
type Props = {
  network: Network
  provider: JsonRpcProvider
  signer: string
  signature: string | Uint8Array
} & (
  | { message: string | Uint8Array; typedData?: never; authorization?: never }
  | {
      typedData: {
        domain: TypedDataDomain
        types: Record<string, Array<TypedDataField>>
        message: Record<string, any>
      }
      message?: never
      authorization?: never
    }
  | { message?: never; typedData?: never; authorization: Hex }
)

/**
 * Verifies the signature of a message using the provided signer and signature
 * via a "magic" universal validator contract using the provided provider to
 * verify the signature on-chain. The contract deploys itself within the
 * `eth_call`, tries to verify the signature using ERC-6492, ERC-1271, and
 * `ecrecover`, and returns the value to the function.
 *
 * Note: you only need to pass one of: `message` or `typedData`
 */
export async function verifyMessage({
  network,
  provider,
  signer,
  signature,
  message,
  authorization,
  typedData
}: Props): Promise<boolean> {
  let finalDigest: string

  if (message) {
    try {
      finalDigest = hashMessage(message)
      if (!finalDigest) throw Error('Hashing the message returned no (falsy) result.')
    } catch (e: any) {
      throw Error(
        `Preparing the just signed (standard) message for validation failed. Please try again or contact Ambire support if the issue persists. Error details: ${
          e?.message || 'missing'
        }`
      )
    }
  } else if (authorization) {
    finalDigest = authorization
  } else {
    // According to the Props definition, either `message` or `typedData` must be provided.
    // However, TypeScript struggles with this `else` condition, incorrectly treating `typedData` as undefined.
    // To prevent TypeScript from complaining, we've added this runtime validation.
    if (!typedData) {
      throw new Error("Either 'message' or 'typedData' must be provided.")
    }

    // To resolve the "ambiguous primary types or unused types" error, remove
    // the `EIP712Domain` from `types` object. The domain type is inbuilt in
    // the EIP712 standard and hence TypedDataEncoder so you do not need to
    // specify it in the types, see:
    // {@link https://ethereum.stackexchange.com/a/151930}
    const typesWithoutEIP712Domain = { ...typedData.types }
    if (typesWithoutEIP712Domain.EIP712Domain) {
      // eslint-disable-next-line no-param-reassign
      delete typesWithoutEIP712Domain.EIP712Domain
    }

    try {
      // the final digest for AmbireReadableOperation is the execute hash
      // as it's wrapped in mode.standard and onchain gets transformed to
      // an AmbireOperation
      if ('AmbireReadableOperation' in typedData.types) {
        const ambireReadableOperation = typedData.message as AmbireReadableOperation
        finalDigest = hexlify(
          getSignableHash(
            ambireReadableOperation.addr,
            ambireReadableOperation.chainId,
            ambireReadableOperation.nonce,
            ambireReadableOperation.calls.map(callToTuple)
          )
        )
      } else {
        finalDigest = TypedDataEncoder.hash(
          typedData.domain,
          typesWithoutEIP712Domain,
          typedData.message
        )
      }

      if (!finalDigest) throw Error('Hashing the typedData returned no (falsy) result.')
    } catch (e: any) {
      throw Error(
        `Preparing the just signed (typed data) message for validation failed. Please try again or contact Ambire support if the issue persists. Error details: ${
          e?.message || 'missing'
        }`
      )
    }
  }

  // this 'magic' universal validator contract will deploy itself within the eth_call, try to verify the signature using
  // ERC-6492, ERC-1271 and ecrecover, and return the value to us
  const coder = new AbiCoder()
  let callResult
  try {
    const deploylessVerify = fromDescriptor(
      provider,
      UniversalSigValidator,
      !network.rpcNoStateOverride
    )
    const deploylessRes = await deploylessVerify.call('isValidSigWithSideEffects', [
      signer,
      finalDigest,
      signature
    ])
    if (deploylessRes[0] === true) callResult = '0x01'
    else if (deploylessRes[0] === false) callResult = '0x00'
    else callResult = deploylessRes[0]
  } catch (e: any) {
    throw new Error(
      `Validating the just signed message failed. Please try again or contact Ambire support if the issue persists. Error details: UniversalValidator call failed, more details: ${
        // TODO: Use the `reason` from the decodeError(e) instead, when this case is better handled in there
        e?.message || 'missing'
      }`
    )
  }

  if (callResult === '0x01') return true
  if (callResult === '0x00') return false
  if (callResult.startsWith('0x08c379a0'))
    throw new Error(
      `Ambire failed to validate the signature. Please make sure you are signing with the correct key or device. If the problem persists, please contact Ambire support. Error details:: ${
        coder.decode(['string'], `0x${callResult.slice(10)}`)[0]
      }`
    )

  throw new Error(
    `Ambire failed to validate the signature. Please make sure you are signing with the correct key or device. If the problem persists, please contact Ambire support. Error details: unexpected result from the UniversalValidator: ${callResult}`
  )
}

// Authorize the execute calls according to the version of the smart account
export async function getExecuteSignature(
  network: Network,
  accountOp: AccountOp,
  accountState: AccountOnchainState,
  signer: KeystoreSignerInterface
) {
  // if we're authorizing calls for a v1 contract, we do a sign message
  // on the hash of the calls
  if (!accountState.isV2) {
    const message = hexlify(accountOpSignableHash(accountOp, network.chainId))
    return wrapStandard(await signer.signMessage(message))
  }

  // txns for v2 contracts are always eip-712 so we put the hash of the calls
  // in eip-712 format
  const typedData = getTypedData(
    network.chainId,
    accountState.accountAddr,
    hexlify(accountOpSignableHash(accountOp, network.chainId))
  )
  return wrapStandard(await signer.signTypedData(typedData))
}

export async function getPlainTextSignature(
  message: string | Uint8Array,
  network: Network,
  account: Account,
  accountState: AccountOnchainState,
  signer: KeystoreSignerInterface,
  isOG = false
): Promise<string> {
  const dedicatedToOneSA = signer.key.dedicatedToOneSA

  let messageHex
  if (message instanceof Uint8Array) {
    messageHex = hexlify(message)
  } else if (!isHexString(message)) {
    messageHex = hexlify(toUtf8Bytes(message))
  } else {
    messageHex = message
  }

  if (!account.creation) {
    const signature = await signer.signMessage(messageHex)
    return signature
  }

  if (!accountState.isV2) {
    const lowercaseHexAddrWithout0x = hexlify(toUtf8Bytes(account.addr.toLowerCase().slice(2)))
    const checksummedHexAddrWithout0x = hexlify(toUtf8Bytes(account.addr.slice(2)))
    const asciiAddrLowerCase = account.addr.toLowerCase()
    const humanReadableMsg = message instanceof Uint8Array ? hexlify(message) : message

    const isAsciiAddressInMessage = humanReadableMsg.toLowerCase().includes(asciiAddrLowerCase)
    const isLowercaseHexAddressInMessage = humanReadableMsg.includes(
      lowercaseHexAddrWithout0x.slice(2)
    )
    const isChecksummedHexAddressInMessage = humanReadableMsg.includes(
      checksummedHexAddrWithout0x.slice(2)
    )

    if (
      !isOG &&
      !isAsciiAddressInMessage &&
      !isLowercaseHexAddressInMessage &&
      !isChecksummedHexAddressInMessage
    ) {
      throw new Error(
        'Signing messages is disallowed for v1 accounts. Please contact support to proceed'
      )
    }

    return wrapUnprotected(await signer.signMessage(messageHex))
  }

  // if it's safe, we proceed
  if (dedicatedToOneSA) {
    return wrapUnprotected(await signer.signMessage(messageHex))
  }

  // in case of only_standard priv key, we transform the data
  // for signing to EIP-712. This is because the key is not labeled safe
  // and it should inform the user that he's performing an Ambire Op.
  // This is important as this key could be a metamask one and someone
  // could be phishing him into approving an Ambire Op without him
  // knowing
  const typedData = getTypedData(network!.chainId, account.addr, hashMessage(getBytes(messageHex)))
  return wrapStandard(await signer.signTypedData(typedData))
}

export async function getEIP712Signature(
  message: TypedMessage,
  account: Account,
  accountState: AccountOnchainState,
  signer: KeystoreSignerInterface,
  network: Network,
  isOG = false
): Promise<string> {
  if (!message.types.EIP712Domain) {
    throw new Error(
      'Ambire only supports signing EIP712 typed data messages. Please try again with a valid EIP712 message.'
    )
  }
  if (!message.primaryType) {
    throw new Error(
      'The primaryType is missing in the typed data message incoming. Please try again with a valid EIP712 message.'
    )
  }

  if (!account.creation) {
    const signature = await signer.signTypedData(message)
    return signature
  }

  if (!accountState.isV2) {
    const asString = JSON.stringify(message).toLowerCase()
    if (
      !isOG &&
      !asString.includes(account.addr.toLowerCase()) &&
      !(
        message.domain.name === 'Permit2' &&
        message.domain.verifyingContract &&
        getAddress(message.domain.verifyingContract) === PERMIT_2_ADDRESS &&
        message.message &&
        message.message.spender &&
        UNISWAP_UNIVERSAL_ROUTERS[Number(network.chainId)] &&
        UNISWAP_UNIVERSAL_ROUTERS[Number(network.chainId)] === getAddress(message.message.spender)
      )
    ) {
      throw new Error(
        'Signing this eip-712 message is disallowed for v1 accounts as it does not contain the smart account address and therefore deemed unsafe'
      )
    }

    return wrapUnprotected(await signer.signTypedData(message))
  }

  // we do not allow signers who are not dedicated to one account to sign eip-712
  // messsages in v2 as it could lead to reusing that key from
  const dedicatedToOneSA = signer.key.dedicatedToOneSA
  if (!dedicatedToOneSA) {
    throw new Error(
      `Signer with address ${signer.key.addr} does not have privileges to execute this operation. Please choose a different signer and try again`
    )
  }

  if ('AmbireReadableOperation' in message.types) {
    const ambireReadableOperation = message.message as AmbireReadableOperation
    if (isSameAddr(ambireReadableOperation.addr, account.addr)) {
      throw new Error(
        'signature error: trying to sign an AmbireReadableOperation for the same address. Please contact support'
      )
    }

    const hash = hexlify(
      getSignableHash(
        ambireReadableOperation.addr,
        ambireReadableOperation.chainId,
        ambireReadableOperation.nonce,
        ambireReadableOperation.calls.map(callToTuple)
      )
    )
    const ambireOperation = getTypedData(ambireReadableOperation.chainId, account.addr, hash)
    const signature = wrapStandard(await signer.signTypedData(ambireOperation))
    return wrapWallet(signature, account.addr)
  }

  return wrapUnprotected(await signer.signTypedData(message))
}

// get the typedData for the first ERC-4337 deploy txn
export async function getEntryPointAuthorization(addr: AccountId, chainId: bigint, nonce: bigint) {
  const hash = getSignableHash(addr, chainId, nonce, [callToTuple(getActivatorCall(addr))])
  return getTypedData(chainId, addr, hexlify(hash))
}

export function adjustEntryPointAuthorization(signature: string): string {
  let entryPointSig = signature

  // if thet signature is wrapepd in magicBytes because of eip-6492, unwrap it
  if (signature.endsWith(magicBytes)) {
    const coder = new AbiCoder()
    const decoded = coder.decode(
      ['address', 'bytes', 'bytes'],
      signature.substring(0, signature.length - magicBytes.length)
    )
    entryPointSig = decoded[2]
  }

  // since normally when we sign an EIP-712 request, we wrap it in Unprotected,
  // we adjust the entry point authorization signature so we could execute a txn
  return wrapStandard(entryPointSig.substring(0, entryPointSig.length - 2))
}

// the hash the user needs to eth_sign in order for his EOA to turn smarter
export function getAuthorizationHash(chainId: bigint, contractAddr: Hex, nonce: bigint): Hex {
  return keccak256(
    concat([
      '0x05', // magic authrorization string
      encodeRlp([
        // zeros are empty bytes in rlp encoding
        chainId !== 0n ? toBeHex(chainId) : '0x',
        contractAddr,
        // zeros are empty bytes in rlp encoding
        nonce !== 0n ? toBeHex(nonce) : '0x'
      ])
    ])
  ) as Hex
}

function getHexStringSignature(
  signature: string,
  account: Account,
  accountState: AccountOnchainState
) {
  return account.creation && !accountState.isDeployed
    ? // https://eips.ethereum.org/EIPS/eip-6492
      (wrapCounterfactualSign(signature, account.creation) as Hex)
    : (signature as Hex)
}

export function getVerifyMessageSignature(
  signature: EIP7702Signature | string,
  account: Account,
  accountState: AccountOnchainState
): Hex {
  if (isHexString(signature)) return getHexStringSignature(signature, account, accountState)

  const sig = signature as EIP7702Signature
  // ethereum v is 27 or 28
  const v = get7702SigV(sig)
  return concat([sig.r, sig.s, v]) as Hex
}

// get the signature in the format you want returned to the dapp/implementation
// for example, we return the counterfactual signature
// to the dapp if the account is not deployed
// and we return directly an EIP7702Signature if it's that type
export function getAppFormatted(
  signature: EIP7702Signature | string,
  account: Account,
  accountState: AccountOnchainState
): EIP7702Signature | Hex {
  if (isHexString(signature)) return getHexStringSignature(signature, account, accountState)

  return signature as EIP7702Signature
}<|MERGE_RESOLUTION|>--- conflicted
+++ resolved
@@ -36,10 +36,7 @@
   getSignableHash
 } from '../accountOp/accountOp'
 import { fromDescriptor } from '../deployless/deployless'
-<<<<<<< HEAD
-=======
 import { PackedUserOperation } from '../userOperation/types'
->>>>>>> e91be402
 import { getActivatorCall } from '../userOperation/userOperation'
 import { get7702SigV } from './utils'
 
