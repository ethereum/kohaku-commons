--- conflicted
+++ resolved
@@ -176,11 +176,7 @@
 
     const tokenFilter = ([error, result]: [string, TokenResult]): boolean =>
       (result.amount > 0 || pinned!.includes(result.address)) &&
-<<<<<<< HEAD
-      error == '0x' &&
-=======
       error === '0x' &&
->>>>>>> cf13e694
       result.symbol !== ''
 
     const tokens = tokensWithErr
