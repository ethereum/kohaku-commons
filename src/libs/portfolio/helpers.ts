--- conflicted
+++ resolved
@@ -6,9 +6,7 @@
 import { NetworkId } from '../../interfaces/networkDescriptor'
 import { RPCProvider } from '../../interfaces/settings'
 import { isSmartAccount } from '../account/account'
-<<<<<<< HEAD
 import { TokenResult } from './interfaces'
-=======
 
 const usdcEMapping: { [key: string]: string } = {
   avalanche: '0xa7d7079b0fead91f3e65f86e8915cb59c1a4c664',
@@ -26,7 +24,6 @@
 
   return symbol
 }
->>>>>>> 6c3f7127
 
 export function getFlags(
   networkData: any,
