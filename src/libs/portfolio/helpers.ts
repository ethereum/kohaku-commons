--- conflicted
+++ resolved
@@ -3,11 +3,7 @@
 import IERC20 from '../../../contracts/compiled/IERC20.json'
 import gasTankFeeTokens from '../../consts/gasTankFeeTokens'
 import { PINNED_TOKENS } from '../../consts/pinnedTokens'
-<<<<<<< HEAD
 import { Account, AccountId } from '../../interfaces/account'
-=======
-import { Account } from '../../interfaces/account'
->>>>>>> d1621cc3
 import { NetworkId } from '../../interfaces/networkDescriptor'
 import { RPCProvider } from '../../interfaces/settings'
 import { isSmartAccount } from '../account/account'
@@ -111,7 +107,6 @@
   return typeof token.amountPostSimulation === 'bigint' ? token.amountPostSimulation : token.amount
 }
 
-<<<<<<< HEAD
 export const getTotal = (t: TokenResult[]) =>
   t.reduce((cur: { [key: string]: number }, token: TokenResult) => {
     const localCur = cur // Add index signature to the type of localCur
@@ -178,7 +173,8 @@
     }
     return acc
   }, [])
-=======
+}
+
 // Updates the previous hints storage with the latest portfolio get result.
 export function getUpdatedHints(
   result: PortfolioGetResult,
@@ -256,5 +252,4 @@
   const pinnedRequested = isPinned && !hasNonZeroTokens
 
   return !!isTokenPreference || isInAdditionalHints || pinnedRequested
->>>>>>> d1621cc3
 }