--- conflicted
+++ resolved
@@ -117,7 +117,6 @@
   return typeof token.amountPostSimulation === 'bigint' ? token.amountPostSimulation : token.amount
 }
 
-<<<<<<< HEAD
 export const getTokenBalanceInUSD = (token: TokenResult) => {
   const amount = getTokenAmount(token)
   const { decimals, priceIn } = token
@@ -128,8 +127,6 @@
   return balance * price
 }
 
-export const getTotal = (t: TokenResult[]) =>
-=======
 export const getTokenValue = (token: TokenResult): number => {
   if (!token.priceIn || !token.priceIn.length) return 0
 
@@ -139,7 +136,6 @@
 }
 
 export const getTotal = (t: TokenResult[], excludeHiddenTokens: boolean = true) =>
->>>>>>> efa9d34f
   t.reduce((cur: { [key: string]: number }, token: TokenResult) => {
     const localCur = cur // Add index signature to the type of localCur
     if (token.isHidden && excludeHiddenTokens) return localCur
