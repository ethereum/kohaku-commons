import fetch from 'node-fetch'
import { AbiCoder, ethers, JsonRpcProvider } from 'ethers'
import { describe, expect, test, jest } from '@jest/globals'
import { Portfolio } from './portfolio'
import { networks } from '../../consts/networks'
import { AmbireAccount } from '../../../test/config'

describe('Portfolio', () => {
  const ethereum = networks.find((x) => x.id === 'ethereum')
  if (!ethereum) throw new Error('unable to find ethereum network in consts')
  const provider = new JsonRpcProvider(ethereum.rpcUrl)
  const portfolio = new Portfolio(fetch, provider, ethereum)

  async function getNonce(address: string) {
    const accountContract = new ethers.Contract(address, AmbireAccount.abi, provider)
    return accountContract.nonce()
  }

  test('batching works', async () => {
    const [resultOne, resultTwo, resultThree] = await Promise.all([
      portfolio.get('0x77777777789A8BBEE6C64381e5E89E501fb0e4c8'),
      portfolio.get('0x8F493C12c4F5FF5Fd510549E1e28EA3dD101E850'),
      portfolio.get('0x62d00bf1f291be434AC01b3Dc75fA84Af963370A')
    ])

    expect(Math.abs(resultOne.discoveryTime - resultTwo.discoveryTime)).toBeLessThanOrEqual(5)
    expect(Math.abs(resultOne.oracleCallTime - resultTwo.oracleCallTime)).toBeLessThanOrEqual(5)
    expect(Math.abs(resultOne.priceUpdateTime - resultTwo.priceUpdateTime)).toBeLessThanOrEqual(5)

    expect(Math.abs(resultOne.discoveryTime - resultThree.discoveryTime)).toBeLessThanOrEqual(5)
    expect(Math.abs(resultOne.oracleCallTime - resultThree.oracleCallTime)).toBeLessThanOrEqual(5)
    expect(Math.abs(resultOne.priceUpdateTime - resultThree.priceUpdateTime)).toBeLessThanOrEqual(5)
  })

  test('token simulation', async () => {
    const accountOp: any = {
      accountAddr: '0x77777777789A8BBEE6C64381e5E89E501fb0e4c8',
      signingKeyAddr: '0xe5a4Dad2Ea987215460379Ab285DF87136E83BEA',
      gasLimit: null,
      gasFeePayment: null,
<<<<<<< HEAD
      network: { chainId: 0n, name: 'ethereum' },
=======
      networkId: 'ethereum',
>>>>>>> 2cbc6faa
      nonce: 6,
      signature: '0x000000000000000000000000e5a4Dad2Ea987215460379Ab285DF87136E83BEA03',
      calls: [
        {
          to: '0xA0b86991c6218b36c1d19D4a2e9Eb0cE3606eB48',
          value: BigInt(0),
          data: '0xa9059cbb000000000000000000000000e5a4dad2ea987215460379ab285df87136e83bea00000000000000000000000000000000000000000000000000000000005040aa'
        }
      ]
    }
    const account = {
      addr: '0x77777777789A8BBEE6C64381e5E89E501fb0e4c8',
      label: '',
      pfp: '',
      associatedKeys: [],
      creation: {
        factoryAddr: '0xBf07a0Df119Ca234634588fbDb5625594E2a5BCA',
        bytecode:
        '0x7f00000000000000000000000000000000000000000000000000000000000000017f02c94ba85f2ea274a3869293a0a9bf447d073c83c617963b0be7c862ec2ee44e553d602d80604d3d3981f3363d3d373d3d3d363d732a2b85eb1054d6f0c6c2e37da05ed3e5fea684ef5af43d82803e903d91602b57fd5bf3',
        salt: '0x2ee01d932ede47b0b2fb1b6af48868de9f86bfc9a5be2f0b42c0111cf261d04c'
      }
    }
    const postSimulation = await portfolio.get('0x77777777789A8BBEE6C64381e5E89E501fb0e4c8', {
      simulation: { accountOps: [accountOp], account }
    })
    const entry = postSimulation.tokens.find((x) => x.symbol === 'USDC')

    if (!entry || entry.amountPostSimulation === undefined) {
      throw new Error('Token not found or `amountPostSimulation` is not calculated')
    }

    expect(entry.amount - entry.amountPostSimulation).toBe(5259434n)
  })

  test('nft simulation', async () => {
    const ABI = ['function transferFrom(address from, address to, uint256 tokenId)']
    const iface = new ethers.Interface(ABI)
    const data = iface.encodeFunctionData('transferFrom', [
      '0xB674F3fd5F43464dB0448a57529eAF37F04cceA5',
      '0x77777777789A8BBEE6C64381e5E89E501fb0e4c8',
      137
    ])

    const SPOOF_SIGTYPE = '03'
    const spoofSig =
      new AbiCoder().encode(['address'], ['0x5Be214147EA1AE3653f289E17fE7Dc17A73AD175']) +
      SPOOF_SIGTYPE

    const accountOp: any = {
      accountAddr: '0xB674F3fd5F43464dB0448a57529eAF37F04cceA5',
      signingKeyAddr: '0x5Be214147EA1AE3653f289E17fE7Dc17A73AD175',
      gasLimit: null,
      gasFeePayment: null,
<<<<<<< HEAD
      network: { chainId: 0n, name: 'ethereum' },
=======
      networkId: 'ethereum',
>>>>>>> 2cbc6faa
      nonce: await getNonce('0xB674F3fd5F43464dB0448a57529eAF37F04cceA5'),
      signature: spoofSig,
      calls: [{ to: '0x18Ce9CF7156584CDffad05003410C3633EFD1ad0', value: BigInt(0), data }]
    }
    const account = {
      addr: '0xB674F3fd5F43464dB0448a57529eAF37F04cceA5',
      label: '',
      pfp: '',
      associatedKeys: [],
      creation: {
        factoryAddr: '0xBf07a0Df119Ca234634588fbDb5625594E2a5BCA',
        bytecode:
          '0x7f00000000000000000000000000000000000000000000000000000000000000017fc00d23fd13e6cc01978ac25779646c3ba8aa974211c51a8b0f257a4593a6b7d3553d602d80604d3d3981f3363d3d373d3d3d363d732a2b85eb1054d6f0c6c2e37da05ed3e5fea684ef5af43d82803e903d91602b57fd5bf3',
        salt: '0x0000000000000000000000000000000000000000000000000000000000000001'
      }
    }

    const postSimulation = await portfolio.get('0xB674F3fd5F43464dB0448a57529eAF37F04cceA5', {
      simulation: { accountOps: [accountOp], account }
    })

    const collection = postSimulation.collections.find((c) => c.symbol === 'NFT Fiesta')

    if (!collection || collection.amountPostSimulation === undefined) {
      throw new Error('Collection not found or `amountPostSimulation` is not calculated')
    }

    expect(collection.amount - collection.amountPostSimulation).toBe(1n)
  })

  test('price cache works', async () => {
    const { priceCache } = await portfolio.get('0x77777777789A8BBEE6C64381e5E89E501fb0e4c8')
    const resultTwo = await portfolio.get('0x77777777789A8BBEE6C64381e5E89E501fb0e4c8', {
      priceCache,
      priceRecency: 60000
    })
    expect(resultTwo.priceUpdateTime).toBeLessThanOrEqual(3)
    expect(resultTwo.tokens.every((x) => x.priceIn.length)).toBe(true)
  })

  test('portfolio works with previously cached hints, even if Velcro Discovery request fails', async () => {
    // Here we are mocking multi-hints route only, in order to simulate Velcro Discovery failure
    jest.mock('node-fetch', () => {
      return jest.fn((url: any) => {
        // @ts-ignore
        const { Response } = jest.requireActual('node-fetch')
        if (url.includes('https://relayer.ambire.com/velcro-v3/multi-hints')) {
          const body = JSON.stringify({ message: 'API error' })
          const headers = { status: 200 }

          return Promise.resolve(new Response(body, headers))
        }

        // @ts-ignore
        return jest.requireActual('node-fetch')(url)
      })
    })

    const portfolio = new Portfolio(fetch, provider, ethereum)
    const previousHints = {
      erc20s: [
        '0x0000000000000000000000000000000000000000',
        '0xba100000625a3754423978a60c9317c58a424e3D',
        '0x4da27a545c0c5B758a6BA100e3a049001de870f5',
        '0xA0b86991c6218b36c1d19D4a2e9Eb0cE3606eB48'
      ],
      erc721s: {}
    }
    const result = await portfolio.get('0x77777777789A8BBEE6C64381e5E89E501fb0e4c8', {
      previousHints
    })

    // Restore node-fetch module
    jest.mock('node-fetch', () => {
      return jest.fn().mockImplementation(jest.requireActual('node-fetch'))
    })

    expect(result.tokens.map((token) => token.address)).toEqual(previousHints.erc20s)
    // Portfolio should determine the tokens' balances and prices
    // @ts-ignore
    expect(result.total.usd).toBeGreaterThan(100)
  })
})<|MERGE_RESOLUTION|>--- conflicted
+++ resolved
@@ -38,11 +38,7 @@
       signingKeyAddr: '0xe5a4Dad2Ea987215460379Ab285DF87136E83BEA',
       gasLimit: null,
       gasFeePayment: null,
-<<<<<<< HEAD
-      network: { chainId: 0n, name: 'ethereum' },
-=======
       networkId: 'ethereum',
->>>>>>> 2cbc6faa
       nonce: 6,
       signature: '0x000000000000000000000000e5a4Dad2Ea987215460379Ab285DF87136E83BEA03',
       calls: [
@@ -96,11 +92,7 @@
       signingKeyAddr: '0x5Be214147EA1AE3653f289E17fE7Dc17A73AD175',
       gasLimit: null,
       gasFeePayment: null,
-<<<<<<< HEAD
-      network: { chainId: 0n, name: 'ethereum' },
-=======
       networkId: 'ethereum',
->>>>>>> 2cbc6faa
       nonce: await getNonce('0xB674F3fd5F43464dB0448a57529eAF37F04cceA5'),
       signature: spoofSig,
       calls: [{ to: '0x18Ce9CF7156584CDffad05003410C3633EFD1ad0', value: BigInt(0), data }]
