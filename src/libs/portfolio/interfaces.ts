--- conflicted
+++ resolved
@@ -13,17 +13,13 @@
 }
 export type TokenError = string | '0x'
 
-<<<<<<< HEAD
 export type AccountAssetsState = { [networkId: NetworkId]: boolean }
 
-export type TokenResult = Omit<CustomToken, 'standard'> & {
-=======
 export type TokenResult = {
   symbol: string
   decimals: number
   address: string
   networkId: NetworkId
->>>>>>> 784c425b
   amount: bigint
   simulationAmount?: bigint
   amountPostSimulation?: bigint
