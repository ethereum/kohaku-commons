--- conflicted
+++ resolved
@@ -161,11 +161,7 @@
   return !!network.erc4337.hasPaymaster
 }
 
-<<<<<<< HEAD
-export function isErc4337Broadcast(
-  network: NetworkDescriptor,
-  accountState: AccountOnchainState
-): boolean {
+export function isErc4337Broadcast(network: Network, accountState: AccountOnchainState): boolean {
   // we can broadcast a 4337 if:
   // - the account is not deployed (we do deployAndExecute in the factoryData)
   // - the entry point is enabled (standard ops)
@@ -174,40 +170,19 @@
     accountState.isErc4337Enabled || shouldUsePaymaster(network) || !accountState.isDeployed
 
   return network.erc4337.enabled && canWeBroadcast4337 && accountState.isV2
-=======
-export function isErc4337Broadcast(network: Network, accountState: AccountOnchainState): boolean {
-  // write long to fix typescript issues
-  const isEnabled = network && network.erc4337 ? network.erc4337.enabled : false
-
-  // if the entry point is not a signer in the account and we don't have a paymaster,
-  // we cannot do an ERC-4337 broadcast as that happens either through
-  // the entry point or the paymaster
-  const isEntryPointSignerOrNetworkHasPaymaster =
-    accountState.isErc4337Enabled || shouldUsePaymaster(network)
-
-  return isEnabled && isEntryPointSignerOrNetworkHasPaymaster && accountState.isV2
->>>>>>> 7bcc9192
 }
 
 // if the account is v2 account that does not have the entry point as a signer
 // and the network is a 4337 one without a paymaster, the only way to broadcast
 // a txn is through EOA pays for SA. That's why we need this check to include
 // the activator call and the next txn to be ERC-4337
-<<<<<<< HEAD
-export function shouldIncludeActivatorCall(
-  network: NetworkDescriptor,
-  accountState: AccountOnchainState
-) {
+export function shouldIncludeActivatorCall(network: Network, accountState: AccountOnchainState) {
   return (
     accountState.isV2 &&
     network.erc4337.enabled &&
     !accountState.isErc4337Enabled &&
     accountState.isDeployed
   )
-=======
-export function shouldIncludeActivatorCall(network: Network, accountState: AccountOnchainState) {
-  return accountState.isV2 && network.erc4337.enabled && !accountState.isErc4337Enabled
->>>>>>> 7bcc9192
 }
 
 export function getExplorerId(network: Network) {
@@ -217,7 +192,7 @@
 // if the account is v2 and the network is 4337 and the account hasn't
 // authorized the entry point, he should be asked to do so
 export function shouldAskForEntryPointAuthorization(
-  network: NetworkDescriptor,
+  network: Network,
   accountState: AccountOnchainState
 ) {
   return accountState.isV2 && network.erc4337.enabled && !accountState.isErc4337Enabled
