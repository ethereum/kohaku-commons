import { BIP44_STANDARD_DERIVATION_TEMPLATE, HD_PATH_TEMPLATE_TYPE } from '../../consts/derivation'
import { Key, KeystoreSeed, StoredKey } from '../../interfaces/keystore'

export const DEFAULT_KEY_LABEL_PATTERN = /^Key (\d+)$/
export const getDefaultKeyLabel = (prevKeys: Key[], i: number) => {
  const number = prevKeys.length + i + 1

  return `Key ${number}`
}

export const getExistingKeyLabel = (keys: Key[], addr: string, accountAdderType?: Key['type']) => {
  let key: Key | undefined
  if (accountAdderType) {
    key = keys.find((k) => k.addr === addr && k.type === accountAdderType)
  } else {
    key = keys.find((k) => k.addr === addr)
  }
  return key?.label
}

// As of version 4.33.0, we no longer store the key preferences in a separate object called keyPreferences in the storage.
// Migration is needed because each preference (like key label)
// is now part of the Key interface and managed by the KeystoreController.
export function migrateKeyPreferencesToKeystoreKeys(
  keyPreferences: {
    addr: Key['addr']
    type: Key['type']
    label: string
  }[],
  keystoreKeys: StoredKey[]
) {
  return keystoreKeys.map((key) => {
    if (key.label) return key

    const keyPref = keyPreferences.find((k) => k.addr === key.addr && k.type === key.type)

    if (keyPref) {
      return { ...key, label: keyPref.label }
    }

    return key
  })
}

<<<<<<< HEAD
// As of version 4.33.0, we introduced createdAt prop to the Key interface to help with sorting and add more details for the Keys.
export function migrateKeyMetaNullToKeyMetaCreatedAt(keystoreKeys: StoredKey[]) {
  return keystoreKeys.map((key) => {
    if (!key.meta) return { ...key, meta: { createdAt: null } } as StoredKey
    if (!key.meta.createdAt) return { ...key, meta: { ...key.meta, createdAt: null } } as StoredKey

    return key
  })
=======
// As of version v4.33.0, user can change the HD path when importing a seed.
// Migration is needed because previously the HD path was not stored,
// and the default used was `BIP44_STANDARD_DERIVATION_TEMPLATE`.
export const getShouldMigrateKeystoreSeedsWithoutHdPath = (
  keystoreSeeds: string[] | KeystoreSeed[]
) =>
  // @ts-ignore TS complains, but we know that keystoreSeeds is either an array of strings or an array of objects
  !!keystoreSeeds?.length && keystoreSeeds.every((seed) => typeof seed === 'string')
export function migrateKeystoreSeedsWithoutHdPathTemplate(
  prevKeystoreSeeds: string[]
): { seed: string; hdPathTemplate: HD_PATH_TEMPLATE_TYPE }[] {
  return prevKeystoreSeeds.map((seed) => ({
    seed,
    hdPathTemplate: BIP44_STANDARD_DERIVATION_TEMPLATE
  }))
>>>>>>> 694ab5a4
}<|MERGE_RESOLUTION|>--- conflicted
+++ resolved
@@ -42,7 +42,6 @@
   })
 }
 
-<<<<<<< HEAD
 // As of version 4.33.0, we introduced createdAt prop to the Key interface to help with sorting and add more details for the Keys.
 export function migrateKeyMetaNullToKeyMetaCreatedAt(keystoreKeys: StoredKey[]) {
   return keystoreKeys.map((key) => {
@@ -51,7 +50,8 @@
 
     return key
   })
-=======
+}
+
 // As of version v4.33.0, user can change the HD path when importing a seed.
 // Migration is needed because previously the HD path was not stored,
 // and the default used was `BIP44_STANDARD_DERIVATION_TEMPLATE`.
@@ -67,5 +67,4 @@
     seed,
     hdPathTemplate: BIP44_STANDARD_DERIVATION_TEMPLATE
   }))
->>>>>>> 694ab5a4
 }