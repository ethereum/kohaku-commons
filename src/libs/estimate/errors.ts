/* this file describes errors during estimation */

import { AbiCoder, isHexString } from 'ethers'

import { EstimateResult } from './interfaces'

const contractErrors = [
  'caller is a contract',
  'contract not allowed',
  'contract not supported',
  'No contractz allowed',
  /* no */ 'contracts allowed',
  /* c or C */ 'ontract is not allowed'
]

// Signature of Error(string)
const errorSig = '0x08c379a0'
// Signature of TransactionDeadlinePassed
const expiredSig = '0x5bf6f916'

export function mapTxnErrMsg(contractError: string): string | null {
  let msg = ''
  let riskOfUnreadableChars = false
  if (contractError.startsWith(errorSig)) {
    try {
      msg = new AbiCoder().decode(['string'], `0x${contractError.slice(10)}`)[0]
    } catch (e: any) {
      msg = '0x'
    }
  } else if (contractError === expiredSig) {
    msg = contractError
  } else {
    const isHex = isHexString(contractError)
    riskOfUnreadableChars = isHex
    msg = isHex ? Buffer.from(contractError.substring(2), 'hex').toString() : contractError
  }

  if (!msg || msg === '0x') return null

  if (msg.includes('Router: EXPIRED') || msg.includes('Transaction too old') || msg === expiredSig)
    return 'Swap expired'
  if (msg.includes('Router: INSUFFICIENT_OUTPUT_AMOUNT'))
    return 'Swap will suffer slippage higher than your requirements'
  if (msg.includes('SPOOF_ERROR') || msg.includes('INSUFFICIENT_PRIVILEGE'))
    return 'Your signer address is not authorized'
  if (contractErrors.find((contractMsg) => msg.includes(contractMsg)))
    return 'This dApp does not support smart wallets'
  if (
    msg.includes('IMPOSSIBLE_GAS_CONSUMPTION') ||
    msg.toLowerCase().includes('insufficient funds')
  )
    return 'Insufficient funds for intristic transaction cost'
  if (msg.includes('paymaster deposit too low')) {
    return 'Paymaster does not have enough funds to execute this request. Please use another payment option or contact support'
  }
  // a really long error appears when the message is unknown. We shorten it
  if (msg.includes('unknown custom error')) {
    return null
  }
  if (!riskOfUnreadableChars) return msg

  return null
}

export function catchEstimationFailure(e: Error | string | null) {
  let message = null

  if (e instanceof Error) {
    message = e.message
  } else if (typeof e === 'string') {
    message = e
  }

  if (message) {
    message = mapTxnErrMsg(message)
    if (message) return new Error(message)
  }

  return new Error(
    'Estimation failed with unknown reason. Please try again to initialize your request or contact Ambire support'
  )
}

export function estimationErrorFormatted(
  error: Error,
  opts?: {
    feePaymentOptions?: EstimateResult['feePaymentOptions']
<<<<<<< HEAD
=======
    erc4337GasLimits?: Erc4337GasLimits
    nonFatalErrors?: Error[]
>>>>>>> ed12fcae
  }
): EstimateResult {
  const feePaymentOptions = opts?.feePaymentOptions ?? []
  const finalsOps = {
    ...opts,
    feePaymentOptions,
    nonFatalErrors: opts?.nonFatalErrors ?? undefined
  }

  return {
    gasUsed: 0n,
    currentAccountNonce: 0,
    error,
    ...finalsOps
  }
}<|MERGE_RESOLUTION|>--- conflicted
+++ resolved
@@ -85,11 +85,7 @@
   error: Error,
   opts?: {
     feePaymentOptions?: EstimateResult['feePaymentOptions']
-<<<<<<< HEAD
-=======
-    erc4337GasLimits?: Erc4337GasLimits
     nonFatalErrors?: Error[]
->>>>>>> ed12fcae
   }
 ): EstimateResult {
   const feePaymentOptions = opts?.feePaymentOptions ?? []
