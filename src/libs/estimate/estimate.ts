import { AbiCoder, Interface, JsonRpcProvider, Provider, toBeHex, ZeroAddress } from 'ethers'

import AmbireAccount from '../../../contracts/compiled/AmbireAccount.json'
import AmbireAccountFactory from '../../../contracts/compiled/AmbireAccountFactory.json'
import Estimation from '../../../contracts/compiled/Estimation.json'
import Estimation4337 from '../../../contracts/compiled/Estimation4337.json'
import { FEE_COLLECTOR } from '../../consts/addresses'
import { AMBIRE_PAYMASTER, ERC_4337_ENTRYPOINT } from '../../consts/deploy'
import { SPOOF_SIGTYPE } from '../../consts/signatures'
import { Account, AccountOnchainState } from '../../interfaces/account'
import { NetworkDescriptor } from '../../interfaces/networkDescriptor'
import { getAccountDeployParams } from '../account/account'
import { AccountOp, getSignableCalls } from '../accountOp/accountOp'
import { fromDescriptor } from '../deployless/deployless'
import { getProbableCallData } from '../gasPrice/gasPrice'
import { UserOperation } from '../userOperation/types'
import {
  getOneTimeNonce,
  getPaymasterSpoof,
  shouldUseOneTimeNonce,
  shouldUsePaymaster,
  toUserOperation
} from '../userOperation/userOperation'
import { mapTxnErrMsg } from './errors'
import { estimateArbitrumL1GasUsed } from './estimateArbitrum'

interface Erc4337estimation {
  userOp: UserOperation
  gasUsed: bigint
}

export interface FeeToken {
  address: string
  isGasTank: boolean
  amount: bigint // how much the user has (from portfolio)
}

export interface EstimateResult {
  gasUsed: bigint
  nonce: number
  feePaymentOptions: {
    availableAmount: bigint
    paidBy: string
    address: string
    gasUsed?: bigint
    addedNative: bigint
    isGasTank: boolean
  }[]
  erc4337estimation: Erc4337estimation | null
  arbitrumL1FeeIfArbitrum: { noFee: bigint; withFee: bigint }
  error: Error | null
}

function catchEstimationFailure(e: Error | string | null) {
  let message = null

  if (e instanceof Error) {
    message = e.message
  } else if (typeof e === 'string') {
    message = e
  }

  if (message) {
    message = mapTxnErrMsg(message)
    if (message) return new Error(message)
  }

  return new Error(
    'Estimation failed with unknown reason. Please try again to initialize your request or contact Ambire support'
  )
}

async function reestimate(fetchRequests: Function, counter: number = 0): Promise<any> {
  // stop the execution on 5 fails;
  // the below error message is not shown to the user so we are safe
  if (counter >= 5)
    return new Error(
      'Estimation failure, retrying in a couple of seconds. If this issue persists, please change your RPC provider or contact Ambire support'
    )

  const estimationTimeout = new Promise((resolve) => {
    setTimeout(() => {
      resolve('Timeout reached')
    }, 15000)
  })

  // try to estimate the request with a given timeout.
  // if the request reaches the timeout, it cancels it and retries
  let result = await Promise.race([Promise.all(fetchRequests()), estimationTimeout])

  if (typeof result === 'string') {
    const incremented = counter + 1
    result = await reestimate(fetchRequests, incremented)
  }

  // if one of the calls returns an error, return it
  if (Array.isArray(result)) {
    const error = result.find((res) => res instanceof Error)
    if (error) return error
  }

  return result
}

export async function estimate(
  provider: Provider | JsonRpcProvider,
  network: NetworkDescriptor,
  account: Account,
  op: AccountOp,
  accountState: AccountOnchainState,
  EOAaccounts: Account[],
  feeTokens: FeeToken[],
  opts?: {
    calculateRefund?: boolean
    is4337Broadcast?: boolean
  },
  blockFrom: string = '0x0000000000000000000000000000000000000001',
  blockTag: string | number = 'latest'
): Promise<EstimateResult> {
  // we're excluding the view only accounts from the natives to check
  // in all cases EXCEPT the case where we're making an estimation for
  // the view only account itself. In all other, view only accounts options
  // should not be present as the user cannot pay the fee with them (no key)
  const nativeToCheck = EOAaccounts.filter(
    (acc) => acc.addr === op.accountAddr || acc.associatedKeys.length
  ).map((acc) => acc.addr)

  const nativeAddr = '0x0000000000000000000000000000000000000000'
  const deploylessEstimator = fromDescriptor(provider, Estimation, !network.rpcNoStateOverride)
  const abiCoder = new AbiCoder()

  if (!account.creation) {
    if (op.calls.length !== 1) {
      return {
        gasUsed: 0n,
        nonce: 0,
        feePaymentOptions: [],
        erc4337estimation: null,
        arbitrumL1FeeIfArbitrum: { noFee: 0n, withFee: 0n },
        error: new Error(
          "Trying to make multiple calls with a Basic Account which shouldn't happen. Please try again or contact support."
        )
      }
    }

    const call = op.calls[0]
    const nonce = await provider.getTransactionCount(account.addr)
    const encodedCallData = abiCoder.encode(
      [
        'bytes', // data
        'address', // to
        'address', // from
        'uint256', // gasPrice
        'uint256', // type
        'uint256', // nonce
        'uint256' // gasLimit
      ],
      [call.data, call.to, account.addr, 100000000, 2, nonce, 100000]
    )
    const initializeRequests = () => [
      provider
        .estimateGas({
          from: account.addr,
          to: call.to,
          value: call.value,
          data: call.data,
          nonce
        })
        .catch(catchEstimationFailure),
      provider.getBalance(account.addr).catch(catchEstimationFailure),
      deploylessEstimator
        .call('getL1GasEstimation', [encodedCallData, FEE_COLLECTOR], {
          from: blockFrom,
          blockTag
        })
        .catch(catchEstimationFailure)
    ]
    const result = await reestimate(initializeRequests)
    const [gasUsed, balance, [l1GasEstimation]] =
      result instanceof Error ? [0n, 0n, [{ fee: 0n }]] : result

    return {
      gasUsed,
      nonce,
      feePaymentOptions: [
        {
          address: nativeAddr,
          paidBy: account.addr,
          availableAmount: balance,
          addedNative: l1GasEstimation.fee,
          isGasTank: false
        }
      ],
      erc4337estimation: null,
      arbitrumL1FeeIfArbitrum: { noFee: 0n, withFee: 0n },
      error: result instanceof Error ? result : null
    }
  }

  // is the estimation a 4337 one
  const is4337Broadcast = opts && opts.is4337Broadcast
  const userOp = is4337Broadcast ? toUserOperation(account, accountState, op) : null

  // @L2s
  // craft the probableTxn that's going to be saved on the L1
  // so we could do proper estimation
  const encodedCallData = abiCoder.encode(
    [
      'bytes', // data
      'address', // to
      'address', // from
      'uint256', // gasPrice
      'uint256', // type
      'uint256', // nonce
      'uint256' // gasLimit
    ],
    [
      getProbableCallData(op, accountState, userOp),
      op.accountAddr,
      FEE_COLLECTOR,
      100000,
      2,
      op.nonce,
      100000
    ]
  )
  const args = [
    account.addr,
    ...getAccountDeployParams(account),
    // @TODO can pass 0 here for the addr
    [
      account.addr,
      op.accountOpToExecuteBefore?.nonce || 0,
      op.accountOpToExecuteBefore?.calls || [],
      op.accountOpToExecuteBefore?.signature || '0x'
    ],
    [account.addr, op.nonce || 1, op.calls, '0x'],
    encodedCallData,
    account.associatedKeys,
    feeTokens.map((token) => token.address),
    FEE_COLLECTOR,
    nativeToCheck
  ]

  // estimate 4337
  const IAmbireAccount = new Interface(AmbireAccount.abi)
  let deployless4337Estimator: any = null
  let functionArgs: any = null
  // a variable with fake user op props for estimation
  let estimateUserOp: UserOperation | null = null
  if (userOp) {
    estimateUserOp = { ...userOp }
    estimateUserOp.paymasterAndData = getPaymasterSpoof()

    // add the activatorCall to the estimation
    if (estimateUserOp.activatorCall) {
      const spoofSig = abiCoder.encode(['address'], [account.associatedKeys[0]]) + SPOOF_SIGTYPE
      estimateUserOp.callData = IAmbireAccount.encodeFunctionData('executeMultiple', [
        [[getSignableCalls(op), spoofSig]]
      ])
    }

    if (shouldUseOneTimeNonce(estimateUserOp)) {
      estimateUserOp.nonce = getOneTimeNonce(estimateUserOp)
    } else {
      const spoofSig = abiCoder.encode(['address'], [account.associatedKeys[0]]) + SPOOF_SIGTYPE
      estimateUserOp.signature = spoofSig
    }

    functionArgs = [estimateUserOp, ERC_4337_ENTRYPOINT]
    deployless4337Estimator = fromDescriptor(provider, Estimation4337, !network.rpcNoStateOverride)
  }

  /* eslint-disable prefer-const */
  const initializeRequests = () => [
    deploylessEstimator
      .call('estimate', args, {
        from: blockFrom,
        blockTag
      })
      .catch(catchEstimationFailure),
    is4337Broadcast
      ? deployless4337Estimator
          .call('estimate', functionArgs, {
            from: blockFrom,
            blockTag
          })
          .catch((e: any) => e)
      : new Promise((resolve) => {
          resolve(null)
        }),
    estimateArbitrumL1GasUsed(op, account, accountState, provider, estimateUserOp).catch(
      catchEstimationFailure
    )
  ]
  const estimations = await reestimate(initializeRequests)

  // this error usually means there's an RPC issue and we cannot make
  // the estimation at the moment. Say so to the user
  if (estimations instanceof Error) {
    return {
      gasUsed: 0n,
      nonce: 0,
      feePaymentOptions: [],
      erc4337estimation: null,
      arbitrumL1FeeIfArbitrum: { noFee: 0n, withFee: 0n },
      error: estimations
    }
  }

  const arbitrumL1FeeIfArbitrum = estimations[2]

  let [
    [
      deployment,
      accountOpToExecuteBefore,
      accountOp,
      nonce,
      feeTokenOutcomes,
      ,
      nativeAssetBalances,
      ,
      l1GasEstimation // [gasUsed, baseFee, totalFee, gasOracle]
    ]
  ] = estimations[0]
  /* eslint-enable prefer-const */

  // if the calls don't pass, we set a CALLS_FAILURE error but
  // allow the execution to proceed.
  // we should explain to the user that the calls don't pass and stop
  // the re-estimation for this accountOp
  let estimationError = null
  if (!accountOp.success) {
    let error = mapTxnErrMsg(accountOp.err)
    if (!error) error = `Estimation failed for ${op.accountAddr} on ${op.networkId}`
    estimationError = new Error(error, {
      cause: 'CALLS_FAILURE'
    })
  }

  let erc4337estimation: Erc4337estimation | null = null
  if (userOp) {
    const [[verificationGasLimit, gasUsed, failure]]: any = estimations[1]

    // if there's an estimation failure, set default values, place the error
    // and allow the code to move on
    if (failure !== '0x') {
      const errorMsg = Buffer.from(failure.substring(2), 'hex').toString()

      let humanReadableMsg = `Failed to estimate a 4337 Request for ${op.accountAddr} on ${op.networkId}`
      if (errorMsg.includes('paymaster deposit too low')) {
        humanReadableMsg = `Paymaster with address ${AMBIRE_PAYMASTER} does not have enough funds to execute this request. Please contact support`
      }
      estimationError = new Error(humanReadableMsg, {
        cause: 'ERC_4337'
      })
      erc4337estimation = {
        userOp,
        gasUsed: 0n
      }
    } else {
      // set the callGasLimit buffer. We take 5% of the gasUsed
      // and compare it with 10k. The bigger one gets added on as a buffer
      const gasLimitBufferInPercentage = gasUsed / 20n // 5%
      const gasLimitBuffer =
        gasLimitBufferInPercentage > 10000n ? gasLimitBufferInPercentage : 10000n

      userOp.verificationGasLimit = toBeHex(BigInt(verificationGasLimit) + 5000n)
      userOp.callGasLimit = toBeHex(gasUsed + gasLimitBuffer)
      erc4337estimation = {
        userOp,
        gasUsed: BigInt(gasUsed) // the minimum for payments
      }
    }
  }

  let gasUsed = erc4337estimation
    ? erc4337estimation.gasUsed
    : deployment.gasUsed + accountOpToExecuteBefore.gasUsed + accountOp.gasUsed

  if (opts?.calculateRefund) {
    const IAmbireAccountFactory = new Interface(AmbireAccountFactory.abi)

    const accountCalldata = op.accountOpToExecuteBefore
      ? IAmbireAccount.encodeFunctionData('executeMultiple', [
          [
            [op.accountOpToExecuteBefore.calls, op.accountOpToExecuteBefore.signature],
            [op.calls, op.signature]
          ]
        ])
      : IAmbireAccount.encodeFunctionData('execute', [op.calls, op.signature])

    const factoryCalldata = IAmbireAccountFactory.encodeFunctionData('deployAndExecute', [
      account.creation.bytecode,
      account.creation.salt,
      [[account.addr, 0, accountCalldata]],
      op.signature
    ])

    const estimatedGas = await provider.estimateGas({
      from: '0x0000000000000000000000000000000000000001',
      to: account.creation.factoryAddr,
      data: factoryCalldata
    })

    const estimatedRefund = gasUsed - estimatedGas

    // As of EIP-3529, the max refund is 1/5th of the entire cost
    if (estimatedRefund <= gasUsed / 5n && estimatedRefund > 0n) gasUsed = estimatedGas
  }

  let finalFeeTokenOptions = feeTokenOutcomes
  let finalNativeTokenOptions = nativeAssetBalances
  if (is4337Broadcast) {
    // if there's no paymaster, we can pay only in native
    if (!network.erc4337?.hasPaymaster) {
      finalFeeTokenOptions = finalFeeTokenOptions.filter((token: any, key: number) => {
        return feeTokens[key].address === '0x0000000000000000000000000000000000000000'
      })
    }

    // native from other accounts are not allowed
    finalNativeTokenOptions = []
  }

<<<<<<< HEAD
  const feeTokenOptions = finalFeeTokenOptions.map((token: any, key: number) => {
    const address = feeTokens[key].address

    // the l1 fee without any form of payment to relayer/paymaster
    let addedNative = l1GasEstimation.fee

    if (
=======
  const feeTokenOptions = finalFeeTokenOptions.map((token: any, key: number) => ({
    address: feeTokens[key].address,
    paidBy: account.addr,
    availableAmount: feeTokens[key].isGasTank ? feeTokens[key].amount : token.amount,
    // gasUsed for the gas tank tokens is smaller because of the commitment:
    // ['gasTank', amount, symbol]
    // and this commitment costs onchain:
    // - 1535, if the broadcasting addr is the relayer
    // - 4035, if the broadcasting addr is different
    // currently, there are more than 1 relayer addresses and we cannot
    // be sure which is the one that will broadcast this txn; also, ERC-4337
    // broadcasts will always consume at least 4035.
    // setting it to 5000n just be sure
    gasUsed: feeTokens[key].isGasTank ? 5000n : token.gasUsed,
    addedNative:
>>>>>>> e27ab3ae
      !is4337Broadcast || // relayer
      (userOp && shouldUsePaymaster(network))
    ) {
      // add the l1fee with the feeCall according to the type of feeCall
      addedNative =
        address === ZeroAddress
          ? l1GasEstimation.feeWithNativePayment
          : l1GasEstimation.feeWithTransferPayment
    }

    return {
      address,
      paidBy: account.addr,
      availableAmount: feeTokens[key].isGasTank ? feeTokens[key].amount : token.amount,
      gasUsed: token.gasUsed,
      addedNative,
      isGasTank: feeTokens[key].isGasTank
    }
  })

  // this is for EOAs paying for SA in native
  // or the current address if it's an EOA
  const nativeTokenOptions = finalNativeTokenOptions.map((balance: bigint, key: number) => ({
    address: nativeAddr,
    paidBy: nativeToCheck[key],
    availableAmount: balance,
    addedNative: l1GasEstimation.fee,
    isGasTank: false
  }))

  return {
    gasUsed,
    nonce,
    feePaymentOptions: [...feeTokenOptions, ...nativeTokenOptions],
    erc4337estimation,
    arbitrumL1FeeIfArbitrum,
    error: estimationError
  }
}<|MERGE_RESOLUTION|>--- conflicted
+++ resolved
@@ -423,7 +423,6 @@
     finalNativeTokenOptions = []
   }
 
-<<<<<<< HEAD
   const feeTokenOptions = finalFeeTokenOptions.map((token: any, key: number) => {
     const address = feeTokens[key].address
 
@@ -431,23 +430,6 @@
     let addedNative = l1GasEstimation.fee
 
     if (
-=======
-  const feeTokenOptions = finalFeeTokenOptions.map((token: any, key: number) => ({
-    address: feeTokens[key].address,
-    paidBy: account.addr,
-    availableAmount: feeTokens[key].isGasTank ? feeTokens[key].amount : token.amount,
-    // gasUsed for the gas tank tokens is smaller because of the commitment:
-    // ['gasTank', amount, symbol]
-    // and this commitment costs onchain:
-    // - 1535, if the broadcasting addr is the relayer
-    // - 4035, if the broadcasting addr is different
-    // currently, there are more than 1 relayer addresses and we cannot
-    // be sure which is the one that will broadcast this txn; also, ERC-4337
-    // broadcasts will always consume at least 4035.
-    // setting it to 5000n just be sure
-    gasUsed: feeTokens[key].isGasTank ? 5000n : token.gasUsed,
-    addedNative:
->>>>>>> e27ab3ae
       !is4337Broadcast || // relayer
       (userOp && shouldUsePaymaster(network))
     ) {
@@ -462,7 +444,16 @@
       address,
       paidBy: account.addr,
       availableAmount: feeTokens[key].isGasTank ? feeTokens[key].amount : token.amount,
-      gasUsed: token.gasUsed,
+      // gasUsed for the gas tank tokens is smaller because of the commitment:
+      // ['gasTank', amount, symbol]
+      // and this commitment costs onchain:
+      // - 1535, if the broadcasting addr is the relayer
+      // - 4035, if the broadcasting addr is different
+      // currently, there are more than 1 relayer addresses and we cannot
+      // be sure which is the one that will broadcast this txn; also, ERC-4337
+      // broadcasts will always consume at least 4035.
+      // setting it to 5000n just be sure
+      gasUsed: feeTokens[key].isGasTank ? 5000n : token.gasUsed,
       addedNative,
       isGasTank: feeTokens[key].isGasTank
     }
