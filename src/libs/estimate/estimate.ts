import { AbiCoder, ZeroAddress } from 'ethers'

import { BaseAccount } from 'libs/account/BaseAccount'
import Estimation from '../../../contracts/compiled/Estimation.json'
import { FEE_COLLECTOR } from '../../consts/addresses'
import { OPTIMISTIC_ORACLE } from '../../consts/deploy'
import { Account, AccountOnchainState, AccountStates } from '../../interfaces/account'
import { Network } from '../../interfaces/network'
import { RPCProvider } from '../../interfaces/provider'
import { BundlerSwitcher } from '../../services/bundlers/bundlerSwitcher'
import { getAccountDeployParams, isSmartAccount } from '../account/account'
import { AccountOp, toSingletonCall } from '../accountOp/accountOp'
import { fromDescriptor } from '../deployless/deployless'
import { getHumanReadableEstimationError } from '../errorHumanizer'
import { getProbableCallData } from '../gasPrice/gasPrice'
import { hasRelayerSupport } from '../networks/networks'
import { GasTankTokenResult, TokenResult } from '../portfolio'
import { getActivatorCall, shouldIncludeActivatorCall } from '../userOperation/userOperation'
import {
  ambireEstimateGas,
  getInnerCallFailure,
  getNonceDiscrepancyFailure
} from './ambireEstimation'
import { estimationErrorFormatted } from './errors'
import { bundlerEstimate } from './estimateBundler'
import { estimateEOA } from './estimateEOA'
import { estimateGas } from './estimateGas'
import { estimateWithRetries, retryOnTimeout } from './estimateWithRetries'
import {
  EstimateResult,
  FeePaymentOption,
  FullEstimation,
  FullEstimationSummary
} from './interfaces'
import { providerEstimateGas } from './providerEstimateGas'

const abiCoder = new AbiCoder()

<<<<<<< HEAD
=======
function getInnerCallFailure(
  estimationOp: { success: boolean; err: string },
  calls: Call[],
  network: Network,
  portfolioNativeValue?: bigint
): Error | null {
  if (estimationOp.success) return null

  const error = getHumanReadableEstimationError(
    new InnerCallFailureError(estimationOp.err, calls, network, portfolioNativeValue)
  )

  return new Error(error.message, {
    cause: 'CALLS_FAILURE'
  })
}

// the outcomeNonce should always be equal to the nonce in accountOp + 1
// that's an indication of transaction success
function getNonceDiscrepancyFailure(estimationNonce: bigint, outcomeNonce: number): Error | null {
  if (estimationNonce + 1n === BigInt(outcomeNonce)) return null

  return new Error("Nonce discrepancy, perhaps there's a pending transaction. Retrying...", {
    cause: 'NONCE_FAILURE'
  })
}

export async function estimate4337(
  account: Account,
  op: AccountOp,
  calls: Call[],
  accountStates: AccountStates,
  network: Network,
  provider: RPCProvider,
  feeTokens: TokenResult[],
  blockTag: string | number,
  nativeToCheck: string[],
  switcher: BundlerSwitcher,
  errorCallback: Function
): Promise<EstimateResult> {
  const deploylessEstimator = fromDescriptor(provider, Estimation, !network.rpcNoStateOverride)

  // build the feePaymentOptions with the available current amounts. We will
  // change them after simulation passes
  let feePaymentOptions = feeTokens.map((token: TokenResult) => {
    return {
      paidBy: account.addr,
      availableAmount: token.amount,
      // @relyOnBundler
      // gasUsed goes to 0
      // we add a transfer call or a native call when sending the uOp to the
      // bundler and he estimates that. For different networks this gasUsed
      // goes to different places (callGasLimit or preVerificationGas) and
      // its calculated differently. So it's a wild bet to think we could
      // calculate this on our own for each network.
      gasUsed: 0n,
      // addedNative gets calculated by the bundler & added to uOp gasData
      addedNative: 0n,
      token
    }
  })

  const accountState = accountStates[op.accountAddr][op.networkId]
  const checkInnerCallsArgs = [
    account.addr,
    ...getAccountDeployParams(account),
    [
      account.addr,
      op.accountOpToExecuteBefore?.nonce || 0,
      op.accountOpToExecuteBefore?.calls || [],
      op.accountOpToExecuteBefore?.signature || '0x'
    ],
    [account.addr, op.nonce || 1, calls, '0x'],
    getProbableCallData(account, op, accountState, network),
    account.associatedKeys,
    feeTokens.map((feeToken) => feeToken.address),
    FEE_COLLECTOR,
    nativeToCheck,
    network.isOptimistic ? OPTIMISTIC_ORACLE : ZeroAddress
  ]

  // always add a feeCall if available as we're using the paymaster
  // on predefined chains and on custom networks it is better to
  // have a slightly bigger estimation (if we don't have a paymaster)
  const estimateGasOp = { ...op }
  const feeToken = getFeeTokenForEstimate(feeTokens, network)
  if (feeToken) estimateGasOp.feeCall = getFeeCall(feeToken)

  const initializeRequests = () => [
    deploylessEstimator
      .call('estimate', checkInnerCallsArgs, {
        from: DEPLOYLESS_SIMULATION_FROM,
        blockTag,
        mode: accountState.authorization ? DeploylessMode.StateOverride : DeploylessMode.Detect,
        stateToOverride: accountState.authorization
          ? getEoaSimulationStateOverride(account.addr)
          : null
      })
      .catch(getHumanReadableEstimationError),
    bundlerEstimate(
      account,
      accountStates,
      op,
      network,
      feeTokens,
      provider,
      switcher,
      errorCallback
    ),
    estimateGas(account, estimateGasOp, provider, accountState, network).catch(() => 0n)
  ]

  const estimations = await estimateWithRetries(
    initializeRequests,
    'estimation-deployless',
    errorCallback,
    12000
  )

  if (estimations instanceof Error) return estimationErrorFormatted(estimations)

  const ambireEstimation = estimations[0]
  const bundlerEstimationResult: EstimateResult = estimations[1]
  if (ambireEstimation instanceof Error) {
    return estimationErrorFormatted(
      // give priority to the bundler error if both estimations end up with an error
      bundlerEstimationResult.error ?? ambireEstimation,
      { feePaymentOptions }
    )
  }

  // // if there's a bundler error only, remove the smart account payment options
  // if (bundlerEstimationResult instanceof Error) feePaymentOptions = []
  const [
    [
      deployment,
      accountOpToExecuteBefore,
      accountOp,
      outcomeNonce,
      feeTokenOutcomes,
      ,
      nativeAssetBalances,
      ,
      l1GasEstimation
    ]
  ] = ambireEstimation

  const opNonce = accountState.authorization ? BigInt(EOA_SIMULATION_NONCE) : op.nonce!
  const ambireEstimationError =
    getInnerCallFailure(
      accountOp,
      calls,
      network,
      feeTokens.find((token) => token.address === ZeroAddress && !token.flags.onGasTank)?.amount
    ) || getNonceDiscrepancyFailure(opNonce, outcomeNonce)

  // if Estimation.sol estimate is a success, it means the nonce has incremented
  // so we subtract 1 from it. If it's an error, we return the old one
  bundlerEstimationResult.currentAccountNonce = accountOp.success
    ? Number(outcomeNonce - 1n)
    : Number(outcomeNonce)

  if (ambireEstimationError) {
    // if there's an ambire estimation error, we do not allow the txn
    // to be executed as it means it will most certainly fail
    bundlerEstimationResult.error = ambireEstimationError
  } else if (!ambireEstimationError && bundlerEstimationResult.error) {
    // if there's a bundler error only, it means it's a bundler specific
    // problem. If we can switch the bundler, re-estimate

    if (switcher.canSwitch(account, null)) {
      switcher.switch()
      return estimate4337(
        account,
        op,
        calls,
        accountStates,
        network,
        provider,
        feeTokens,
        blockTag,
        nativeToCheck,
        switcher,
        errorCallback
      )
    }

    // if there's a bundler error only, it means we cannot do ERC-4337
    // but we have to do broadcast by EOA
    feePaymentOptions = []
    delete bundlerEstimationResult.erc4337GasLimits
    bundlerEstimationResult.error = null
  }

  // set the gasUsed to the biggest one found from all estimations
  const bigIntMax = (...args: bigint[]): bigint => args.reduce((m, e) => (e > m ? e : m))
  const ambireGas = deployment.gasUsed + accountOpToExecuteBefore.gasUsed + accountOp.gasUsed
  const estimateGasCall = estimations[2]
  bundlerEstimationResult.gasUsed = bigIntMax(
    bundlerEstimationResult.gasUsed,
    estimateGasCall,
    ambireGas
  )

  const isPaymasterUsable = !!bundlerEstimationResult.erc4337GasLimits?.paymaster.isUsable()
  bundlerEstimationResult.feePaymentOptions = feePaymentOptions
    .filter((option) => isPaymasterUsable || option.token.address === ZeroAddress)
    .map((option: FeePaymentOption, index: number) => {
      // after simulation: add the left over amount as available
      const localOp = { ...option }
      if (!option.token.flags.onGasTank) {
        localOp.availableAmount = feeTokenOutcomes[index][1]
        localOp.token.amount = feeTokenOutcomes[index][1]
      }

      localOp.gasUsed = localOp.token.flags.onGasTank ? 5000n : feeTokenOutcomes[index][0]
      return localOp
    })

  // this is for EOAs paying for SA in native
  const nativeToken = feeTokens.find(
    (token) => token.address === ZeroAddress && !token.flags.onGasTank
  )
  const nativeTokenOptions: FeePaymentOption[] = !accountState.isSmarterEoa
    ? nativeAssetBalances.map((balance: bigint, key: number) => ({
        paidBy: nativeToCheck[key],
        availableAmount: balance,
        addedNative: l1GasEstimation.fee,
        token: {
          ...nativeToken,
          amount: balance
        }
      }))
    : []
  bundlerEstimationResult.feePaymentOptions = [
    ...bundlerEstimationResult.feePaymentOptions,
    ...nativeTokenOptions
  ]
  return bundlerEstimationResult
}

>>>>>>> 557ecf2f
export async function estimate(
  provider: RPCProvider,
  network: Network,
  account: Account,
  op: AccountOp,
  accountStates: AccountStates,
  nativeToCheck: string[],
  feeTokens: TokenResult[],
  errorCallback: Function,
  bundlerSwitcher: BundlerSwitcher,
  opts?: {
    is4337Broadcast?: boolean
  },
  blockFrom: string = '0x0000000000000000000000000000000000000001',
  blockTag: string | number = 'pending'
): Promise<EstimateResult> {
  const accountState = accountStates[op.accountAddr][op.networkId]

  // if EOA & not smarter
  if (!isSmartAccount(account) && !accountState.isSmarterEoa)
    return estimateEOA(
      account,
      op,
      accountStates,
      network,
      provider,
      feeTokens,
      blockFrom,
      blockTag,
      errorCallback
    )

  if (!network.isSAEnabled && !accountState.isSmarterEoa)
    return estimationErrorFormatted(
      new Error('Smart accounts are not available for this network. Please use a Basic Account')
    )
  if (!network.areContractsDeployed && !accountState.isSmarterEoa)
    return estimationErrorFormatted(
      new Error(
        'The Ambire smart contracts are not deployed on this network, yet. You can deploy them via a Basic Account throught the network settings'
      )
    )

  // @EntryPoint activation
  // if the account is v2 without the entry point signer being a signer
  // and the network is 4337 but doesn't have a paymaster and the account
  // is deployed for some reason, we should include the activator
  const calls = [...op.calls.map(toSingletonCall)]
  if (shouldIncludeActivatorCall(network, account, accountState, false)) {
    calls.push(getActivatorCall(op.accountAddr))
  }

  const deploylessEstimator = fromDescriptor(provider, Estimation, !network.rpcNoStateOverride)
  const optimisticOracle = network.isOptimistic ? OPTIMISTIC_ORACLE : ZeroAddress

  // if the network doesn't have a relayer, we can't pay in fee tokens
  const filteredFeeTokens = hasRelayerSupport(network) ? feeTokens : []

  // @L2s
  // craft the probableTxn that's going to be saved on the L1
  // so we could do proper estimation
  const encodedCallData = abiCoder.encode(
    [
      'bytes', // data
      'address', // to
      'address', // from
      'uint256', // gasPrice
      'uint256', // type
      'uint256', // nonce
      'uint256' // gasLimit
    ],
    [
      getProbableCallData(account, op, accountState, network),
      op.accountAddr,
      FEE_COLLECTOR,
      100000,
      2,
      op.nonce,
      100000
    ]
  )

  const args = [
    account.addr,
    ...getAccountDeployParams(account),
    // @TODO can pass 0 here for the addr
    [
      account.addr,
      op.accountOpToExecuteBefore?.nonce || 0,
      op.accountOpToExecuteBefore?.calls || [],
      op.accountOpToExecuteBefore?.signature || '0x'
    ],
    [account.addr, op.nonce || 1, calls, '0x'],
    encodedCallData,
    account.associatedKeys,
    filteredFeeTokens.map((token) => token.address),
    FEE_COLLECTOR,
    nativeToCheck,
    optimisticOracle
  ]

  const initializeRequests = () => [
    deploylessEstimator
      .call('estimate', args, {
        from: blockFrom,
        blockTag
      })
      .catch(getHumanReadableEstimationError),
    estimateGas(account, op, provider, accountState, network).catch(() => 0n)
  ]
  const estimations = await estimateWithRetries(
    initializeRequests,
    'estimation-deployless',
    errorCallback
  )

  if (estimations instanceof Error) return estimationErrorFormatted(estimations)

  const [
    [
      deployment,
      accountOpToExecuteBefore,
      accountOp,
      nonce,
      feeTokenOutcomes,
      ,
      nativeAssetBalances,
      ,
      l1GasEstimation // [gasUsed, baseFee, totalFee, gasOracle]
    ]
  ] = estimations[0]

  let gasUsed = deployment.gasUsed + accountOpToExecuteBefore.gasUsed + accountOp.gasUsed

  // if estimateGas brings a bigger estimation than Estimation.sol, use it
  const customlyEstimatedGas = estimations[1]
  if (gasUsed < customlyEstimatedGas) gasUsed = customlyEstimatedGas

  const feeTokenOptions: FeePaymentOption[] = filteredFeeTokens.map(
    (token: TokenResult | GasTankTokenResult, key: number) => {
      // We are using 'availableAmount' here, because it's possible the 'amount' to contains pending top up amount as well
      const availableAmount =
        token.flags.onGasTank && 'availableAmount' in token
          ? token.availableAmount || token.amount
          : feeTokenOutcomes[key].amount
      return {
        paidBy: account.addr,
        availableAmount,
        // gasUsed for the gas tank tokens is smaller because of the commitment:
        // ['gasTank', amount, symbol]
        // and this commitment costs onchain:
        // - 1535, if the broadcasting addr is the relayer
        // - 4035, if the broadcasting addr is different
        // currently, there are more than 1 relayer addresses and we cannot
        // be sure which is the one that will broadcast this txn; also, ERC-4337
        // broadcasts will always consume at least 4035.
        // setting it to 5000n just be sure
        gasUsed: token.flags.onGasTank ? 5000n : feeTokenOutcomes[key].gasUsed,
        addedNative:
          token.address === ZeroAddress
            ? l1GasEstimation.feeWithNativePayment
            : l1GasEstimation.feeWithTransferPayment,
        token: {
          ...token,
          amount: availableAmount
        }
      }
    }
  )

  // this is for EOAs paying for SA in native
  const nativeToken = feeTokens.find(
    (token) => token.address === ZeroAddress && !token.flags.onGasTank
  )
  const nativeTokenOptions: FeePaymentOption[] = nativeAssetBalances.map(
    (balance: bigint, key: number) => ({
      paidBy: nativeToCheck[key],
      availableAmount: balance,
      addedNative: l1GasEstimation.fee,
      token: {
        ...nativeToken,
        amount: balance
      }
    })
  )

  return {
    gasUsed,
    // if Estimation.sol estimate is a success, it means the nonce has incremented
    // so we subtract 1 from it. If it's an error, we return the old one
    currentAccountNonce: accountOp.success ? Number(nonce - 1n) : Number(nonce),
    feePaymentOptions: [...feeTokenOptions, ...nativeTokenOptions],
    error:
      getInnerCallFailure(
        accountOp,
        calls,
        network,
        feeTokens.find((token) => token.address === ZeroAddress && !token.flags.onGasTank)?.amount
      ) || getNonceDiscrepancyFailure(op.nonce!, nonce)
  }
}

// get all possible estimation combinations and leave it to the implementation
// to decide which one is relevant depending on the case.
// there are 3 estimations:
// estimateGas(): the rpc method for retrieving gas
// estimateBundler(): ask the 4337 bundler for a gas price
// Estimation.sol: our own implementation
// each has an use case in diff scenarious:
// - EOA: if payment is native, use estimateGas(); otherwise estimateBundler()
// - SA: if ethereum, use Estimation.sol; otherwise estimateBundler()
export async function getEstimation(
  baseAcc: BaseAccount,
  accountState: AccountOnchainState,
  op: AccountOp,
  network: Network,
  provider: RPCProvider,
  feeTokens: TokenResult[],
  nativeToCheck: string[],
  switcher: BundlerSwitcher,
  errorCallback: Function
): Promise<FullEstimation | Error> {
  const ambireEstimation = ambireEstimateGas(
    baseAcc.getAccount(),
    accountState,
    op,
    network,
    provider,
    feeTokens,
    nativeToCheck
  )
  const bundlerEstimation = bundlerEstimate(
    baseAcc.getAccount(),
    accountState,
    op,
    network,
    feeTokens,
    provider,
    switcher,
    errorCallback
  )
  const providerEstimation = providerEstimateGas(
    baseAcc.getAccount(),
    op,
    provider,
    accountState,
    network,
    feeTokens
  )

  const estimations = await retryOnTimeout(
    () => [ambireEstimation, bundlerEstimation, providerEstimation],
    'estimation-deployless',
    12000
  )
  // this is only if we hit a timeout 5 consecutive times
  if (estimations instanceof Error) return estimations

  const ambireGas = estimations[0]
  const bundlerGas = estimations[1]
  const providerGas = estimations[2]
  const fullEstimation: FullEstimation = {
    provider: providerGas,
    ambire: ambireGas,
    bundler: bundlerGas,
    flags: {}
  }

  console.log('the full estimate')
  console.log(fullEstimation)

  const criticalError = baseAcc.getEstimationCriticalError(fullEstimation)
  if (criticalError) return criticalError

  // TODO: if the bundler is the preferred method of estimation, re-estimate
  // we can switch it if there's no ambire gas error

  let flags = {}
  if (!(ambireGas instanceof Error)) flags = { ...ambireGas.flags }
  if (!(bundlerGas instanceof Error)) flags = { ...bundlerGas.flags }
  return {
    provider: providerGas,
    ambire: ambireGas,
    bundler: bundlerGas,
    flags
  }
}

export function getEstimationSummary(estimation: FullEstimation | Error): FullEstimationSummary {
  if (estimation instanceof Error) {
    return { error: estimation }
  }

  return {
    providerEstimation: !(estimation.provider instanceof Error) ? estimation.provider : undefined,
    ambireEstimation: !(estimation.ambire instanceof Error) ? estimation.ambire : undefined,
    bundlerEstimation: !(estimation.bundler instanceof Error) ? estimation.bundler : undefined
  }
}<|MERGE_RESOLUTION|>--- conflicted
+++ resolved
@@ -36,250 +36,6 @@
 
 const abiCoder = new AbiCoder()
 
-<<<<<<< HEAD
-=======
-function getInnerCallFailure(
-  estimationOp: { success: boolean; err: string },
-  calls: Call[],
-  network: Network,
-  portfolioNativeValue?: bigint
-): Error | null {
-  if (estimationOp.success) return null
-
-  const error = getHumanReadableEstimationError(
-    new InnerCallFailureError(estimationOp.err, calls, network, portfolioNativeValue)
-  )
-
-  return new Error(error.message, {
-    cause: 'CALLS_FAILURE'
-  })
-}
-
-// the outcomeNonce should always be equal to the nonce in accountOp + 1
-// that's an indication of transaction success
-function getNonceDiscrepancyFailure(estimationNonce: bigint, outcomeNonce: number): Error | null {
-  if (estimationNonce + 1n === BigInt(outcomeNonce)) return null
-
-  return new Error("Nonce discrepancy, perhaps there's a pending transaction. Retrying...", {
-    cause: 'NONCE_FAILURE'
-  })
-}
-
-export async function estimate4337(
-  account: Account,
-  op: AccountOp,
-  calls: Call[],
-  accountStates: AccountStates,
-  network: Network,
-  provider: RPCProvider,
-  feeTokens: TokenResult[],
-  blockTag: string | number,
-  nativeToCheck: string[],
-  switcher: BundlerSwitcher,
-  errorCallback: Function
-): Promise<EstimateResult> {
-  const deploylessEstimator = fromDescriptor(provider, Estimation, !network.rpcNoStateOverride)
-
-  // build the feePaymentOptions with the available current amounts. We will
-  // change them after simulation passes
-  let feePaymentOptions = feeTokens.map((token: TokenResult) => {
-    return {
-      paidBy: account.addr,
-      availableAmount: token.amount,
-      // @relyOnBundler
-      // gasUsed goes to 0
-      // we add a transfer call or a native call when sending the uOp to the
-      // bundler and he estimates that. For different networks this gasUsed
-      // goes to different places (callGasLimit or preVerificationGas) and
-      // its calculated differently. So it's a wild bet to think we could
-      // calculate this on our own for each network.
-      gasUsed: 0n,
-      // addedNative gets calculated by the bundler & added to uOp gasData
-      addedNative: 0n,
-      token
-    }
-  })
-
-  const accountState = accountStates[op.accountAddr][op.networkId]
-  const checkInnerCallsArgs = [
-    account.addr,
-    ...getAccountDeployParams(account),
-    [
-      account.addr,
-      op.accountOpToExecuteBefore?.nonce || 0,
-      op.accountOpToExecuteBefore?.calls || [],
-      op.accountOpToExecuteBefore?.signature || '0x'
-    ],
-    [account.addr, op.nonce || 1, calls, '0x'],
-    getProbableCallData(account, op, accountState, network),
-    account.associatedKeys,
-    feeTokens.map((feeToken) => feeToken.address),
-    FEE_COLLECTOR,
-    nativeToCheck,
-    network.isOptimistic ? OPTIMISTIC_ORACLE : ZeroAddress
-  ]
-
-  // always add a feeCall if available as we're using the paymaster
-  // on predefined chains and on custom networks it is better to
-  // have a slightly bigger estimation (if we don't have a paymaster)
-  const estimateGasOp = { ...op }
-  const feeToken = getFeeTokenForEstimate(feeTokens, network)
-  if (feeToken) estimateGasOp.feeCall = getFeeCall(feeToken)
-
-  const initializeRequests = () => [
-    deploylessEstimator
-      .call('estimate', checkInnerCallsArgs, {
-        from: DEPLOYLESS_SIMULATION_FROM,
-        blockTag,
-        mode: accountState.authorization ? DeploylessMode.StateOverride : DeploylessMode.Detect,
-        stateToOverride: accountState.authorization
-          ? getEoaSimulationStateOverride(account.addr)
-          : null
-      })
-      .catch(getHumanReadableEstimationError),
-    bundlerEstimate(
-      account,
-      accountStates,
-      op,
-      network,
-      feeTokens,
-      provider,
-      switcher,
-      errorCallback
-    ),
-    estimateGas(account, estimateGasOp, provider, accountState, network).catch(() => 0n)
-  ]
-
-  const estimations = await estimateWithRetries(
-    initializeRequests,
-    'estimation-deployless',
-    errorCallback,
-    12000
-  )
-
-  if (estimations instanceof Error) return estimationErrorFormatted(estimations)
-
-  const ambireEstimation = estimations[0]
-  const bundlerEstimationResult: EstimateResult = estimations[1]
-  if (ambireEstimation instanceof Error) {
-    return estimationErrorFormatted(
-      // give priority to the bundler error if both estimations end up with an error
-      bundlerEstimationResult.error ?? ambireEstimation,
-      { feePaymentOptions }
-    )
-  }
-
-  // // if there's a bundler error only, remove the smart account payment options
-  // if (bundlerEstimationResult instanceof Error) feePaymentOptions = []
-  const [
-    [
-      deployment,
-      accountOpToExecuteBefore,
-      accountOp,
-      outcomeNonce,
-      feeTokenOutcomes,
-      ,
-      nativeAssetBalances,
-      ,
-      l1GasEstimation
-    ]
-  ] = ambireEstimation
-
-  const opNonce = accountState.authorization ? BigInt(EOA_SIMULATION_NONCE) : op.nonce!
-  const ambireEstimationError =
-    getInnerCallFailure(
-      accountOp,
-      calls,
-      network,
-      feeTokens.find((token) => token.address === ZeroAddress && !token.flags.onGasTank)?.amount
-    ) || getNonceDiscrepancyFailure(opNonce, outcomeNonce)
-
-  // if Estimation.sol estimate is a success, it means the nonce has incremented
-  // so we subtract 1 from it. If it's an error, we return the old one
-  bundlerEstimationResult.currentAccountNonce = accountOp.success
-    ? Number(outcomeNonce - 1n)
-    : Number(outcomeNonce)
-
-  if (ambireEstimationError) {
-    // if there's an ambire estimation error, we do not allow the txn
-    // to be executed as it means it will most certainly fail
-    bundlerEstimationResult.error = ambireEstimationError
-  } else if (!ambireEstimationError && bundlerEstimationResult.error) {
-    // if there's a bundler error only, it means it's a bundler specific
-    // problem. If we can switch the bundler, re-estimate
-
-    if (switcher.canSwitch(account, null)) {
-      switcher.switch()
-      return estimate4337(
-        account,
-        op,
-        calls,
-        accountStates,
-        network,
-        provider,
-        feeTokens,
-        blockTag,
-        nativeToCheck,
-        switcher,
-        errorCallback
-      )
-    }
-
-    // if there's a bundler error only, it means we cannot do ERC-4337
-    // but we have to do broadcast by EOA
-    feePaymentOptions = []
-    delete bundlerEstimationResult.erc4337GasLimits
-    bundlerEstimationResult.error = null
-  }
-
-  // set the gasUsed to the biggest one found from all estimations
-  const bigIntMax = (...args: bigint[]): bigint => args.reduce((m, e) => (e > m ? e : m))
-  const ambireGas = deployment.gasUsed + accountOpToExecuteBefore.gasUsed + accountOp.gasUsed
-  const estimateGasCall = estimations[2]
-  bundlerEstimationResult.gasUsed = bigIntMax(
-    bundlerEstimationResult.gasUsed,
-    estimateGasCall,
-    ambireGas
-  )
-
-  const isPaymasterUsable = !!bundlerEstimationResult.erc4337GasLimits?.paymaster.isUsable()
-  bundlerEstimationResult.feePaymentOptions = feePaymentOptions
-    .filter((option) => isPaymasterUsable || option.token.address === ZeroAddress)
-    .map((option: FeePaymentOption, index: number) => {
-      // after simulation: add the left over amount as available
-      const localOp = { ...option }
-      if (!option.token.flags.onGasTank) {
-        localOp.availableAmount = feeTokenOutcomes[index][1]
-        localOp.token.amount = feeTokenOutcomes[index][1]
-      }
-
-      localOp.gasUsed = localOp.token.flags.onGasTank ? 5000n : feeTokenOutcomes[index][0]
-      return localOp
-    })
-
-  // this is for EOAs paying for SA in native
-  const nativeToken = feeTokens.find(
-    (token) => token.address === ZeroAddress && !token.flags.onGasTank
-  )
-  const nativeTokenOptions: FeePaymentOption[] = !accountState.isSmarterEoa
-    ? nativeAssetBalances.map((balance: bigint, key: number) => ({
-        paidBy: nativeToCheck[key],
-        availableAmount: balance,
-        addedNative: l1GasEstimation.fee,
-        token: {
-          ...nativeToken,
-          amount: balance
-        }
-      }))
-    : []
-  bundlerEstimationResult.feePaymentOptions = [
-    ...bundlerEstimationResult.feePaymentOptions,
-    ...nativeTokenOptions
-  ]
-  return bundlerEstimationResult
-}
-
->>>>>>> 557ecf2f
 export async function estimate(
   provider: RPCProvider,
   network: Network,
@@ -548,9 +304,6 @@
     flags: {}
   }
 
-  console.log('the full estimate')
-  console.log(fullEstimation)
-
   const criticalError = baseAcc.getEstimationCriticalError(fullEstimation)
   if (criticalError) return criticalError
 
