/* eslint no-console: "off" */

import { AbiCoder, JsonRpcProvider } from 'ethers'
import { AccountOp } from 'libs/accountOp/accountOp'
import fetch from 'node-fetch'

import { describe, expect } from '@jest/globals'

import { trezorSlot7v24337Deployed } from '../../../test/config'
import { getNonce } from '../../../test/helpers'
import { networks } from '../../consts/networks'
import { Account, AccountStates } from '../../interfaces/account'
import { NetworkDescriptor } from '../../interfaces/networkDescriptor'
import { getAccountState } from '../accountState/accountState'
import { Portfolio } from '../portfolio/portfolio'
import { toUserOperation } from '../userOperation/userOperation'
import { estimate, EstimateResult } from './estimate'

const ethereum = networks.find((x) => x.id === 'ethereum')
const optimism = networks.find((x) => x.id === 'optimism')
const arbitrum = networks.find((x) => x.id === 'arbitrum')
const avalanche = networks.find((x) => x.id === 'avalanche')
if (!ethereum || !optimism || !arbitrum || !avalanche) throw new Error('no network')
const provider = new JsonRpcProvider(ethereum.rpcUrl)
const providerOptimism = new JsonRpcProvider(optimism.rpcUrl)
const providerArbitrum = new JsonRpcProvider(arbitrum.rpcUrl)
const providerAvalanche = new JsonRpcProvider(avalanche.rpcUrl)

const account: Account = {
  addr: '0xa07D75aacEFd11b425AF7181958F0F85c312f143',
  associatedKeys: ['0xd6e371526cdaeE04cd8AF225D42e37Bc14688D9E'],
  initialPrivileges: [
    [
      '0xd6e371526cdaeE04cd8AF225D42e37Bc14688D9E',
      '0x0000000000000000000000000000000000000000000000000000000000000001'
    ]
  ],
  creation: {
    factoryAddr: '0xBf07a0Df119Ca234634588fbDb5625594E2a5BCA',
    bytecode:
      '0x7f28d4ea8f825adb036e9b306b2269570e63d2aa5bd10751437d98ed83551ba1cd7fa57498058891e98f45f8abb85dafbcd30f3d8b3ab586dfae2e0228bbb1de7018553d602d80604d3d3981f3363d3d373d3d3d363d732a2b85eb1054d6f0c6c2e37da05ed3e5fea684ef5af43d82803e903d91602b57fd5bf3',
    salt: '0x0000000000000000000000000000000000000000000000000000000000000001'
  }
}
const to = '0x68b3465833fb72a70ecdf485e0e4c7bd8665fc45'

const tomorrowHex = Math.floor((Date.now() + 86400000) / 1000).toString(16)
// 64 chars expire hex
// we set swap deadline always for tomorrow, in order to prevent the test failure with 'TRANSACTION TOO OLD'
const expire = '0'.repeat(64 - tomorrowHex.length) + tomorrowHex

// USDC -> USDT swap
// Fee tokens: USDC, USDT
const data = `0x5ae401dc${expire}00000000000000000000000000000000000000000000000000000000000000400000000000000000000000000000000000000000000000000000000000000001000000000000000000000000000000000000000000000000000000000000002000000000000000000000000000000000000000000000000000000000000000e404e45aaf000000000000000000000000a0b86991c6218b36c1d19d4a2e9eb0ce3606eb48000000000000000000000000dac17f958d2ee523a2206206994597c13d831ec700000000000000000000000000000000000000000000000000000000000001f4000000000000000000000000a07d75aacefd11b425af7181958f0f85c312f14300000000000000000000000000000000000000000000000000000000000f424000000000000000000000000000000000000000000000000000000000000c33d9000000000000000000000000000000000000000000000000000000000000000000000000000000000000000000000000000000000000000000000000`

const SPOOF_SIGTYPE = '03'
const spoofSig =
  new AbiCoder().encode(['address'], ['0xd6e371526cdaeE04cd8AF225D42e37Bc14688D9E']) + SPOOF_SIGTYPE

const nativeToCheck = [
  '0x0000000000000000000000000000000000000001',
  '0x942f9CE5D9a33a82F88D233AEb3292E680230348'
]
const feeTokens = [
  { address: '0x0000000000000000000000000000000000000000', isGasTank: false, amount: 1n },
  { address: '0xdAC17F958D2ee523a2206206994597C13D831ec7', isGasTank: false, amount: 1n },
  { address: '0xA0b86991c6218b36c1d19D4a2e9Eb0cE3606eB48', isGasTank: false, amount: 1n }
]

const feeTokensAvalanche = [
  { address: '0x0000000000000000000000000000000000000000', isGasTank: false, amount: 1n },
  { address: '0xB97EF9Ef8734C71904D8002F8b6Bc66Dd9c48a6E', isGasTank: false, amount: 1n }
]

const portfolio = new Portfolio(fetch, provider, ethereum)

const providers = Object.fromEntries(
  networks.map((network) => [network.id, new JsonRpcProvider(network.rpcUrl)])
)
const getAccountsInfo = async (accounts: Account[]): Promise<AccountStates> => {
  const result = await Promise.all(
    networks.map((network) => getAccountState(providers[network.id], network, accounts))
  )
  const states = accounts.map((acc: Account, accIndex: number) => {
    return [
      acc.addr,
      Object.fromEntries(
        networks.map((network: NetworkDescriptor, netIndex: number) => {
          return [network.id, result[netIndex][accIndex]]
        })
      )
    ]
  })
  return Object.fromEntries(states)
}

const smartAccountv2eip712 = {
  addr: '0x4AA524DDa82630cE769e5C9d7ec7a45B94a41bc6',
  associatedKeys: ['0x141A14B5C4dbA2aC7a7943E02eDFE2E7eDfdA28F'],
  creation: {
    factoryAddr: '0xa8202f888b9b2dfa5ceb2204865018133f6f179a',
    bytecode:
      '0x7f00000000000000000000000000000000000000000000000000000000000000027fa70e7c3e588683d0493e3cad10209993d632b6631bc4637b53a4174bad869718553d602d80604d3d3981f3363d3d373d3d3d363d730e370942ebe4d026d05d2cf477ff386338fc415a5af43d82803e903d91602b57fd5bf3',
    salt: '0x0000000000000000000000000000000000000000000000000000000000000000'
  }
}

const trezorSlot6v2NotDeployed = {
  addr: '0x29e54b17CAe69edaf2D7138053c23436aac1B379',
  associatedKeys: ['0x71c3D24a627f0416db45107353d8d0A5ae0401ae'],
  creation: {
    factoryAddr: '0xa8202f888b9b2dfa5ceb2204865018133f6f179a',
    bytecode:
      '0x7f00000000000000000000000000000000000000000000000000000000000000027f3369d2838e4eeae4638428c523923f47cfb9039c70a8c40d546493e82c7ba866553d602d80604d3d3981f3363d3d373d3d3d363d730e370942ebe4d026d05d2cf477ff386338fc415a5af43d82803e903d91602b57fd5bf3',
    salt: '0x0000000000000000000000000000000000000000000000000000000000000000'
  }
}

describe('estimate', () => {
  const checkNativeBalance = (
    responseTokens: EstimateResult['feePaymentOptions'],
    tokenAddresses: string[]
  ) => {
    tokenAddresses.forEach((tokenAddress) => {
      expect(
        responseTokens!.find((t) => t.paidBy === tokenAddress)!.availableAmount
      ).toBeGreaterThan(0n)
    })
  }

  it('estimates gasUsage and native balance for EOA', async () => {
    const EOAAccount: Account = {
      addr: '0x40b38765696e3d5d8d9d834d8aad4bb6e418e489',
      associatedKeys: ['0x40b38765696e3d5d8d9d834d8aad4bb6e418e489'],
      initialPrivileges: [
        [
          '0x40b38765696e3d5d8d9d834d8aad4bb6e418e489',
          '0x0000000000000000000000000000000000000000000000000000000000000001'
        ]
      ],
      creation: null
    }

    const call = {
      to: '0x40b38765696e3d5d8d9d834d8aad4bb6e418e489',
      value: BigInt(1),
      data: '0xabc5345e000000000000000000000000000000000000000000000000000000000000002000000000000000000000000000000000000000000000000000000000000000010000000000000000000000000000000000000000000000000000000000000020000000000000000000000000e750fff1aa867dfb52c9f98596a0fab5e05d30a60000000000000000000000000000000000000000000000000de0b6b3a764000000000000000000000000000000000000000000000000000000000000000000600000000000000000000000000000000000000000000000000000000000000000'
    }

    const op = {
      accountAddr: EOAAccount.addr,
      signingKeyAddr: null,
      signingKeyType: null,
      gasLimit: null,
      gasFeePayment: null,
      networkId: 'ethereum',
      nonce: null,
      signature: null,
      calls: [call],
      accountOpToExecuteBefore: null
    }

    const accountStates = await getAccountsInfo([EOAAccount])
    const response = await estimate(
      provider,
      ethereum,
      EOAAccount,
      op,
      accountStates[EOAAccount.addr][ethereum.id],
      [],
      []
    )

    // This is the min gas unit we can spend
    expect(response.gasUsed).toBeGreaterThan(21000n)
    expect(response.feePaymentOptions![0].availableAmount).toBeGreaterThan(0)
    expect(response.nonce).toBeGreaterThan(1)
  })

  it('estimates gasUsage, fee and native tokens outcome', async () => {
    const op = {
      accountAddr: account.addr,
      signingKeyAddr: null,
      signingKeyType: null,
      gasLimit: null,
      gasFeePayment: null,
      networkId: 'ethereum',
      nonce: 1n,
      signature: spoofSig,
      calls: [{ to, value: BigInt(0), data }],
      accountOpToExecuteBefore: null
    }

    const portfolioResponse = await portfolio.get('0xa07D75aacEFd11b425AF7181958F0F85c312f143')
    const usdt = portfolioResponse.tokens.find(
      (token) => token.address === '0xdAC17F958D2ee523a2206206994597C13D831ec7'
    )
    const usdc = portfolioResponse.tokens.find(
      (token) => token.address === '0xA0b86991c6218b36c1d19D4a2e9Eb0cE3606eB48'
    )

    const accountStates = await getAccountsInfo([account])
    const response = await estimate(
      provider,
      ethereum,
      account,
      op,
      accountStates[account.addr][ethereum.id],
      nativeToCheck,
      feeTokens
    )
    const usdtOutcome = response.feePaymentOptions!.find(
      (token) => token.address === '0xdAC17F958D2ee523a2206206994597C13D831ec7'
    )
    const usdcOutcome = response.feePaymentOptions!.find(
      (token) => token.address === '0xA0b86991c6218b36c1d19D4a2e9Eb0cE3606eB48'
    )

    // This is the min gas unit we can spend, but we expect more than that having in mind that multiple computations happens in the Contract
    expect(response.gasUsed).toBeGreaterThan(21000n)
    // As we swap 1 USDC for 1 USDT, we expect the estimate (outcome) balance of USDT to be greater than before the estimate (portfolio value)
    expect(usdtOutcome!.availableAmount).toBeGreaterThan(usdt?.amount || 0n)
    expect(usdcOutcome!.availableAmount).toBeLessThan(usdc!.amount)
    checkNativeBalance(response.feePaymentOptions, nativeToCheck)
    expect(response.nonce).toBeGreaterThan(1)
  })

  it('estimates with `accountOpToExecuteBefore`', async () => {
    const op = {
      accountAddr: account.addr,
      signingKeyAddr: null,
      signingKeyType: null,
      gasLimit: null,
      gasFeePayment: null,
      networkId: 'ethereum',
      nonce: 1n,
      signature: spoofSig,
      calls: [{ to, value: BigInt(0), data }],
      accountOpToExecuteBefore: null
    }

    const opWithExecuteBefore = {
      accountAddr: account.addr,
      signingKeyAddr: null,
      signingKeyType: null,
      gasLimit: null,
      gasFeePayment: null,
      networkId: 'ethereum',
      nonce: 1n,
      signature: spoofSig,
      calls: [{ to, value: BigInt(0), data }],
      accountOpToExecuteBefore: {
        accountAddr: account.addr,
        signingKeyAddr: null,
        signingKeyType: null,
        gasLimit: null,
        gasFeePayment: null,
        networkId: 'ethereum',
        nonce: await getNonce(account.addr, provider),
        signature: spoofSig,
        calls: [{ to, value: BigInt(0), data }],
        accountOpToExecuteBefore: null
      }
    }

    const accountStates = await getAccountsInfo([account])
    const response = await estimate(
      provider,
      ethereum,
      account,
      op,
      accountStates[account.addr][ethereum.id],
      nativeToCheck,
      feeTokens
    )
    const responseWithExecuteBefore = await estimate(
      provider,
      ethereum,
      account,
      opWithExecuteBefore,
      accountStates[account.addr][ethereum.id],
      nativeToCheck,
      feeTokens,
      { calculateRefund: true }
    )

    // Gas used in case of `accountOpToExecuteBefore` should be greater, because more AccountOps are simulated
    expect(responseWithExecuteBefore.gasUsed).toBeGreaterThan(response.gasUsed)

    expect(response.arbitrumL1FeeIfArbitrum.noFee).toEqual(0n)
    expect(response.arbitrumL1FeeIfArbitrum.withFee).toEqual(0n)
  })

  it('estimates with `addedNative`', async () => {
    const accountOptimism: Account = {
      addr: '0xB674F3fd5F43464dB0448a57529eAF37F04cceA5',
      associatedKeys: ['0x5Be214147EA1AE3653f289E17fE7Dc17A73AD175'],
      initialPrivileges: [
        [
          '0x5Be214147EA1AE3653f289E17fE7Dc17A73AD175',
          '0x0000000000000000000000000000000000000000000000000000000000000001'
        ]
      ],
      creation: {
        factoryAddr: '0xBf07a0Df119Ca234634588fbDb5625594E2a5BCA',
        bytecode:
          '0x7f00000000000000000000000000000000000000000000000000000000000000017fc00d23fd13e6cc01978ac25779646c3ba8aa974211c51a8b0f257a4593a6b7d3553d602d80604d3d3981f3363d3d373d3d3d363d732a2b85eb1054d6f0c6c2e37da05ed3e5fea684ef5af43d82803e903d91602b57fd5bf3',
        salt: '0x0000000000000000000000000000000000000000000000000000000000000001'
      }
    }

    const dataOptimism = `0x5ae401dc${expire}00000000000000000000000000000000000000000000000000000000000000400000000000000000000000000000000000000000000000000000000000000001000000000000000000000000000000000000000000000000000000000000002000000000000000000000000000000000000000000000000000000000000000e404e45aaf000000000000000000000000420000000000000000000000000000000000004200000000000000000000000094b008aa00579c1307b0ef2c499ad98a8ce58e580000000000000000000000000000000000000000000000000000000000000bb8000000000000000000000000b674f3fd5f43464db0448a57529eaf37f04ccea50000000000000000000000000000000000000000000000000de0b6b3a7640000000000000000000000000000000000000000000000000000000000000012dde3000000000000000000000000000000000000000000000000000000000000000000000000000000000000000000000000000000000000000000000000`

    const opOptimism = {
      accountAddr: accountOptimism.addr,
      signingKeyAddr: accountOptimism.associatedKeys[0],
      signingKeyType: null,
      gasLimit: null,
      gasFeePayment: null,
      networkId: 'optimism',
      nonce: 1n,
      signature: spoofSig,
      calls: [{ to, value: BigInt(0), data: dataOptimism }],
      accountOpToExecuteBefore: null
    }

    const accountStates = await getAccountsInfo([accountOptimism])
    const response = await estimate(
      providerOptimism,
      optimism,
      accountOptimism,
      opOptimism,
      accountStates[accountOptimism.addr][optimism.id],
      nativeToCheck,
      feeTokens
    )

    response.feePaymentOptions.forEach((feeToken) => {
      expect(feeToken.addedNative).toBeGreaterThan(0n)
    })

    expect(response.arbitrumL1FeeIfArbitrum.noFee).toEqual(0n)
    expect(response.arbitrumL1FeeIfArbitrum.withFee).toEqual(0n)
  })

  it('estimates an arbitrum request', async () => {
<<<<<<< HEAD
    const accountArbitrum: Account = {
      addr: '0x4AA524DDa82630cE769e5C9d7ec7a45B94a41bc6',
      associatedKeys: ['0x141A14B5C4dbA2aC7a7943E02eDFE2E7eDfdA28F'],
      creation: {
        factoryAddr: '0xa8202f888b9b2dfa5ceb2204865018133f6f179a',
        bytecode:
          '0x7f00000000000000000000000000000000000000000000000000000000000000027fa70e7c3e588683d0493e3cad10209993d632b6631bc4637b53a4174bad869718553d602d80604d3d3981f3363d3d373d3d3d363d730e370942ebe4d026d05d2cf477ff386338fc415a5af43d82803e903d91602b57fd5bf3',
        salt: '0x0000000000000000000000000000000000000000000000000000000000000000'
      },
      initialPrivileges: []
    }

=======
>>>>>>> bafb2833
    const opArbitrum = {
      accountAddr: smartAccountv2eip712.addr,
      signingKeyAddr: smartAccountv2eip712.associatedKeys[0],
      signingKeyType: null,
      gasLimit: null,
      gasFeePayment: null,
      networkId: 'arbitrum',
      nonce: 1n,
      signature: spoofSig,
      calls: [{ to, value: BigInt(100000000000), data: '0x' }],
      accountOpToExecuteBefore: null
    }

    const accountStates = await getAccountsInfo([smartAccountv2eip712])
    const response = await estimate(
      providerArbitrum,
      arbitrum,
      smartAccountv2eip712,
      opArbitrum,
      accountStates[smartAccountv2eip712.addr][arbitrum.id],
      nativeToCheck,
      feeTokens
    )

    expect(response.arbitrumL1FeeIfArbitrum.noFee).toBeGreaterThan(0n)
    expect(response.arbitrumL1FeeIfArbitrum.withFee).toBeGreaterThan(0n)
  })

  it('estimates an arbitrum 4337 request that should fail with paymaster deposit too low', async () => {
    const opArbitrum: AccountOp = {
      accountAddr: trezorSlot6v2NotDeployed.addr,
      signingKeyAddr: trezorSlot6v2NotDeployed.associatedKeys[0],
      signingKeyType: null,
      gasLimit: null,
      gasFeePayment: null,
      networkId: 'arbitrum',
      nonce: 1n,
      signature: spoofSig,
      calls: [{ to, value: BigInt(100000000000), data: '0x' }],
      accountOpToExecuteBefore: null
    }
    const accountStates = await getAccountsInfo([trezorSlot6v2NotDeployed])
    const accountState = accountStates[trezorSlot6v2NotDeployed.addr][arbitrum.id]
    opArbitrum.asUserOperation = toUserOperation(trezorSlot6v2NotDeployed, accountState, opArbitrum)

    try {
      await estimate(
        providerArbitrum,
        arbitrum,
        trezorSlot6v2NotDeployed,
        opArbitrum,
        accountStates[trezorSlot6v2NotDeployed.addr][arbitrum.id],
        nativeToCheck,
        feeTokens,
        { is4337Broadcast: true }
      )
      console.log('Estimation did not fail but it should have')
      expect(true).toBe(false)
    } catch (e: any) {
      const message = Buffer.from(e.message.substring(2), 'hex').toString()
      expect(message).toContain('paymaster deposit too low')
    }
  })

  it('estimates a 4337 request on the avalanche chain with an initCode and 4337 activator', async () => {
    const opAvalanche: AccountOp = {
      accountAddr: trezorSlot6v2NotDeployed.addr,
      signingKeyAddr: trezorSlot6v2NotDeployed.associatedKeys[0],
      signingKeyType: null,
      gasLimit: null,
      gasFeePayment: null,
      networkId: 'avalanche',
      nonce: 0n,
      signature: '0x',
      calls: [{ to, value: BigInt(100000000000), data: '0x' }],
      accountOpToExecuteBefore: null
    }
    const accountStates = await getAccountsInfo([trezorSlot6v2NotDeployed])
    const accountState = accountStates[trezorSlot6v2NotDeployed.addr][avalanche.id]
    opAvalanche.asUserOperation = toUserOperation(
      trezorSlot6v2NotDeployed,
      accountState,
      opAvalanche
    )

    expect(opAvalanche.asUserOperation!.paymasterAndData).toEqual('0x')

    const response = await estimate(
      providerAvalanche,
      avalanche,
      trezorSlot6v2NotDeployed,
      opAvalanche,
      accountState,
      nativeToCheck,
      feeTokensAvalanche,
      { is4337Broadcast: true }
    )

    expect(opAvalanche.asUserOperation!.paymasterAndData).toEqual('0x')

    expect(response.arbitrumL1FeeIfArbitrum.noFee).toEqual(0n)
    expect(response.arbitrumL1FeeIfArbitrum.withFee).toEqual(0n)

    expect(response.erc4337estimation).not.toBe(null)
    expect(response.erc4337estimation?.gasUsed).toBeGreaterThan(0n)
    expect(response.erc4337estimation?.verificationGasLimit).toBeGreaterThan(5000n)
    expect(response.erc4337estimation?.callGasLimit).toBeGreaterThan(10000n)

    expect(response.feePaymentOptions.length).toBeGreaterThan(0)
    response.feePaymentOptions.forEach((opt) => {
      expect(opt.addedNative).toBe(0n)
      // no basic acc payment
      expect(opt.paidBy).toBe(trezorSlot6v2NotDeployed.addr)
    })
  })

  it('estimates a 4337 request on the avalanche chain with a deployed account paying in native', async () => {
    const opAvalanche: AccountOp = {
      accountAddr: trezorSlot7v24337Deployed.addr,
      signingKeyAddr: trezorSlot7v24337Deployed.associatedKeys[0],
      signingKeyType: null,
      gasLimit: null,
      gasFeePayment: null,
      networkId: 'avalanche',
      nonce: 0n,
      signature: '0x',
      calls: [{ to, value: BigInt(100000000000), data: '0x' }],
      accountOpToExecuteBefore: null
    }
    const accountStates = await getAccountsInfo([trezorSlot7v24337Deployed])
    const accountState = accountStates[trezorSlot7v24337Deployed.addr][avalanche.id]
    opAvalanche.asUserOperation = toUserOperation(
      trezorSlot7v24337Deployed,
      accountState,
      opAvalanche
    )

    expect(opAvalanche.asUserOperation!.paymasterAndData).toEqual('0x')

    const response = await estimate(
      providerAvalanche,
      avalanche,
      trezorSlot7v24337Deployed,
      opAvalanche,
      accountState,
      nativeToCheck,
      feeTokensAvalanche,
      { is4337Broadcast: true }
    )

    expect(opAvalanche.asUserOperation!.paymasterAndData).toEqual('0x')

    expect(response.arbitrumL1FeeIfArbitrum.noFee).toEqual(0n)
    expect(response.arbitrumL1FeeIfArbitrum.withFee).toEqual(0n)

    expect(response.erc4337estimation).not.toBe(null)
    expect(response.erc4337estimation?.gasUsed).toBeGreaterThan(0n)
    expect(response.erc4337estimation?.verificationGasLimit).toBeGreaterThan(5000n)
    expect(response.erc4337estimation?.callGasLimit).toBeGreaterThan(10000n)

    expect(response.feePaymentOptions.length).toBeGreaterThan(0)
    response.feePaymentOptions.forEach((opt) => {
      expect(opt.addedNative).toBe(0n)
      // no basic acc payment
      expect(opt.paidBy).toBe(trezorSlot7v24337Deployed.addr)
    })
  })
})<|MERGE_RESOLUTION|>--- conflicted
+++ resolved
@@ -94,7 +94,7 @@
   return Object.fromEntries(states)
 }
 
-const smartAccountv2eip712 = {
+const smartAccountv2eip712: Account = {
   addr: '0x4AA524DDa82630cE769e5C9d7ec7a45B94a41bc6',
   associatedKeys: ['0x141A14B5C4dbA2aC7a7943E02eDFE2E7eDfdA28F'],
   creation: {
@@ -102,10 +102,11 @@
     bytecode:
       '0x7f00000000000000000000000000000000000000000000000000000000000000027fa70e7c3e588683d0493e3cad10209993d632b6631bc4637b53a4174bad869718553d602d80604d3d3981f3363d3d373d3d3d363d730e370942ebe4d026d05d2cf477ff386338fc415a5af43d82803e903d91602b57fd5bf3',
     salt: '0x0000000000000000000000000000000000000000000000000000000000000000'
-  }
+  },
+  initialPrivileges: []
 }
 
-const trezorSlot6v2NotDeployed = {
+const trezorSlot6v2NotDeployed: Account = {
   addr: '0x29e54b17CAe69edaf2D7138053c23436aac1B379',
   associatedKeys: ['0x71c3D24a627f0416db45107353d8d0A5ae0401ae'],
   creation: {
@@ -113,7 +114,8 @@
     bytecode:
       '0x7f00000000000000000000000000000000000000000000000000000000000000027f3369d2838e4eeae4638428c523923f47cfb9039c70a8c40d546493e82c7ba866553d602d80604d3d3981f3363d3d373d3d3d363d730e370942ebe4d026d05d2cf477ff386338fc415a5af43d82803e903d91602b57fd5bf3',
     salt: '0x0000000000000000000000000000000000000000000000000000000000000000'
-  }
+  },
+  initialPrivileges: []
 }
 
 describe('estimate', () => {
@@ -344,7 +346,7 @@
   })
 
   it('estimates an arbitrum request', async () => {
-<<<<<<< HEAD
+    // eslint-disable-next-line @typescript-eslint/no-unused-vars
     const accountArbitrum: Account = {
       addr: '0x4AA524DDa82630cE769e5C9d7ec7a45B94a41bc6',
       associatedKeys: ['0x141A14B5C4dbA2aC7a7943E02eDFE2E7eDfdA28F'],
@@ -357,8 +359,6 @@
       initialPrivileges: []
     }
 
-=======
->>>>>>> bafb2833
     const opArbitrum = {
       accountAddr: smartAccountv2eip712.addr,
       signingKeyAddr: smartAccountv2eip712.associatedKeys[0],
