/* eslint no-console: "off" */

<<<<<<< HEAD
import { AbiCoder, ethers } from 'ethers'
=======
import { AbiCoder, ethers, Interface, JsonRpcProvider } from 'ethers'
import { AccountOp } from 'libs/accountOp/accountOp'
>>>>>>> 859f7e3c
import fetch from 'node-fetch'

import { describe, expect } from '@jest/globals'

import ERC20 from '../../../contracts/compiled/IERC20.json'
import { trezorSlot7v24337Deployed } from '../../../test/config'
import { getNonce } from '../../../test/helpers'
import { FEE_COLLECTOR } from '../../consts/addresses'
import { networks } from '../../consts/networks'
import { Account, AccountStates } from '../../interfaces/account'
import { Key } from '../../interfaces/keystore'
import { NetworkDescriptor } from '../../interfaces/networkDescriptor'
<<<<<<< HEAD
import { getRpcProvider } from '../../services/provider'
import { AccountOp } from '../accountOp/accountOp'
=======
import { Call } from '../accountOp/types'
>>>>>>> 859f7e3c
import { getAccountState } from '../accountState/accountState'
import { Portfolio } from '../portfolio/portfolio'
import { estimate, estimate4337 } from './estimate'

const ethereum = networks.find((x) => x.id === 'ethereum')
const optimism = networks.find((x) => x.id === 'optimism')
const arbitrum = networks.find((x) => x.id === 'arbitrum')
const avalanche = networks.find((x) => x.id === 'avalanche')
const polygon = networks.find((x) => x.id === 'polygon')
if (!ethereum || !optimism || !arbitrum || !avalanche || !polygon) throw new Error('no network')
const provider = getRpcProvider(ethereum.rpcUrls, ethereum.chainId)
const providerOptimism = getRpcProvider(optimism.rpcUrls, optimism.chainId)
const providerArbitrum = getRpcProvider(arbitrum.rpcUrls, arbitrum.chainId)
const providerAvalanche = getRpcProvider(avalanche.rpcUrls, avalanche.chainId)
const providerPolygon = getRpcProvider(polygon.rpcUrls, polygon.chainId)

// Used to determine if an account is view-only or not
// and subsequently if it should be included in the fee payment options
const MOCK_KEYSTORE_KEYS: Key[] = [
  {
    addr: '0x71c3D24a627f0416db45107353d8d0A5ae0401ae',
    type: 'trezor',
    dedicatedToOneSA: true,
    isExternallyStored: true,
    meta: {
      deviceId: 'doesnt-matter',
      deviceModel: 'doesnt-matter',
      hdPathTemplate: "m/44'/60'/0'/0/<account>",
      index: 2
    }
  },
  {
    type: 'internal',
    addr: '0xd6e371526cdaeE04cd8AF225D42e37Bc14688D9E',
    dedicatedToOneSA: false,
    meta: null,
    isExternallyStored: false
  },
  {
    type: 'internal',
    addr: '0x141A14B5C4dbA2aC7a7943E02eDFE2E7eDfdA28F',
    dedicatedToOneSA: false,
    meta: null,
    isExternallyStored: false
  },
  {
    type: 'internal',
    addr: '0x0000000000000000000000000000000000000001',
    dedicatedToOneSA: false,
    meta: null,
    isExternallyStored: false
  },
  {
    type: 'internal',
    addr: '0xa8eEaC54343F94CfEEB3492e07a7De72bDFD118a',
    dedicatedToOneSA: false,
    meta: null,
    isExternallyStored: false
  }
]

const account: Account = {
  addr: '0xa07D75aacEFd11b425AF7181958F0F85c312f143',
  associatedKeys: ['0xd6e371526cdaeE04cd8AF225D42e37Bc14688D9E'],
  initialPrivileges: [
    [
      '0xd6e371526cdaeE04cd8AF225D42e37Bc14688D9E',
      '0x0000000000000000000000000000000000000000000000000000000000000001'
    ]
  ],
  creation: {
    factoryAddr: '0xBf07a0Df119Ca234634588fbDb5625594E2a5BCA',
    bytecode:
      '0x7f28d4ea8f825adb036e9b306b2269570e63d2aa5bd10751437d98ed83551ba1cd7fa57498058891e98f45f8abb85dafbcd30f3d8b3ab586dfae2e0228bbb1de7018553d602d80604d3d3981f3363d3d373d3d3d363d732a2b85eb1054d6f0c6c2e37da05ed3e5fea684ef5af43d82803e903d91602b57fd5bf3',
    salt: '0x0000000000000000000000000000000000000000000000000000000000000001'
  }
}
const to = '0x68b3465833fb72a70ecdf485e0e4c7bd8665fc45'

const tomorrowHex = Math.floor((Date.now() + 86400000) / 1000).toString(16)
const yesterdayHex = Math.floor((Date.now() - 86400000) / 1000).toString(16)
// 64 chars expire hex
// we set swap deadline always for tomorrow, in order to prevent the test failure with 'TRANSACTION TOO OLD'
const expire = '0'.repeat(64 - tomorrowHex.length) + tomorrowHex

// USDC -> USDT swap
// Fee tokens: USDC, USDT
const data = `0x5ae401dc${expire}00000000000000000000000000000000000000000000000000000000000000400000000000000000000000000000000000000000000000000000000000000001000000000000000000000000000000000000000000000000000000000000002000000000000000000000000000000000000000000000000000000000000000e404e45aaf000000000000000000000000a0b86991c6218b36c1d19d4a2e9eb0ce3606eb48000000000000000000000000dac17f958d2ee523a2206206994597c13d831ec700000000000000000000000000000000000000000000000000000000000001f4000000000000000000000000a07d75aacefd11b425af7181958f0f85c312f14300000000000000000000000000000000000000000000000000000000000f424000000000000000000000000000000000000000000000000000000000000c33d9000000000000000000000000000000000000000000000000000000000000000000000000000000000000000000000000000000000000000000000000`

const expired = '0'.repeat(64 - yesterdayHex.length) + yesterdayHex
const expiredData = `0x5ae401dc${expired}00000000000000000000000000000000000000000000000000000000000000400000000000000000000000000000000000000000000000000000000000000001000000000000000000000000000000000000000000000000000000000000002000000000000000000000000000000000000000000000000000000000000000e404e45aaf000000000000000000000000a0b86991c6218b36c1d19d4a2e9eb0ce3606eb48000000000000000000000000dac17f958d2ee523a2206206994597c13d831ec700000000000000000000000000000000000000000000000000000000000001f4000000000000000000000000a07d75aacefd11b425af7181958f0f85c312f14300000000000000000000000000000000000000000000000000000000000f424000000000000000000000000000000000000000000000000000000000000c33d9000000000000000000000000000000000000000000000000000000000000000000000000000000000000000000000000000000000000000000000000`

const SPOOF_SIGTYPE = '03'
const spoofSig =
  new AbiCoder().encode(['address'], ['0xd6e371526cdaeE04cd8AF225D42e37Bc14688D9E']) + SPOOF_SIGTYPE

// View only, because its key isn't in MOCK_KEYSTORE_KEYS
const viewOnlyAcc = {
  addr: '0x77777777789A8BBEE6C64381e5E89E501fb0e4c8',
  creation: null,
  initialPrivileges: [],
  associatedKeys: ['0x77777777789A8BBEE6C64381e5E89E501fb0e4c8']
}
const nativeToCheck: Account[] = [
  {
    addr: '0x0000000000000000000000000000000000000001',
    initialPrivileges: [],
    associatedKeys: ['0x0000000000000000000000000000000000000001'],
    creation: null
  },
  {
    addr: FEE_COLLECTOR,
    initialPrivileges: [],
    associatedKeys: ['0x0000000000000000000000000000000000000001'],
    creation: null
  },
  viewOnlyAcc
]

const feeTokens = [
  {
    address: '0x0000000000000000000000000000000000000000',
    amount: 1n,
    symbol: 'ETH',
    networkId: 'ethereum',
    decimals: 18,
    priceIn: [],
    flags: {
      onGasTank: false,
      rewardsType: null,
      canTopUpGasTank: true,
      isFeeToken: true
    }
  },
  {
    address: '0xdAC17F958D2ee523a2206206994597C13D831ec7',
    amount: 1n,
    symbol: 'USDT',
    networkId: 'ethereum',
    decimals: 6,
    priceIn: [],
    flags: {
      onGasTank: false,
      rewardsType: null,
      canTopUpGasTank: true,
      isFeeToken: true
    }
  },
  {
    address: '0xA0b86991c6218b36c1d19D4a2e9Eb0cE3606eB48',
    amount: 1n,
    symbol: 'USDC',
    networkId: 'ethereum',
    decimals: 6,
    priceIn: [],
    flags: {
      onGasTank: false,
      rewardsType: null,
      canTopUpGasTank: true,
      isFeeToken: true
    }
  }
]

const feeTokensAvalanche = [
  {
    address: '0x0000000000000000000000000000000000000000',
    amount: 1n,
    symbol: 'AVAX',
    networkId: 'avalanche',
    decimals: 18,
    priceIn: [],
    flags: {
      onGasTank: false,
      rewardsType: null,
      canTopUpGasTank: true,
      isFeeToken: true
    }
  },
  {
    address: '0xB97EF9Ef8734C71904D8002F8b6Bc66Dd9c48a6E',
    amount: 1n,
    symbol: 'USDC',
    networkId: 'avalanche',
    decimals: 6,
    priceIn: [],
    flags: {
      onGasTank: false,
      rewardsType: null,
      canTopUpGasTank: true,
      isFeeToken: true
    }
  }
]

const portfolio = new Portfolio(fetch, provider, ethereum)

const providers = Object.fromEntries(
  networks.map((network) => [network.id, getRpcProvider(network.rpcUrls, network.chainId)])
)
const getAccountsInfo = async (accounts: Account[]): Promise<AccountStates> => {
  const result = await Promise.all(
    networks.map((network) => getAccountState(providers[network.id], network, accounts))
  )
  const states = accounts.map((acc: Account, accIndex: number) => {
    return [
      acc.addr,
      Object.fromEntries(
        networks.map((network: NetworkDescriptor, netIndex: number) => {
          return [network.id, result[netIndex][accIndex]]
        })
      )
    ]
  })
  return Object.fromEntries(states)
}

const smartAccountv2eip712: Account = {
  addr: '0x4AA524DDa82630cE769e5C9d7ec7a45B94a41bc6',
  associatedKeys: ['0x141A14B5C4dbA2aC7a7943E02eDFE2E7eDfdA28F'],
  creation: {
    factoryAddr: '0xa8202f888b9b2dfa5ceb2204865018133f6f179a',
    bytecode:
      '0x7f00000000000000000000000000000000000000000000000000000000000000027fa70e7c3e588683d0493e3cad10209993d632b6631bc4637b53a4174bad869718553d602d80604d3d3981f3363d3d373d3d3d363d730e370942ebe4d026d05d2cf477ff386338fc415a5af43d82803e903d91602b57fd5bf3',
    salt: '0x0000000000000000000000000000000000000000000000000000000000000000'
  },
  initialPrivileges: []
}

const trezorSlot6v2NotDeployed: Account = {
  addr: '0x29e54b17CAe69edaf2D7138053c23436aac1B379',
  associatedKeys: ['0x71c3D24a627f0416db45107353d8d0A5ae0401ae'],
  creation: {
    factoryAddr: '0xa8202f888b9b2dfa5ceb2204865018133f6f179a',
    bytecode:
      '0x7f00000000000000000000000000000000000000000000000000000000000000027f3369d2838e4eeae4638428c523923f47cfb9039c70a8c40d546493e82c7ba866553d602d80604d3d3981f3363d3d373d3d3d363d730e370942ebe4d026d05d2cf477ff386338fc415a5af43d82803e903d91602b57fd5bf3',
    salt: '0x0000000000000000000000000000000000000000000000000000000000000000'
  },
  initialPrivileges: []
}

describe('estimate', () => {
  it('[EOA]:Ethereum | gasUsage and native balance for a normal transfer', async () => {
    const EOAAccount: Account = {
      addr: '0x40b38765696e3d5d8d9d834d8aad4bb6e418e489',
      associatedKeys: ['0x40b38765696e3d5d8d9d834d8aad4bb6e418e489'],
      initialPrivileges: [
        [
          '0x40b38765696e3d5d8d9d834d8aad4bb6e418e489',
          '0x0000000000000000000000000000000000000000000000000000000000000001'
        ]
      ],
      creation: null
    }

    const call: Call = {
      to: '0xf7bB3EEF4ffA13ce037E3E5b6a59340c7e0f3941',
      value: BigInt(1),
      data: '0x'
    }

    const op = {
      accountAddr: EOAAccount.addr,
      signingKeyAddr: null,
      signingKeyType: null,
      gasLimit: null,
      gasFeePayment: null,
      networkId: 'ethereum',
      nonce: null,
      signature: null,
      calls: [call],
      accountOpToExecuteBefore: null
    }

    const accountStates = await getAccountsInfo([EOAAccount])
    const response = await estimate(
      provider,
      ethereum,
      EOAAccount,
      MOCK_KEYSTORE_KEYS,
      op,
      accountStates,
      [],
      feeTokens
    )

    expect(response.gasUsed).toBe(21000n)
    expect(response.feePaymentOptions![0].availableAmount).toBeGreaterThan(0)
    expect(response.feePaymentOptions![0].token).not.toBe(undefined)
    expect(response.feePaymentOptions![0].token).not.toBe(null)
    expect(response.currentAccountNonce).toBeGreaterThan(1)
    expect(response.error).toBe(null)
  })

  it('[EOA]:Polygon | sends all his available native and estimation should return a 0 balance available for fee but still a 21K gasUsed as we are doing a normal transfer', async () => {
    const addr = '0xa8eEaC54343F94CfEEB3492e07a7De72bDFD118a'
    const EOAAccount: Account = {
      addr,
      associatedKeys: [addr],
      initialPrivileges: [],
      creation: null
    }

    // send all the native balance the user has in a call
    const nativeBalance = await providerPolygon.getBalance(addr)
    const call = {
      to: '0xf7bB3EEF4ffA13ce037E3E5b6a59340c7e0f3941',
      value: nativeBalance,
      data: '0x'
    }

    const op = {
      accountAddr: EOAAccount.addr,
      signingKeyAddr: null,
      signingKeyType: null,
      gasLimit: null,
      gasFeePayment: null,
      networkId: 'polygon',
      nonce: null,
      signature: null,
      calls: [call],
      accountOpToExecuteBefore: null
    }

    const accountStates = await getAccountsInfo([EOAAccount])
    const response = await estimate(
      providerPolygon,
      polygon,
      EOAAccount,
      MOCK_KEYSTORE_KEYS,
      op,
      accountStates,
      [],
      feeTokens
    )

    expect(response.gasUsed).toBe(21000n)
    expect(response.feePaymentOptions![0].availableAmount).toBe(0n)
    expect(response.error).toBe(null)
  })

  it("[EOA]:Polygon | shouldn't return an error if there is a valid txn but with no native to pay the fee as it is handled in signAccountOp", async () => {
    const addr = '0x952064055eFE9dc8b261510869B032068c8699bB'
    const EOAAccount: Account = {
      addr,
      associatedKeys: [addr],
      initialPrivileges: [],
      creation: null
    }

    // this should be a valid txn
    // sending 0.00001 USDC to 0xf7bB3EEF4ffA13ce037E3E5b6a59340c7e0f3941
    // so addr should posses that amount
    const ERC20Interface = new Interface(ERC20.abi)
    const call = {
      to: '0x2791Bca1f2de4661ED88A30C99A7a9449Aa84174',
      value: 0n,
      data: ERC20Interface.encodeFunctionData('transfer', [
        '0xf7bB3EEF4ffA13ce037E3E5b6a59340c7e0f3941',
        1n
      ])
    }

    const op = {
      accountAddr: EOAAccount.addr,
      signingKeyAddr: null,
      signingKeyType: null,
      gasLimit: null,
      gasFeePayment: null,
      networkId: 'polygon',
      nonce: null,
      signature: null,
      calls: [call],
      accountOpToExecuteBefore: null
    }

    const accountStates = await getAccountsInfo([EOAAccount])
    const response = await estimate(
      providerPolygon,
      polygon,
      EOAAccount,
      MOCK_KEYSTORE_KEYS,
      op,
      accountStates,
      [],
      feeTokens
    )

    expect(response.gasUsed).toBeGreaterThan(0n)
    expect(response.feePaymentOptions[0].availableAmount).toBe(0n)
    expect(response.error).toBe(null)
  })

  it('[EOA]:Polygon | should throw an error if there is an invalid txn and gasUsed should be 0', async () => {
    const addr = '0x952064055eFE9dc8b261510869B032068c8699bB'
    const EOAAccount: Account = {
      addr,
      associatedKeys: [addr],
      initialPrivileges: [],
      creation: null
    }

    // this should be an invalid txn
    const ERC20Interface = new Interface(ERC20.abi)
    const call = {
      to: '0x2791Bca1f2de4661ED88A30C99A7a9449Aa84174',
      value: 0n,
      data: ERC20Interface.encodeFunctionData('transfer', [
        '0xf7bB3EEF4ffA13ce037E3E5b6a59340c7e0f3941',
        1000000000n // 10K USDC
      ])
    }

    const op = {
      accountAddr: EOAAccount.addr,
      signingKeyAddr: null,
      signingKeyType: null,
      gasLimit: null,
      gasFeePayment: null,
      networkId: 'polygon',
      nonce: null,
      signature: null,
      calls: [call],
      accountOpToExecuteBefore: null
    }

    const accountStates = await getAccountsInfo([EOAAccount])
    const response = await estimate(
      providerPolygon,
      polygon,
      EOAAccount,
      MOCK_KEYSTORE_KEYS,
      op,
      accountStates,
      [],
      feeTokens
    )

    expect(response.gasUsed).toBe(0n)
    expect(response.error).not.toBe(null)
  })

  it('estimates gasUsage, fee and native tokens outcome', async () => {
    const op = {
      accountAddr: account.addr,
      signingKeyAddr: null,
      signingKeyType: null,
      gasLimit: null,
      gasFeePayment: null,
      networkId: 'ethereum',
      nonce: 1n,
      signature: spoofSig,
      calls: [{ to, value: BigInt(0), data }],
      accountOpToExecuteBefore: null
    }

    const portfolioResponse = await portfolio.get('0xa07D75aacEFd11b425AF7181958F0F85c312f143')
    const usdt = portfolioResponse.tokens.find(
      (token) => token.address === '0xdAC17F958D2ee523a2206206994597C13D831ec7'
    )
    const usdc = portfolioResponse.tokens.find(
      (token) => token.address === '0xA0b86991c6218b36c1d19D4a2e9Eb0cE3606eB48'
    )

    const accountStates = await getAccountsInfo([account])
    const response = await estimate(
      provider,
      ethereum,
      account,
      MOCK_KEYSTORE_KEYS,
      op,
      accountStates,
      nativeToCheck,
      feeTokens
    )
    const usdtOutcome = response.feePaymentOptions!.find(
      (option) => option.token.address === '0xdAC17F958D2ee523a2206206994597C13D831ec7'
    )
    const usdcOutcome = response.feePaymentOptions!.find(
      (option) => option.token.address === '0xA0b86991c6218b36c1d19D4a2e9Eb0cE3606eB48'
    )

    // This is the min gas unit we can spend, but we expect more than that having in mind that multiple computations happens in the Contract
    expect(response.gasUsed).toBeGreaterThan(21000n)
    // As we swap 1 USDC for 1 USDT, we expect the estimate (outcome) balance of USDT to be greater than before the estimate (portfolio value)
    expect(usdtOutcome!.availableAmount).toBeGreaterThan(usdt?.amount || 0n)
    expect(usdcOutcome!.availableAmount).toBeLessThan(usdc!.amount)
    expect(response.currentAccountNonce).toBeGreaterThan(1)

    expect(usdtOutcome!.token).not.toBe(undefined)
    expect(usdtOutcome!.token).not.toBe(null)

    // make sure there's a native fee payment option in the same acc addr
    const noFeePaymentViewOnlyAcc = response.feePaymentOptions.find(
      (opt) => opt.paidBy === account.addr && opt.token.address === ethers.ZeroAddress
    )
    expect(noFeePaymentViewOnlyAcc).not.toBe(undefined)

    // make sure everything but the view only acc exists as a few option
    const feePaymentAddrOne = response.feePaymentOptions.find(
      (opt) => opt.paidBy === nativeToCheck[0].addr && opt.token.address === ethers.ZeroAddress
    )
    expect(feePaymentAddrOne).not.toBe(undefined)
    const feePaymentAddrTwo = response.feePaymentOptions.find(
      (opt) => opt.paidBy === nativeToCheck[1].addr && opt.token.address === ethers.ZeroAddress
    )
    expect(feePaymentAddrTwo).not.toBe(undefined)

    // the view only should be undefined
    const viewOnlyAccOption = response.feePaymentOptions.find(
      (opt) => opt.paidBy === viewOnlyAcc.addr && opt.token.address === ethers.ZeroAddress
    )
    expect(viewOnlyAccOption).toBe(undefined)
  })

  it('estimates correctly by passing multiple view only accounts to estimation and removing the fee options for them as they are not valid', async () => {
    const op = {
      accountAddr: account.addr,
      signingKeyAddr: null,
      signingKeyType: null,
      gasLimit: null,
      gasFeePayment: null,
      networkId: 'ethereum',
      nonce: 1n,
      signature: spoofSig,
      calls: [{ to, value: BigInt(0), data }],
      accountOpToExecuteBefore: null
    }

    const accountStates = await getAccountsInfo([account])
    const response = await estimate(
      provider,
      ethereum,
      account,
      MOCK_KEYSTORE_KEYS,
      op,
      accountStates,
      nativeToCheck,
      feeTokens
    )

    const viewOnlyAccOption = response.feePaymentOptions.find(
      (opt) => opt.paidBy === viewOnlyAcc.addr
    )
    // view only accounts shouldn't appear as payment options for other accounts
    expect(viewOnlyAccOption).toBe(undefined)
  })

  it('estimate a view only account op', async () => {
    const op = {
      accountAddr: viewOnlyAcc.addr,
      signingKeyAddr: null,
      signingKeyType: null,
      gasLimit: null,
      gasFeePayment: null,
      networkId: 'ethereum',
      nonce: 1n,
      signature: spoofSig,
      calls: [{ to, value: BigInt(1), data: '0x' }],
      accountOpToExecuteBefore: null
    }

    const accountStates = await getAccountsInfo([viewOnlyAcc])
    const response = await estimate(
      provider,
      ethereum,
      viewOnlyAcc,
      MOCK_KEYSTORE_KEYS,
      op,
      accountStates,
      nativeToCheck,
      feeTokens
    )

    // make sure we display the view only account payment option
    const viewOnlyAccOption = response.feePaymentOptions.find(
      (opt) => opt.paidBy === viewOnlyAcc.addr
    )
    expect(viewOnlyAccOption).not.toBe(undefined)
  })

  it('estimates with `accountOpToExecuteBefore`', async () => {
    const op = {
      accountAddr: account.addr,
      signingKeyAddr: null,
      signingKeyType: null,
      gasLimit: null,
      gasFeePayment: null,
      networkId: 'ethereum',
      nonce: 1n,
      signature: spoofSig,
      calls: [{ to, value: BigInt(0), data }],
      accountOpToExecuteBefore: null
    }

    const opWithExecuteBefore = {
      accountAddr: account.addr,
      signingKeyAddr: null,
      signingKeyType: null,
      gasLimit: null,
      gasFeePayment: null,
      networkId: 'ethereum',
      nonce: 1n,
      signature: spoofSig,
      calls: [{ to, value: BigInt(0), data }],
      accountOpToExecuteBefore: {
        accountAddr: account.addr,
        signingKeyAddr: null,
        signingKeyType: null,
        gasLimit: null,
        gasFeePayment: null,
        networkId: 'ethereum',
        nonce: await getNonce(account.addr, provider),
        signature: spoofSig,
        calls: [{ to, value: BigInt(0), data }],
        accountOpToExecuteBefore: null
      }
    }

    const accountStates = await getAccountsInfo([account])
    const response = await estimate(
      provider,
      ethereum,
      account,
      MOCK_KEYSTORE_KEYS,
      op,
      accountStates,
      nativeToCheck,
      feeTokens
    )
    const responseWithExecuteBefore = await estimate(
      provider,
      ethereum,
      account,
      MOCK_KEYSTORE_KEYS,
      opWithExecuteBefore,
      accountStates,
      nativeToCheck,
      feeTokens,
      { calculateRefund: true }
    )

    // Gas used in case of `accountOpToExecuteBefore` should be greater, because more AccountOps are simulated
    expect(responseWithExecuteBefore.gasUsed).toBeGreaterThan(response.gasUsed)
  })

  it('estimates with `addedNative`', async () => {
    const accountOptimism: Account = {
      addr: '0xB674F3fd5F43464dB0448a57529eAF37F04cceA5',
      associatedKeys: ['0x5Be214147EA1AE3653f289E17fE7Dc17A73AD175'],
      initialPrivileges: [
        [
          '0x5Be214147EA1AE3653f289E17fE7Dc17A73AD175',
          '0x0000000000000000000000000000000000000000000000000000000000000001'
        ]
      ],
      creation: {
        factoryAddr: '0xBf07a0Df119Ca234634588fbDb5625594E2a5BCA',
        bytecode:
          '0x7f00000000000000000000000000000000000000000000000000000000000000017fc00d23fd13e6cc01978ac25779646c3ba8aa974211c51a8b0f257a4593a6b7d3553d602d80604d3d3981f3363d3d373d3d3d363d732a2b85eb1054d6f0c6c2e37da05ed3e5fea684ef5af43d82803e903d91602b57fd5bf3',
        salt: '0x0000000000000000000000000000000000000000000000000000000000000001'
      }
    }

    const dataOptimism = `0x5ae401dc${expire}00000000000000000000000000000000000000000000000000000000000000400000000000000000000000000000000000000000000000000000000000000001000000000000000000000000000000000000000000000000000000000000002000000000000000000000000000000000000000000000000000000000000000e404e45aaf000000000000000000000000420000000000000000000000000000000000004200000000000000000000000094b008aa00579c1307b0ef2c499ad98a8ce58e580000000000000000000000000000000000000000000000000000000000000bb8000000000000000000000000b674f3fd5f43464db0448a57529eaf37f04ccea50000000000000000000000000000000000000000000000000de0b6b3a7640000000000000000000000000000000000000000000000000000000000000012dde3000000000000000000000000000000000000000000000000000000000000000000000000000000000000000000000000000000000000000000000000`

    const opOptimism = {
      accountAddr: accountOptimism.addr,
      signingKeyAddr: accountOptimism.associatedKeys[0],
      signingKeyType: null,
      gasLimit: null,
      gasFeePayment: null,
      networkId: 'optimism',
      nonce: 1n,
      signature: spoofSig,
      calls: [{ to, value: BigInt(0), data: dataOptimism }],
      accountOpToExecuteBefore: null
    }

    const accountStates = await getAccountsInfo([accountOptimism])
    const response = await estimate(
      providerOptimism,
      optimism,
      accountOptimism,
      MOCK_KEYSTORE_KEYS,
      opOptimism,
      accountStates,
      nativeToCheck,
      feeTokens
    )

    response.feePaymentOptions.forEach((feeToken) => {
      expect(feeToken.addedNative).toBeGreaterThan(0n)
    })
  })

  it('estimates an arbitrum request', async () => {
    const opArbitrum = {
      accountAddr: smartAccountv2eip712.addr,
      signingKeyAddr: smartAccountv2eip712.associatedKeys[0],
      signingKeyType: null,
      gasLimit: null,
      gasFeePayment: null,
      networkId: 'arbitrum',
      nonce: 1n,
      signature: spoofSig,
      calls: [{ to, value: BigInt(100000000000), data: '0x' }],
      accountOpToExecuteBefore: null
    }

    const accountStates = await getAccountsInfo([smartAccountv2eip712])
    const response = await estimate(
      providerArbitrum,
      arbitrum,
      smartAccountv2eip712,
      MOCK_KEYSTORE_KEYS,
      opArbitrum,
      accountStates,
      nativeToCheck,
      feeTokens
    )

    response.feePaymentOptions.map((option) => expect(option.addedNative).toBeGreaterThan(0n))
  })

  it('[ERC-4337]:Arbitrum | should fail with an inner call failure but otherwise estimation should work', async () => {
    const opArbitrum: AccountOp = {
      accountAddr: trezorSlot6v2NotDeployed.addr,
      signingKeyAddr: trezorSlot6v2NotDeployed.associatedKeys[0],
      signingKeyType: null,
      gasLimit: null,
      gasFeePayment: null,
      networkId: 'arbitrum',
      nonce: 1n,
      signature: spoofSig,
      calls: [{ to, value: BigInt(100000000000), data: '0x' }],
      accountOpToExecuteBefore: null
    }
    const accountStates = await getAccountsInfo([trezorSlot6v2NotDeployed])
    // force a fake nonce so the tests proceeds
    accountStates[opArbitrum.accountAddr][opArbitrum.networkId].erc4337Nonce = 0n
    const response = await estimate(
      providerArbitrum,
      arbitrum,
      trezorSlot6v2NotDeployed,
      MOCK_KEYSTORE_KEYS,
      opArbitrum,
      accountStates,
      nativeToCheck,
      feeTokens,
      { is4337Broadcast: true }
    )

    expect(response.erc4337GasLimits).not.toBe(undefined)
    expect(BigInt(response.erc4337GasLimits!.callGasLimit)).toBeGreaterThan(0n)
    expect(BigInt(response.erc4337GasLimits!.verificationGasLimit)).toBeGreaterThan(0n)
    expect(BigInt(response.erc4337GasLimits!.preVerificationGas)).toBeGreaterThan(0n)

    expect(response.error).not.toBe(null)
    expect(response.error?.message).toBe('Transaction reverted: invalid call in the bundle')

    expect(response.feePaymentOptions.length).toBeGreaterThan(0)

    expect(response.feePaymentOptions![0].token).not.toBe(undefined)
    expect(response.feePaymentOptions![0].token).not.toBe(null)
  })

  it('[ERC-4337]:Arbitrum | should fail because of a broken provider but still return fee options', async () => {
    const opArbitrum: AccountOp = {
      accountAddr: trezorSlot6v2NotDeployed.addr,
      signingKeyAddr: trezorSlot6v2NotDeployed.associatedKeys[0],
      signingKeyType: null,
      gasLimit: null,
      gasFeePayment: null,
      networkId: 'arbitrum',
      nonce: 1n,
      signature: spoofSig,
      calls: [{ to, value: BigInt(100000000000), data: '0x' }],
      accountOpToExecuteBefore: null
    }
    const accountStates = await getAccountsInfo([trezorSlot6v2NotDeployed])
    const brokenProvider = new JsonRpcProvider(arbitrum.rpcUrl)
    const handler2 = {
      get(target: any, prop: any) {
        if (prop === 'send') throw new Error('no sends')
      }
    }
    const proxyProvider = new Proxy(brokenProvider, handler2)
    const response = await estimate4337(
      trezorSlot6v2NotDeployed,
      opArbitrum,
      opArbitrum.calls,
      accountStates,
      arbitrum,
      proxyProvider,
      feeTokens,
      'latest'
    )

    expect(response.error).not.toBe(null)
    expect(response.error?.message).toBe(
      'Estimation failed with unknown reason. Please try again to initialize your request or contact Ambire support'
    )

    expect(response.feePaymentOptions.length).toBeGreaterThan(0)

    expect(response.erc4337GasLimits).not.toBe(undefined)
    expect(BigInt(response.erc4337GasLimits!.callGasLimit)).toBe(0n)
    expect(BigInt(response.erc4337GasLimits!.verificationGasLimit)).toBe(0n)
    expect(BigInt(response.erc4337GasLimits!.preVerificationGas)).toBe(0n)
  })

  it('[ERC-4337]:Avalanche | estimate a deployed account paying in native', async () => {
    const accountStates = await getAccountsInfo([trezorSlot7v24337Deployed])
    const networkId = 'avalanche'
    const accountState = accountStates[trezorSlot7v24337Deployed.addr][networkId]
    const opAvalanche: AccountOp = {
      accountAddr: trezorSlot7v24337Deployed.addr,
      signingKeyAddr: trezorSlot7v24337Deployed.associatedKeys[0],
      signingKeyType: null,
      gasLimit: null,
      gasFeePayment: null,
      networkId,
      nonce: accountState.nonce,
      signature: '0x',
      calls: [{ to, value: BigInt(100), data: '0x' }],
      accountOpToExecuteBefore: null
    }

    const response = await estimate(
      providerAvalanche,
      avalanche,
      trezorSlot7v24337Deployed,
      MOCK_KEYSTORE_KEYS,
      opAvalanche,
      accountStates,
      nativeToCheck,
      feeTokensAvalanche,
      { is4337Broadcast: true }
    )

    expect(response.erc4337GasLimits).not.toBe(undefined)
    expect(BigInt(response.erc4337GasLimits!.callGasLimit)).toBeGreaterThan(0n)
    expect(BigInt(response.erc4337GasLimits!.verificationGasLimit)).toBeGreaterThan(0n)
    expect(BigInt(response.erc4337GasLimits!.preVerificationGas)).toBeGreaterThan(0n)

    expect(response.feePaymentOptions.length).toBeGreaterThan(0)
    response.feePaymentOptions.forEach((opt) => {
      expect(opt.addedNative).toBe(0n)
      // no basic acc payment
      expect(opt.paidBy).toBe(trezorSlot7v24337Deployed.addr)
    })

    expect(response.error).toBe(null)
  })

  it('estimates a polygon request with insufficient funds for txn and estimation should fail with transaction reverted', async () => {
    const opPolygonFailBzNoFunds: AccountOp = {
      accountAddr: smartAccountv2eip712.addr,
      signingKeyAddr: smartAccountv2eip712.associatedKeys[0],
      signingKeyType: null,
      gasLimit: null,
      gasFeePayment: null,
      networkId: polygon.id,
      nonce: 1n,
      signature: '0x',
      calls: [{ to: trezorSlot6v2NotDeployed.addr, value: ethers.parseEther('10'), data: '0x' }],
      accountOpToExecuteBefore: null
    }
    const accountStates = await getAccountsInfo([smartAccountv2eip712])

    const response = await estimate(
      providerPolygon,
      polygon,
      smartAccountv2eip712,
      MOCK_KEYSTORE_KEYS,
      opPolygonFailBzNoFunds,
      accountStates,
      nativeToCheck,
      feeTokens
    )
    expect(response.error).not.toBe(null)
    expect(response.error?.message).toBe('Transaction reverted: invalid call in the bundle')
  })

  it('estimates a polygon request with wrong signer and estimation should fail with insufficient privileges', async () => {
    const opPolygonFailBzNoFunds: AccountOp = {
      accountAddr: smartAccountv2eip712.addr,
      signingKeyAddr: trezorSlot6v2NotDeployed.associatedKeys[0],
      signingKeyType: null,
      gasLimit: null,
      gasFeePayment: null,
      networkId: polygon.id,
      nonce: 1n,
      signature: '0x',
      calls: [{ to: trezorSlot6v2NotDeployed.addr, value: 100000n, data: '0x' }],
      accountOpToExecuteBefore: null
    }
    const accountStates = await getAccountsInfo([smartAccountv2eip712])

    const response = await estimate(
      providerPolygon,
      polygon,
      { ...smartAccountv2eip712, associatedKeys: [trezorSlot6v2NotDeployed.associatedKeys[0]] },
      MOCK_KEYSTORE_KEYS,
      opPolygonFailBzNoFunds,
      accountStates,
      nativeToCheck,
      feeTokens
    )
    expect(response.error).not.toBe(null)
    expect(response.error?.message).toBe('Your signer address is not authorized')
  })

  it('estimates an expired uniswap swap and it should display error properly', async () => {
    const op = {
      accountAddr: account.addr,
      signingKeyAddr: null,
      signingKeyType: null,
      gasLimit: null,
      gasFeePayment: null,
      networkId: 'ethereum',
      nonce: 1n,
      signature: '0x',
      calls: [{ to, value: BigInt(0), data: expiredData }],
      accountOpToExecuteBefore: null
    }

    const accountStates = await getAccountsInfo([account])
    const response = await estimate(
      provider,
      ethereum,
      account,
      MOCK_KEYSTORE_KEYS,
      op,
      accountStates,
      nativeToCheck,
      feeTokens
    )

    expect(response.error).not.toBe(null)
    expect(response.error?.message).toBe('Swap expired')
  })
})<|MERGE_RESOLUTION|>--- conflicted
+++ resolved
@@ -1,11 +1,6 @@
 /* eslint no-console: "off" */
 
-<<<<<<< HEAD
-import { AbiCoder, ethers } from 'ethers'
-=======
-import { AbiCoder, ethers, Interface, JsonRpcProvider } from 'ethers'
-import { AccountOp } from 'libs/accountOp/accountOp'
->>>>>>> 859f7e3c
+import { AbiCoder, ethers, Interface } from 'ethers'
 import fetch from 'node-fetch'
 
 import { describe, expect } from '@jest/globals'
@@ -18,12 +13,9 @@
 import { Account, AccountStates } from '../../interfaces/account'
 import { Key } from '../../interfaces/keystore'
 import { NetworkDescriptor } from '../../interfaces/networkDescriptor'
-<<<<<<< HEAD
 import { getRpcProvider } from '../../services/provider'
 import { AccountOp } from '../accountOp/accountOp'
-=======
 import { Call } from '../accountOp/types'
->>>>>>> 859f7e3c
 import { getAccountState } from '../accountState/accountState'
 import { Portfolio } from '../portfolio/portfolio'
 import { estimate, estimate4337 } from './estimate'
@@ -805,7 +797,7 @@
       accountOpToExecuteBefore: null
     }
     const accountStates = await getAccountsInfo([trezorSlot6v2NotDeployed])
-    const brokenProvider = new JsonRpcProvider(arbitrum.rpcUrl)
+    const brokenProvider = getRpcProvider(arbitrum.rpcUrls, arbitrum.chainId)
     const handler2 = {
       get(target: any, prop: any) {
         if (prop === 'send') throw new Error('no sends')
