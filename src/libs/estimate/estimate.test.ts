--- conflicted
+++ resolved
@@ -934,11 +934,7 @@
 
     expect(response instanceof Error).toBe(true)
     expect((response as Error).message).toBe(
-<<<<<<< HEAD
-      'Transaction cannot be sent because it will revert onchain.'
-=======
-      "The transaction will fail because you don't have enough ETH to cover the gas costs for this transaction."
->>>>>>> 72e10fca
+      "Transaction cannot be sent because you don't have enough ETH to cover the gas costs for this transaction."
     )
     expect((response as Error).cause).toBe('Insufficient ETH for transaction calls')
   })
@@ -1124,11 +1120,7 @@
     )
     expect(response instanceof Error).toBe(true)
     expect((response as Error).message).toBe(
-<<<<<<< HEAD
-      'Transaction cannot be sent because it will revert onchain.'
-=======
-      "The transaction will fail because you don't have enough POL to cover the gas costs for this transaction."
->>>>>>> 72e10fca
+      "Transaction cannot be sent because you don't have enough POL to cover the gas costs for this transaction."
     )
     expect((response as Error).cause).toBe('Insufficient POL for transaction calls')
   })
