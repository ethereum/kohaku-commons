--- conflicted
+++ resolved
@@ -376,14 +376,10 @@
     const decodedError = decodeError(error)
     expect(decodedError.reason).toBe(`Insufficient ${base.nativeAssetSymbol} for transaction calls`)
     const humanized = getHumanReadableEstimationError(decodedError)
-<<<<<<< HEAD
-    expect(humanized.message).toBe('Transaction cannot be sent because it will revert onchain.')
+    expect(humanized.message).toBe(
+      "Transaction cannot be sent because you don't have enough ETH to cover the gas costs for this transaction."
+    )
     expect(humanized.cause).toBe(`Insufficient ${base.nativeAssetSymbol} for transaction calls`)
-=======
-    expect(humanized.message).toBe(
-      "The transaction will fail because you don't have enough ETH to cover the gas costs for this transaction."
-    )
->>>>>>> 72e10fca
 
     const sameErrorOnAvax = new InnerCallFailureError(
       '0x',
@@ -396,14 +392,11 @@
       `Insufficient ${avalanche.nativeAssetSymbol} for transaction calls`
     )
     const humanizedAvax = getHumanReadableEstimationError(decodedsameErrorOnAvax)
-<<<<<<< HEAD
-    expect(humanizedAvax.message).toBe('Transaction cannot be sent because it will revert onchain.')
+    expect(humanizedAvax.message).toBe(
+      "Transaction cannot be sent because you don't have enough AVAX to cover the gas costs for this transaction."
+    )
     expect(humanizedAvax.cause).toBe(
       `Insufficient ${avalanche.nativeAssetSymbol} for transaction calls`
-=======
-    expect(humanizedAvax.message).toBe(
-      "The transaction will fail because you don't have enough AVAX to cover the gas costs for this transaction."
->>>>>>> 72e10fca
     )
   })
   it('Should report transaction reverted with error unknown when error is 0x and the calls value is less or equal to the portfolio amount', async () => {
