import { ethers } from 'ethers'
import { Account, AccountCreation } from 'interfaces/account'

/* eslint-disable no-new */
import { describe, expect, test } from '@jest/globals'

import { AMBIRE_ACCOUNT_FACTORY } from '../../consts/deploy'
import { getBytecode } from '../proxyDeploy/bytecode'
import { getAmbireAccountAddress } from '../proxyDeploy/getAmbireAddressTwo'
import {
  getAccountDeployParams,
  getEmailAccount,
  getLegacyAccount,
  getSmartAccount
} from './account'

const keyPublicAddress = '0x9188fdd757Df66B4F693D624Ed6A13a15Cf717D7'

const legacyAccount: Account = {
  addr: keyPublicAddress,
  label: '',
  pfp: '',
  associatedKeys: [keyPublicAddress],
  privileges: [],
  creation: null
}

describe('Account', () => {
  test('should return legacyAccount', () => {
    expect.assertions(1)
    const newLegacyAccount = getLegacyAccount(keyPublicAddress)
    expect(newLegacyAccount as Account).toStrictEqual(legacyAccount)
  })
  test('should return smartAccount', async () => {
    expect.assertions(3)
<<<<<<< HEAD
=======
    const newSmartAccount = await getSmartAccount(keyPublicAddress)
>>>>>>> 00fec175
    const priv = {
      addr: keyPublicAddress,
      hash: '0x0000000000000000000000000000000000000000000000000000000000000001'
    }
<<<<<<< HEAD
    const newSmartAccount = await getSmartAccount([priv])
    const bytecode = await getBytecode([priv])
=======
    const bytecode = await getBytecode(polygon, [priv])
>>>>>>> 00fec175
    const accountNotDeployed = {
      addr: getAmbireAccountAddress(AMBIRE_ACCOUNT_FACTORY, bytecode),
      label: '',
      pfp: '',
      associatedKeys: [keyPublicAddress],
      creation: {
        factoryAddr: AMBIRE_ACCOUNT_FACTORY,
        bytecode,
        salt: ethers.toBeHex(0, 32)
      }
    }
    expect(newSmartAccount as Account).toStrictEqual(accountNotDeployed)
    expect(newSmartAccount.creation as AccountCreation).not.toBe(null)
    expect(newSmartAccount.associatedKeys[0]).toBe(keyPublicAddress)
  })
  test('should fail to return deploy params if legacy account is passed', async () => {
    expect.assertions(1)
    try {
      getAccountDeployParams(legacyAccount)
    } catch (e: any) {
      expect(e.message).toBe('tried to get deployment params for an EOA')
    }
  })
  test('should return account deploy params', async () => {
    expect.assertions(1)
    const priv = {
      addr: keyPublicAddress,
      hash: '0x0000000000000000000000000000000000000000000000000000000000000001'
    }
    const bytecode = await getBytecode([priv])
    const accountNotDeployed: Account = {
      addr: getAmbireAccountAddress(AMBIRE_ACCOUNT_FACTORY, bytecode),
      label: '',
      pfp: '',
      associatedKeys: [keyPublicAddress],
      privileges: [[priv.addr, priv.hash]],
      creation: {
        factoryAddr: AMBIRE_ACCOUNT_FACTORY,
        bytecode,
        salt: ethers.toBeHex(0, 32)
      }
    }
    const accountData = getAccountDeployParams(accountNotDeployed)
    expect(accountData as any).toEqual([
      AMBIRE_ACCOUNT_FACTORY,
<<<<<<< HEAD
      '0x9c4ae2d000000000000000000000000000000000000000000000000000000000000000400000000000000000000000000000000000000000000000000000000000000000000000000000000000000000000000000000000000000000000000000000007a7f00000000000000000000000000000000000000000000000000000000000000017fbacd3e9e8aed42b26f997f28d90ae31f73d67222ec769cf7d8552e5f95f8f48d553d602d80604d3d3981f3363d3d373d3d3d363d73ff69afde895b381ee71e17c60350ae4c70b16a925af43d82803e903d91602b57fd5bf3000000000000'
=======
      '0x9c4ae2d000000000000000000000000000000000000000000000000000000000000000400000000000000000000000000000000000000000000000000000000000000000000000000000000000000000000000000000000000000000000000000000005b60017fbacd3e9e8aed42b26f997f28d90ae31f73d67222ec769cf7d8552e5f95f8f48d553d602d80602e3d3981f3363d3d373d3d3d363d73ff69afde895b381ee71e17c60350ae4c70b16a925af43d82803e903d91602b57fd5bf30000000000'
>>>>>>> 00fec175
    ])
  })
  test('should return a gmail emailAccount successfully', async () => {
    const priv = {
      addr: keyPublicAddress,
      hash: '0x0000000000000000000000000000000000000000000000000000000000000001'
    }
    const newSmartAccount = await getEmailAccount(
      {
        emailFrom: 'tt469695@gmail.com',
        secondaryKey: ethers.computeAddress(ethers.hexlify(ethers.randomBytes(32)))
      },
      [priv]
    )

    expect(newSmartAccount.associatedKeys.length).toBe(2)
  })
  test('should return an ambire emailAccount successfully', async () => {
    const priv = {
      addr: keyPublicAddress,
      hash: '0x0000000000000000000000000000000000000000000000000000000000000001'
    }
    const newSmartAccount = await getEmailAccount(
      {
        emailFrom: 'test@ambire.com',
        secondaryKey: ethers.computeAddress(ethers.hexlify(ethers.randomBytes(32)))
      },
      [priv]
    )

    expect(newSmartAccount.associatedKeys.length).toBe(2)
  })
  test('should return an email account that does not have a dkim key', async () => {
    const priv = {
      addr: keyPublicAddress,
      hash: '0x0000000000000000000000000000000000000000000000000000000000000001'
    }
    const newSmartAccount = await getEmailAccount(
      {
        emailFrom: 'test@izmislen.com',
        secondaryKey: ethers.computeAddress(ethers.hexlify(ethers.randomBytes(32)))
      },
      [priv]
    )

    expect(newSmartAccount.associatedKeys.length).toBe(2)
  })
})<|MERGE_RESOLUTION|>--- conflicted
+++ resolved
@@ -32,26 +32,18 @@
     expect(newLegacyAccount as Account).toStrictEqual(legacyAccount)
   })
   test('should return smartAccount', async () => {
-    expect.assertions(3)
-<<<<<<< HEAD
-=======
-    const newSmartAccount = await getSmartAccount(keyPublicAddress)
->>>>>>> 00fec175
     const priv = {
       addr: keyPublicAddress,
       hash: '0x0000000000000000000000000000000000000000000000000000000000000001'
     }
-<<<<<<< HEAD
     const newSmartAccount = await getSmartAccount([priv])
     const bytecode = await getBytecode([priv])
-=======
-    const bytecode = await getBytecode(polygon, [priv])
->>>>>>> 00fec175
     const accountNotDeployed = {
       addr: getAmbireAccountAddress(AMBIRE_ACCOUNT_FACTORY, bytecode),
       label: '',
       pfp: '',
       associatedKeys: [keyPublicAddress],
+      privileges: [[priv.addr, priv.hash]],
       creation: {
         factoryAddr: AMBIRE_ACCOUNT_FACTORY,
         bytecode,
@@ -92,11 +84,7 @@
     const accountData = getAccountDeployParams(accountNotDeployed)
     expect(accountData as any).toEqual([
       AMBIRE_ACCOUNT_FACTORY,
-<<<<<<< HEAD
       '0x9c4ae2d000000000000000000000000000000000000000000000000000000000000000400000000000000000000000000000000000000000000000000000000000000000000000000000000000000000000000000000000000000000000000000000007a7f00000000000000000000000000000000000000000000000000000000000000017fbacd3e9e8aed42b26f997f28d90ae31f73d67222ec769cf7d8552e5f95f8f48d553d602d80604d3d3981f3363d3d373d3d3d363d73ff69afde895b381ee71e17c60350ae4c70b16a925af43d82803e903d91602b57fd5bf3000000000000'
-=======
-      '0x9c4ae2d000000000000000000000000000000000000000000000000000000000000000400000000000000000000000000000000000000000000000000000000000000000000000000000000000000000000000000000000000000000000000000000005b60017fbacd3e9e8aed42b26f997f28d90ae31f73d67222ec769cf7d8552e5f95f8f48d553d602d80602e3d3981f3363d3d373d3d3d363d73ff69afde895b381ee71e17c60350ae4c70b16a925af43d82803e903d91602b57fd5bf30000000000'
->>>>>>> 00fec175
     ])
   })
   test('should return a gmail emailAccount successfully', async () => {
