--- conflicted
+++ resolved
@@ -28,23 +28,8 @@
   }
 }
 
-<<<<<<< HEAD
 export async function getSmartAccount(privileges: PrivLevels[]): Promise<Account> {
-  // Temporarily use the polygon network,
-  // to be discussed which network we would use for
-  // getBytocode once the contract is deployed on all of them
-  const polygon = networks.find((x) => x.id === 'polygon')
-  if (!polygon) throw new Error('unable to find polygon network in consts')
-
-  const bytecode = await getBytecode(polygon, privileges)
-=======
-export async function getSmartAccount(address: string): Promise<Account> {
-  const priv = {
-    addr: address,
-    hash: '0x0000000000000000000000000000000000000000000000000000000000000001'
-  }
-  const bytecode = await getBytecode([priv])
->>>>>>> 3f9acef6
+  const bytecode = await getBytecode(privileges)
 
   return {
     addr: getAmbireAccountAddress(AMBIRE_ACCOUNT_FACTORY, bytecode),
