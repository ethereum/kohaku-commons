--- conflicted
+++ resolved
@@ -1,10 +1,4 @@
 /* eslint-disable import/no-extraneous-dependencies */
-
-<<<<<<< HEAD
-import { Contract } from 'ethers'
-=======
-import fetch from 'node-fetch'
->>>>>>> 4d8d5093
 
 import { AMBIRE_ACCOUNT_FACTORY, OPTIMISTIC_ORACLE, SINGLETON } from '../../consts/deploy'
 import { networks as predefinedNetworks } from '../../consts/networks'
@@ -84,29 +78,6 @@
     Promise.all([
       (async () => {
         const responses = await Promise.all([
-<<<<<<< HEAD
-          retryRequest(() => provider.getCode(ERC_4337_ENTRYPOINT)),
-          Bundler.isNetworkSupported(fetch, chainId).catch(() => false)
-        ]).catch((e: Error) => raiseFlagged(e, ['0x', false]))
-        const [entryPointCode, hasBundler] = responses
-        const has4337 = entryPointCode !== '0x' && hasBundler
-        let hasPaymaster = false
-        if (has4337) {
-          const entryPoint = new Contract(ERC_4337_ENTRYPOINT, EntryPointAbi, provider)
-          const paymasterBalance = await entryPoint.balanceOf(AMBIRE_PAYMASTER)
-          hasPaymaster = paymasterBalance.toString() > 0
-        }
-        networkInfo = {
-          ...networkInfo,
-          erc4337: { enabled: has4337, hasPaymaster }
-        }
-
-        callback(networkInfo)
-      })(),
-      (async () => {
-        const responses = await Promise.all([
-=======
->>>>>>> 4d8d5093
           retryRequest(() => provider.getCode(SINGLETON)),
           retryRequest(() => provider.getCode(AMBIRE_ACCOUNT_FACTORY)),
           retryRequest(() => getSASupport(provider))
@@ -130,7 +101,10 @@
           hasSingleton: singletonCode !== '0x',
           isSAEnabled: supportsAmbire && singletonCode !== '0x',
           areContractsDeployed,
-          rpcNoStateOverride: predefinedNetwork && predefinedNetwork.rpcNoStateOverride === true ? true : !saSupport.supportsStateOverride,
+          rpcNoStateOverride:
+            predefinedNetwork && predefinedNetwork.rpcNoStateOverride === true
+              ? true
+              : !saSupport.supportsStateOverride,
           erc4337: {
             enabled: predefinedNetwork ? predefinedNetwork.erc4337.enabled : false,
             hasPaymaster: predefinedNetwork ? predefinedNetwork.erc4337.hasPaymaster : false
