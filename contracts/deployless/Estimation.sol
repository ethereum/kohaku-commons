// SPDX-License-Identifier: agpl-3.0
pragma solidity 0.8.19;

import "./IAmbireAccount.sol";

interface IERC20Subset {
  function balanceOf(address account) external view returns (uint256);
  function transfer(address recipient, uint256 amount) external returns (bool);
}

contract Estimation {
  struct AccountOp {
    IAmbireAccount account;
    uint nonce;
    IAmbireAccount.Transaction[] calls;
    bytes signature;
  }

  // We do not care about nonces here, unlike portfolio simulations
  // In portfolio simulations we may want to simulate multiple AccountOps and see what nonce we started with, to know where the executing node is
  // Here, we only care about one particular AccountOp (and potentially accountOpToExecuteBefore for recovery finalization)
  struct SimulationOutcome {
    uint gasUsed;
    bool success;
    bytes err;
  }

  struct FeeTokenOutcome {
    uint gasUsed;
    uint amount;
  }

  struct EstimationOutcome {
    SimulationOutcome deployment;
    SimulationOutcome accountOpToExecuteBefore;
    SimulationOutcome op;
    uint nonce;
    FeeTokenOutcome[] feeTokenOutcomes;
    bytes32[] associatedKeyPrivileges;
    uint[] nativeAssetBalances;
  }

  function makeSpoofSignature(address key) internal pure returns (bytes memory spoofSig) {
    spoofSig = abi.encodePacked(uint256(uint160(key)), uint8(0x03));
  }

  // `estimate` takes the `accountOpToExecuteBefore` parameters separately because it's simulated via `simulateSigned`
  // vs the regular accountOp for which we use simulateUnsigned
  function estimate(
    IAmbireAccount account,
    address factory, bytes memory factoryCalldata,
    // @TODO is there a more elegant way than passing those in full
    AccountOp memory preExecute,
    AccountOp memory op,
    address[] memory associatedKeys,
    // Only needed in case we simulate fee tokens
    // @TODO: perhaps we can wrap this in a struct
    address[] memory feeTokens,
    address relayer,
    address[] memory checkNativeAssetOn
  ) external returns (EstimationOutcome memory outcome) {
    // We set this to the initial gasleft so that we can deduct the gasleft at the end to find the used gas
    outcome.gasUsed = gasleft();

    // This has two purposes: 1) when we're about to send a txn via an EOA, we need to know the native asset balances
    // 2) sometimes we need to check the balance of the simulation `from` addr in order to calculate
    // txn fee anomalies (like in Optimism, paying the L1 calldata fee)
    outcome.nativeAssetBalances = new uint[](checkNativeAssetOn.length);
    for (uint i=0; i!=checkNativeAssetOn.length; i++) {
      outcome.nativeAssetBalances[i] = checkNativeAssetOn[i].balance;
    }

    // Do all the simulations
    outcome.deployment = simulateDeployment(account, factory, factoryCalldata);
    // NOTE: if we don't have a preExecute accountOp, .success will still be false, but
    // the estimate lib only cares about the final success (outcome.op.success)
    if (outcome.deployment.success && preExecute.calls.length != 0) {
      outcome.accountOpToExecuteBefore = simulateSigned(op);
    }
    if (outcome.deployment.success && (preExecute.calls.length == 0 || outcome.accountOpToExecuteBefore.success)) {
      bytes memory spoofSig;
      (outcome.op, outcome.associatedKeyPrivileges, spoofSig) = simulateUnsigned(op, associatedKeys);
      outcome.nonce = op.account.nonce();
      // Get fee tokens amounts after the simulation, and simulate their gas cost for transfer
      if (feeTokens.length != 0) outcome.feeTokenOutcomes = simulateFeePayments(account, feeTokens, spoofSig, relayer);
    }

    if (associatedKeys.length != 0) {
      // Safety check: anti-bricking
      bool isOk;
      for (uint i=0; i!=associatedKeys.length; i++) {
        if (op.account.privileges(associatedKeys[i]) != bytes32(0)) { isOk = true; break; }
      }
      require(isOk, "ANTI_BRICKING_FAILED");
    }
<<<<<<< HEAD
=======

    outcome.gasUsed -= gasleft();
>>>>>>> ca8e9069
  }

  function simulateDeployment(
    IAmbireAccount account,
    address factory, bytes memory factoryCalldata
  ) public returns (SimulationOutcome memory outcome) {
    if (address(account).code.length > 0) {
      outcome.success = true;
      return outcome;
    }
    uint gasInitial = gasleft();
    (outcome.success, outcome.err) = factory.call(factoryCalldata);
    outcome.gasUsed = gasInitial - gasleft();
  }

  function simulateUnsigned(AccountOp memory op, address[] memory associatedKeys)
    public
    returns (SimulationOutcome memory outcome, bytes32[] memory associatedKeyPrivileges, bytes memory spoofSig)
  {
    op.nonce = op.account.nonce();
    associatedKeyPrivileges = new bytes32[](associatedKeys.length);
    for (uint i=0; i!=associatedKeys.length; i++) {
      address key = associatedKeys[i];
      bytes32 value = op.account.privileges(key);
      associatedKeyPrivileges[i] = value; 
      if (value != bytes32(0)) {
        if (spoofSig.length == 0) spoofSig = makeSpoofSignature(key);
      }
    }
    op.signature = spoofSig;
    outcome = simulateSigned(op);
  }

  function simulateSigned(AccountOp memory op) public returns (SimulationOutcome memory outcome) {
    if (op.nonce != op.account.nonce()) {
      outcome.err = bytes("NONCE_ERROR");
      return outcome;
    }
    uint gasInitial = gasleft();
    // @TODO: if `account` is not a valid acc, this will blow up; consider wrapping it in an internal call,
    // but we prob won't do this cuz of the gas overhead that will distort the overall estimation
    try op.account.execute(op.calls, op.signature) {
      outcome.success = true;
    } catch (bytes memory err) {
      outcome.err = err;
    }
    outcome.gasUsed = gasInitial - gasleft();
  }

  function simulateFeePayments(IAmbireAccount account, address[] memory feeTokens, bytes memory spoofSig, address relayer)
    public
    returns (FeeTokenOutcome[] memory feeTokenOutcomes)
  {
    uint baseGasConsumption = calculateBaseGas(account, spoofSig);

    feeTokenOutcomes = new FeeTokenOutcome[](feeTokens.length);
    for (uint i=0; i!=feeTokens.length; i++) {
      address feeToken = feeTokens[i];
      AccountOp memory simulationOp;
      simulationOp.account = account;
      simulationOp.nonce = account.nonce();
      simulationOp.calls = new IAmbireAccount.Transaction[](1);
      simulationOp.signature = spoofSig;

      if (feeToken == address(0)) {
        feeTokenOutcomes[i].amount = address(account).balance;
        simulationOp.calls[0].to = relayer;
        simulationOp.calls[0].value = 1;
      } else {
        simulationOp.calls[0].to = feeToken;
        simulationOp.calls[0].data = abi.encodeWithSelector(IERC20Subset.transfer.selector, relayer, 1);
        try this.getERC20Balance(IERC20Subset(feeToken), address(account)) returns (uint amount) {
          feeTokenOutcomes[i].amount = amount;
        // Ignore errors on purpose here, we just leave the amount 0
        } catch {}
      }

      // Only simulate if the amount is nonzero
      if (feeTokenOutcomes[i].amount > 0) {
        SimulationOutcome memory outcome = simulateSigned(simulationOp);
        // We ignore the errors here on purpose, we will just leave gasUsed as 0
        // We only care about `gasUsed - baseGasConsumption` because paying the fee will be a part of
        // another AccountOp, so we don't care about the base AccountOp overhead
        if (outcome.gasUsed > 0) {
          require(outcome.gasUsed >= baseGasConsumption, "IMPOSSIBLE_GAS_CONSUMPTION");
          feeTokenOutcomes[i].gasUsed = outcome.gasUsed - baseGasConsumption;
        }
      }
    }
  }

  function calculateBaseGas(IAmbireAccount account, bytes memory spoofSig) internal returns (uint) {
    // Ambire v1 contracts do not support zero-call execute()s, so we have to make
    // two separate measures of execute(), one with one empty call, the other with two,
    // to calculate the base gas used by execute()
    AccountOp memory emptyOp;
    emptyOp.account = account;
    emptyOp.nonce = account.nonce();
    emptyOp.calls = new IAmbireAccount.Transaction[](1);
    emptyOp.signature = spoofSig;
    // `account` is guaranteed to be in the accessList, so there should be minimum overhead
    emptyOp.calls[0].to = address(this);
    // NOTE: we can call this twice and use the second result, to negate the fact that
    // the first time the account may not be added to the accessList which will distort the difference
    // However, if the previous simulations have been successful it will be, and if they're not, we don't care
    // about the accuracy of the baseGas
    SimulationOutcome memory emptyOpOutcome = simulateSigned(emptyOp);
    require(
      emptyOpOutcome.success,
      // @TODO: fix: it is wrong to cast this as string since we'll double-wrap it in Error()
      emptyOpOutcome.err.length > 0 ? string(emptyOpOutcome.err) : "FEE_BASE_GASUSED"
    );
    AccountOp memory twoCallOp = emptyOp;
    twoCallOp.nonce = account.nonce();
    twoCallOp.calls = new IAmbireAccount.Transaction[](2);
    twoCallOp.calls[0].to = address(this);
    twoCallOp.calls[1].to = address(this);
    SimulationOutcome memory twoCallOpOutcome = simulateSigned(twoCallOp);
    require(
      twoCallOpOutcome.success,
      // @TODO: fix: it is wrong to cast this as string since we'll double-wrap it in Error()
      twoCallOpOutcome.err.length > 0 ? string(twoCallOpOutcome.err) : "FEE_BASE_GASUSED"
    );

    // This will happen if we haven't accessed the account before. As such, the second one will
    // be the more accurate because subsequent simulations will have accessed the account
    if (emptyOpOutcome.gasUsed > twoCallOpOutcome.gasUsed) return twoCallOpOutcome.gasUsed;

    uint diff = twoCallOpOutcome.gasUsed - emptyOpOutcome.gasUsed;
    return emptyOpOutcome.gasUsed - diff;
  }

  // We need this function so that we can try-catch the parsing of the return value as well
  function getERC20Balance(IERC20Subset token, address addr) external view returns (uint) {
    return token.balanceOf(addr);
  }

  // Empty fallback so we can call ourselves from the account
  fallback() external payable {}
  receive() external payable {}
}<|MERGE_RESOLUTION|>--- conflicted
+++ resolved
@@ -93,11 +93,6 @@
       }
       require(isOk, "ANTI_BRICKING_FAILED");
     }
-<<<<<<< HEAD
-=======
-
-    outcome.gasUsed -= gasleft();
->>>>>>> ca8e9069
   }
 
   function simulateDeployment(
