--- conflicted
+++ resolved
@@ -26,16 +26,13 @@
     token: 'ETH'
   },
   networks: {
-<<<<<<< HEAD
     base: {
       url: 'https://mainnet.base.org',
-      accounts: [process.env.PRIVATE_KEY]
-=======
-    base: { url: 'https://mainnet.base.org' },
+      accounts: process.env.PRIVATE_KEY ? [process.env.PRIVATE_KEY] : undefined
+    },
     optimism: {
       url: 'https://invictus.ambire.com/optimism',
       accounts: process.env.PRIVATE_KEY ? [process.env.PRIVATE_KEY] : undefined
->>>>>>> 1de4bca1
     }
   },
   etherscan: {
