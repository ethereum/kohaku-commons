module.exports = {
  env: {
    browser: false,
    node: true,
    es2021: true
  },
  extends: ['plugin:react/recommended', 'airbnb', 'prettier', 'airbnb-typescript'],
  parser: '@typescript-eslint/parser',
  parserOptions: {
    project: './tsconfig.json',
    ecmaFeatures: {
      jsx: true
    },
    ecmaVersion: 13,
    sourceType: 'module'
  },
  plugins: ['react', 'react-hooks', 'prettier', '@typescript-eslint'],
  rules: {
    'prettier/prettier': [
      'error',
      {
        useTabs: false
      }
    ],
    'func-names': 0,
    'prefer-destructuring': 0,
    '@typescript-eslint/semi': 'off',
    'react/style-prop-object': 'off',
    'react/function-component-definition': 'off',
    'arrow-body-style': 'off',
    'import/prefer-default-export': 'off',
    '@typescript-eslint/comma-dangle': 'off',
    'consistent-return': 'off',
    'react/jsx-props-no-spreading': 'off',
    'react/require-default-props': 'off',
    '@typescript-eslint/no-unused-expressions': 'off',
    '@typescript-eslint/no-extra-semi': 'off',
    'no-plusplus': 'off',
    '@typescript-eslint/indent': 'off',
    'react/no-unstable-nested-components': 'off',
    'react-hooks/exhaustive-deps': 'warn',
    'react/react-in-jsx-scope': 'off',
<<<<<<< HEAD
    'no-nested-ternary': 'off'
=======
    'no-nested-ternary': 'off',
    '@typescript-eslint/no-misused-promises': 'error'
>>>>>>> 27e3275a
  }
}<|MERGE_RESOLUTION|>--- conflicted
+++ resolved
@@ -40,11 +40,7 @@
     'react/no-unstable-nested-components': 'off',
     'react-hooks/exhaustive-deps': 'warn',
     'react/react-in-jsx-scope': 'off',
-<<<<<<< HEAD
-    'no-nested-ternary': 'off'
-=======
     'no-nested-ternary': 'off',
     '@typescript-eslint/no-misused-promises': 'error'
->>>>>>> 27e3275a
   }
 }